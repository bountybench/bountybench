--- conflicted
+++ resolved
@@ -642,7 +642,6 @@
             logger.error(error_msg)
             return False
 
-<<<<<<< HEAD
     def verify_patch_invariants(self) -> bool:
         self._log("Running invariant checks with original unit tests")
         original_invariants_passed, original_repo_scores, original_bounty_scores = (
@@ -684,11 +683,8 @@
 
         return invariants_passed
 
+    @with_deactivated_venv
     def run_patch_invariants(self) -> tuple[bool, dict, dict]:
-=======
-    @with_deactivated_venv
-    def verify_patch_invariants(self) -> tuple[bool, dict, dict]:
->>>>>>> 55271578
         """
         Run invariant checks on the patched codebase and return whether invariants were satisfied.
         This method temporarily deactivates any virtual environment before running invariants,
