import atexit
import os
import shutil
import subprocess
import time
from typing import List, Tuple

from agents.base_agent import BaseAgent
from resources.docker_resource import DockerResource
from resources.init_files_resource import InitFilesResource
from resources.task_server_resource import TaskServerResource
from responses.answer_response import AnswerResponse
from responses.command_response import CommandResponse
from responses.observation import Observation
from responses.command_response_interface import CommandResponseInterface
from responses.response import Response
from utils.logger import get_main_logger
from responses.patch_response import PatchResponse


logger = get_main_logger(__name__)


class PatchAgent(BaseAgent):
    def __init__(self, *args, **kwargs):
        super().__init__()
        self._initialize_resources()
        self.bounty_dir = kwargs.get('bounty_dir')
        self.patch_dir_name = "patches"
        self.patch_dir = os.path.join(self.init_files.task_repo_dir, self.patch_dir_name)
        self.exploit_files_dir_name = "exploit_files"
        self.exploit_files_dir = os.path.join(self.bounty_dir, self.exploit_files_dir_name)
<<<<<<< HEAD
        self.log_history = []
=======

>>>>>>> a658b9de
        self.patch_id = 1
        os.makedirs(self.patch_dir, exist_ok=True)
        atexit.register(self.cleanup)
       
    
    def _initialize_resources(self):
        try:
            self.init_files = self._get_resource(InitFilesResource)
            self.task_server = self._get_resource(TaskServerResource)
            self.docker_helper = self._get_resource(DockerResource)
        except KeyError as e:
            raise RuntimeError(f"{e.args[0]} not set up. Patch agent cannot start.")
    
    def _get_resource(self, resource_type):
        resources = self.resource_dict.get_items_of_resource_type(resource_type)
        if not resources:
            raise KeyError(f"{resource_type.__name__}")
        return resources[0]

    def run(self, responses: List[Response]) -> Response:
        if len(responses) != 1:
            raise ValueError(f"Accepts only a single response, but received {len(responses)} responses")
        response = responses[0]
        if issubclass(response.__class__, CommandResponseInterface):
            if self.get_git_diff(self.init_files.tmp_dir):
<<<<<<< HEAD
                logger_message = "Git diff detected, applying changes..."
                logger.info(logger_message)
                self.log_history.append(logger_message)
                execute_response =  self.execute(response)
                return execute_response
            else: 
              logger_message = "No git diff detected, skipping patching."
              logger.info(logger_message)
              self.log_history.append(logger_message)
              patch_response = PatchResponse("\n".join(self.log_history))
              self.log_history.clear()
              return patch_response
=======
                logger.info("Git diff detected, applying changes...")
                return self.execute(response)
            else: 
              logger.info("No git diff detected, skipping patching.")  
              return response
>>>>>>> a658b9de
        else: 
            raise TypeError(f"Response not of an interpretable type. The response type is {response.__class__} but we expect a class of CommandResponseInterface")
    

    
    def execute(self, command_response: CommandResponse) -> Response:
        """
        This function executes the patching command
        """
        
        tmp_dir_diff = self.get_git_diff(self.init_files.tmp_dir)
        self.create_git_patch(tmp_dir_diff, self.patch_dir)
        self.create_git_commit(self.init_files.tmp_dir)
        patch_path = os.path.join(self.patch_dir, f"patch_{self.patch_id}.patch")
        self.apply_git_patch(patch_path, self.init_files.files_dir, "dev")
        self.create_git_commit(self.init_files.files_dir, "dev")

        task_server_restarted = self.restart_task_server_resource()
        if task_server_restarted:
            exploit_output = self.run_exploit()
            if self.verify_patch_works(exploit_output):
<<<<<<< HEAD
                logger_message = "Exploit failed, patch succeeded."
                logger.info(logger_message)
                self.log_history.append(logger_message)
                return AnswerResponse("\n".join(self.log_history) + "\nAnswer: Congratulations! The patch succeeded.")
=======
                logger.info("Exploit failed, patch succeeded.")
                return AnswerResponse(f"Answer: Congratulations! The patch succeeded.")
>>>>>>> a658b9de
            else:
                logger.info("Exploit is successful, patch failed.")
                self.patch_id += 1
        else:
            logger.error("The task server cannot restart after the changes.")
            self.git_reset(self.init_files.files_dir, "dev")
            self.git_reset(self.init_files.tmp_dir)
            command_response.set_observation(
                Observation("The task server cannot restart after the changes."))     
        patch_response = PatchResponse("\n".join(self.log_history))
        self.log_history.clear()
        return patch_response
        

    def run_exploit(self) -> str:
        """
        This function runs the exploit
        """
        volumes = {
            self.init_files.task_repo_dir: {"bind": "/app/", "mode": "rw"}
        }
        
        exploit_command = (
            "./metadata/requirements.sh && "
            f"cd {self.exploit_files_dir} && ./exploit.sh"
        )
        
        return self.docker_helper.execute(
            docker_image="cybench/cybounty:latest",
            command=exploit_command,
            network="shared_net",
            work_dir=None,
            volumes=volumes
        )
<<<<<<< HEAD
=======

>>>>>>> a658b9de

    
    def get_git_diff(self, directory_path: str) -> str:
        """
        This function returns the git diff of the changes in the task repository
        """
        try:
            diff = subprocess.check_output(
                ['git', 'diff'], cwd=directory_path).decode('utf-8')
            self.log_history.append(diff)
            return diff
        except subprocess.CalledProcessError as e:
            logger_message = f"Failed to get git diff: {e}"
            logger.error(logger_message)
            self.log_history.append(logger_message)
            return ""
    
    
    def create_git_patch(self, diff: str, directory_path: str) -> None:
        """
        This function creates a patch file from the diff
        """
        try:
            patch_file_path = os.path.abspath(os.path.join(
                directory_path, f"patch_{self.patch_id}.patch"))
            with open(patch_file_path, "w") as patch_file:
                patch_file.write(diff)
            logger_message = f"Patch_{self.patch_id} file created successfully."
            logger.info(logger_message)
            self.log_history.append(logger_message)
        except Exception as e:
            logger_message = f"Failed to create git patch_{self.patch_id} file: {e}"
            logger.error(logger_message)
            self.log_history.append(logger_message)

    def create_git_commit(self, directory_path: str, branch_name: str = None) -> None:
        """
        This function creates a git commit
        """
        try:
            if branch_name:
                subprocess.check_call(
                    ['git', 'checkout', branch_name], cwd=directory_path)
                logger_message = f"Checked out to branch '{branch_name}'."
                logger.info(logger_message)
                self.log_history.append(logger_message)

            subprocess.check_call(['git', 'add', '.'], cwd=directory_path)
            subprocess.check_call(
                ['git', 'commit', '-m', f'Commit {self.patch_id}'], cwd=directory_path)
            logger_message = f"Commit {self.patch_id} committed successfully on branch '{branch_name}'." if branch_name else f"Commit {self.patch_id} committed successfully."
            logger.info(logger_message)
            self.log_history.append(logger_message)

        except subprocess.CalledProcessError as e:
            logger_message = f"Failed to create git commit: {e}"
            logger.error(logger_message)
            self.log_history.append(logger_message)

    def apply_git_patch(self, patch_file: str, directory_path: str, branch_name: str = None) -> Tuple[bool, str]:
        """
        This function applies the patch file to the target directory
        """
        try:
            if branch_name:
                subprocess.check_call(
                    ['git', 'checkout', branch_name], cwd=directory_path)
                logger_message = f"Checked out to branch '{branch_name}'."
                logger.info(logger_message)
                self.log_history.append(logger_message)
            subprocess.check_call(
                ['git', 'apply', patch_file], cwd=directory_path)
            logger_message = f"Patch '{patch_file}' applied successfully on branch '{branch_name}'." if branch_name else f"Patch '{patch_file}' applied successfully."
            logger.info(logger_message)
            self.log_history.append(logger_message)
            return True, f"Patch '{patch_file}' applied successfully."
        except subprocess.CalledProcessError as e:
            logger_message = f"Failed to apply patch '{patch_file}': {e}"
            logger.error(logger_message)
            self.log_history.append(logger_message)
            return False, f"Failed to apply patch '{patch_file}': {e}"


    def restart_task_server_resource(self) -> bool:
        """
        This function restarts the task server resource
        """
        try:
            self.task_server.restart()
            logger_message = "Task server resource restarted successfully."
            logger.info(logger_message)
            self.log_history.append(logger_message)
            return True
        except Exception as e:
            logger_message = f"Failed to restart task server resource: {e}"
            logger.error(logger_message)
            self.log_history.append(logger_message)
            return False

    def git_reset(self, directory_path: str, branch_name: str = None) -> None:
        """
        Resets the git repository to the previous commit (HEAD~1).
        """
        try:
            if branch_name:
                subprocess.check_call(
                    ['git', 'checkout', branch_name], cwd=directory_path)
                logger.info(f"Checked out to branch '{branch_name}'.")
            subprocess.check_call(
                ['git', 'reset', '--hard', 'HEAD~1'], cwd=directory_path)
<<<<<<< HEAD
            logger_message =  f"Git reset to HEAD~1 performed successfully in {directory_path}."
            logger.info(logger_message)
            self.log_history.append(logger_message)
        except subprocess.CalledProcessError as e:
            logger_message = f"Failed to reset git repository to HEAD~1: {e}"
            logger.error(logger_message)
            self.log_history.append(logger_message)
=======
            logger.info(
                f"Git reset to HEAD~1 performed successfully in {directory_path}.")
        except subprocess.CalledProcessError as e:
            logger.error(
                f"Failed to reset git repository to HEAD~1: {e}")
>>>>>>> a658b9de

    def verify_patch_works(self, execution_output: str) -> bool:
        """
        Run the verify.sh script.
        """
        logger_message = f"Running verify.sh"
        logger.info(logger_message)
        self.log_history.append(logger_message)
        result = subprocess.run(['./verify.sh', execution_output],
                                cwd=os.path.join(self.init_files.task_repo_dir, self.bounty_dir), capture_output=True, text=True)
<<<<<<< HEAD
        logger_message = f"Verify.sh output:\n{result.stdout}"
        logger.info(logger_message)
        self.log_history.append(logger_message)
        if result.returncode == 1:
            logger_message = "Patch succeeded."
            logger.info(logger_message)
            self.log_history.append(logger_message)
            return True
        elif result.returncode == 0: # Case: exploit succeeded
            logger_message = "Patch failed."
            logger.info(logger_message)
            self.log_history.append(logger_message)
            return False
        else:
            logger_message = f"Exit code {result.returncode} returned from verify. Patch failed."
            logger.error(logger_message)
            self.log_history.append(logger_message)
=======
        logger.info(f"Verify.sh output:\n{result.stdout}")
        if result.returncode == 1:
            logger.info("Patch succeeded.")
            return True
        elif result.returncode == 0: # Case: exploit succeeded
            logger.info("Patch failed.")
            return False
        else:
            logger.error(f"Exit code {result.returncode} returned from verify. Patch failed.")
>>>>>>> a658b9de
            return False
        
    def cleanup(self):
        self.store_patch()
        
<<<<<<< HEAD
        branch_name = "master"
        try:
            subprocess.check_call(
                ['git', 'checkout', branch_name], cwd=self.init_files.files_dir)
            logger_message = f"Checked out to branch '{branch_name}'."
            logger.info(logger_message)
            self.log_history.append(logger_message)
        except subprocess.CalledProcessError as e:
            logger_message = f"Failed to checkout '{branch_name}': {e}"
            logger.error(logger_message)
            self.log_history.append(logger_message)
=======
        branch_name = "main"
        try:
            subprocess.check_call(
                ['git', 'checkout', branch_name], cwd=self.init_files.files_dir)
            logger.info(f"Checked out to branch '{branch_name}'.")
        except subprocess.CalledProcessError as e:
            logger.error(
                f"Failed to checkout '{branch_name}': {e}")
>>>>>>> a658b9de

    def store_patch(self):
        """
        At exit, move the patches folder into a timestamped folder.
<<<<<<< HEAD
        The patches folder will act as a staging area for active patching workflows.
=======
        The `patches` folder will act as a staging area for active patching workflows.
>>>>>>> a658b9de
        The timestamped folders will store previous patch runs for future reference.
        """
        try:
            # Get the current timestamp in 'YYYYMMDD-HHMMSS' format
            timestamp = time.strftime('%Y%m%d-%H%M%S')

            # Construct the new folder name with the timestamp
            new_patch_dir = f"{self.patch_dir}-{timestamp}"

            # Ensure the patches directory exists
            if os.path.exists(self.patch_dir) and os.path.isdir(self.patch_dir):
                if os.listdir(self.patch_dir):  # Returns True if the directory has files
                    shutil.move(self.patch_dir, new_patch_dir)
<<<<<<< HEAD
                    logger_message = f"Patches successfully moved to {new_patch_dir}."
                    logger.info(logger_message)
                    self.log_history.append(logger_message)
                else:
                    logger_message = "Patches directory is empty. No need to move."
                    logger.info(logger_message)
                    self.log_history.append(logger_message)
                    # Delete the old directory
                    shutil.rmtree(self.patch_dir)
            else:
                logger_message = f"No patches directory found to move."
                logger.warning(logger_message)
                self.log_history.append(logger_message)
            
        except Exception as e:
            logger_message = f"Failed to move patches directory: {e}"
            logger.error(logger_message)
            self.log_history.append(logger_message)
=======
                    logger.info(f"Patches successfully moved to {new_patch_dir}.")
                else:
                    logger.info("Patches directory is empty. No need to move.")
                    # Delete the old directory
                    shutil.rmtree(self.patch_dir)
            else:
                logger.warning(f"No patches directory found to move.")
            
        except Exception as e:
            logger.error(f"Failed to move patches directory: {e}")
>>>>>>> a658b9de
<|MERGE_RESOLUTION|>--- conflicted
+++ resolved
@@ -30,11 +30,7 @@
         self.patch_dir = os.path.join(self.init_files.task_repo_dir, self.patch_dir_name)
         self.exploit_files_dir_name = "exploit_files"
         self.exploit_files_dir = os.path.join(self.bounty_dir, self.exploit_files_dir_name)
-<<<<<<< HEAD
         self.log_history = []
-=======
-
->>>>>>> a658b9de
         self.patch_id = 1
         os.makedirs(self.patch_dir, exist_ok=True)
         atexit.register(self.cleanup)
@@ -60,7 +56,6 @@
         response = responses[0]
         if issubclass(response.__class__, CommandResponseInterface):
             if self.get_git_diff(self.init_files.tmp_dir):
-<<<<<<< HEAD
                 logger_message = "Git diff detected, applying changes..."
                 logger.info(logger_message)
                 self.log_history.append(logger_message)
@@ -73,18 +68,10 @@
               patch_response = PatchResponse("\n".join(self.log_history))
               self.log_history.clear()
               return patch_response
-=======
-                logger.info("Git diff detected, applying changes...")
-                return self.execute(response)
-            else: 
-              logger.info("No git diff detected, skipping patching.")  
-              return response
->>>>>>> a658b9de
         else: 
             raise TypeError(f"Response not of an interpretable type. The response type is {response.__class__} but we expect a class of CommandResponseInterface")
     
 
-    
     def execute(self, command_response: CommandResponse) -> Response:
         """
         This function executes the patching command
@@ -101,15 +88,10 @@
         if task_server_restarted:
             exploit_output = self.run_exploit()
             if self.verify_patch_works(exploit_output):
-<<<<<<< HEAD
                 logger_message = "Exploit failed, patch succeeded."
                 logger.info(logger_message)
                 self.log_history.append(logger_message)
                 return AnswerResponse("\n".join(self.log_history) + "\nAnswer: Congratulations! The patch succeeded.")
-=======
-                logger.info("Exploit failed, patch succeeded.")
-                return AnswerResponse(f"Answer: Congratulations! The patch succeeded.")
->>>>>>> a658b9de
             else:
                 logger.info("Exploit is successful, patch failed.")
                 self.patch_id += 1
@@ -144,10 +126,6 @@
             work_dir=None,
             volumes=volumes
         )
-<<<<<<< HEAD
-=======
-
->>>>>>> a658b9de
 
     
     def get_git_diff(self, directory_path: str) -> str:
@@ -258,7 +236,6 @@
                 logger.info(f"Checked out to branch '{branch_name}'.")
             subprocess.check_call(
                 ['git', 'reset', '--hard', 'HEAD~1'], cwd=directory_path)
-<<<<<<< HEAD
             logger_message =  f"Git reset to HEAD~1 performed successfully in {directory_path}."
             logger.info(logger_message)
             self.log_history.append(logger_message)
@@ -266,13 +243,6 @@
             logger_message = f"Failed to reset git repository to HEAD~1: {e}"
             logger.error(logger_message)
             self.log_history.append(logger_message)
-=======
-            logger.info(
-                f"Git reset to HEAD~1 performed successfully in {directory_path}.")
-        except subprocess.CalledProcessError as e:
-            logger.error(
-                f"Failed to reset git repository to HEAD~1: {e}")
->>>>>>> a658b9de
 
     def verify_patch_works(self, execution_output: str) -> bool:
         """
@@ -283,7 +253,6 @@
         self.log_history.append(logger_message)
         result = subprocess.run(['./verify.sh', execution_output],
                                 cwd=os.path.join(self.init_files.task_repo_dir, self.bounty_dir), capture_output=True, text=True)
-<<<<<<< HEAD
         logger_message = f"Verify.sh output:\n{result.stdout}"
         logger.info(logger_message)
         self.log_history.append(logger_message)
@@ -301,24 +270,12 @@
             logger_message = f"Exit code {result.returncode} returned from verify. Patch failed."
             logger.error(logger_message)
             self.log_history.append(logger_message)
-=======
-        logger.info(f"Verify.sh output:\n{result.stdout}")
-        if result.returncode == 1:
-            logger.info("Patch succeeded.")
-            return True
-        elif result.returncode == 0: # Case: exploit succeeded
-            logger.info("Patch failed.")
-            return False
-        else:
-            logger.error(f"Exit code {result.returncode} returned from verify. Patch failed.")
->>>>>>> a658b9de
             return False
         
     def cleanup(self):
         self.store_patch()
         
-<<<<<<< HEAD
-        branch_name = "master"
+        branch_name = "main"
         try:
             subprocess.check_call(
                 ['git', 'checkout', branch_name], cwd=self.init_files.files_dir)
@@ -329,25 +286,12 @@
             logger_message = f"Failed to checkout '{branch_name}': {e}"
             logger.error(logger_message)
             self.log_history.append(logger_message)
-=======
-        branch_name = "main"
-        try:
-            subprocess.check_call(
-                ['git', 'checkout', branch_name], cwd=self.init_files.files_dir)
-            logger.info(f"Checked out to branch '{branch_name}'.")
-        except subprocess.CalledProcessError as e:
-            logger.error(
-                f"Failed to checkout '{branch_name}': {e}")
->>>>>>> a658b9de
+
 
     def store_patch(self):
         """
         At exit, move the patches folder into a timestamped folder.
-<<<<<<< HEAD
         The patches folder will act as a staging area for active patching workflows.
-=======
-        The `patches` folder will act as a staging area for active patching workflows.
->>>>>>> a658b9de
         The timestamped folders will store previous patch runs for future reference.
         """
         try:
@@ -361,7 +305,6 @@
             if os.path.exists(self.patch_dir) and os.path.isdir(self.patch_dir):
                 if os.listdir(self.patch_dir):  # Returns True if the directory has files
                     shutil.move(self.patch_dir, new_patch_dir)
-<<<<<<< HEAD
                     logger_message = f"Patches successfully moved to {new_patch_dir}."
                     logger.info(logger_message)
                     self.log_history.append(logger_message)
@@ -379,16 +322,4 @@
         except Exception as e:
             logger_message = f"Failed to move patches directory: {e}"
             logger.error(logger_message)
-            self.log_history.append(logger_message)
-=======
-                    logger.info(f"Patches successfully moved to {new_patch_dir}.")
-                else:
-                    logger.info("Patches directory is empty. No need to move.")
-                    # Delete the old directory
-                    shutil.rmtree(self.patch_dir)
-            else:
-                logger.warning(f"No patches directory found to move.")
-            
-        except Exception as e:
-            logger.error(f"Failed to move patches directory: {e}")
->>>>>>> a658b9de
+            self.log_history.append(logger_message)