

import atexit
import functools
import json
import shutil
import subprocess
import time
from dataclasses import dataclass
from enum import Enum
from pathlib import Path
<<<<<<< HEAD
from typing import List, Optional, Tuple
=======
from typing import Any, Callable, List, Optional, TypeVar, cast
>>>>>>> f896fcb5

from tenacity import retry, stop_after_attempt, wait_fixed

from agents.base_agent import AgentConfig, BaseAgent
from messages.action_messages.action_message import ActionMessage
from messages.action_messages.docker_action_message import DockerActionMessage
from messages.action_messages.script_action_message import ScriptActionMessage
from messages.agent_messages.agent_message import AgentMessage
from messages.agent_messages.patch_agent_message import PatchAgentMessage
from resources.resource_type import ResourceType
from utils.git_utils import (
    git_apply_patch,
    git_checkout,
    git_checkout_main,
    git_diff,
    git_get_current_commit,
    git_remove_changes,
)
from utils.logger import get_main_logger

logger = get_main_logger(__name__)

T = TypeVar("T")


def with_deactivated_venv(func: Callable[..., T]) -> Callable[..., T]:
    """
    Decorator that temporarily deactivates any active virtual environment,
    runs the function, and then reactivates the environment if it was active.
    """

    @functools.wraps(func)
    def wrapper(*args: Any, **kwargs: Any) -> T:
        # Save current virtual environment state and Python path
        virtual_env = os.environ.get("VIRTUAL_ENV")
        orig_path = os.environ.get("PATH", "")
        orig_pythonpath = os.environ.get("PYTHONPATH", "")

        logger.info(f"Current virtual environment: {virtual_env}")
        logger.info(f"Original PATH: {orig_path}")
        logger.info(f"Original PYTHONPATH: {orig_pythonpath}")

        # Deactivate any virtual environment that might be running
        if virtual_env:
            logger.info("Deactivating virtual environment")
            os.environ.pop("VIRTUAL_ENV", None)
            # Remove virtual env from PATH
            if "PATH" in os.environ:
                paths = os.environ["PATH"].split(os.pathsep)
                # Filter out the virtual env path
                paths = [p for p in paths if not p.startswith(virtual_env)]
                os.environ["PATH"] = os.pathsep.join(paths)
                logger.info(f"PATH after venv removal: {os.environ['PATH']}")

            # Also clean PYTHONPATH - many frameworks add to this
            if "PYTHONPATH" in os.environ:
                python_paths = os.environ["PYTHONPATH"].split(os.pathsep)
                # Filter out paths that might be related to the venv
                python_paths = [
                    p for p in python_paths if not p.startswith(virtual_env)
                ]
                if python_paths:
                    os.environ["PYTHONPATH"] = os.pathsep.join(python_paths)
                    logger.info(
                        f"PYTHONPATH after venv removal: {os.environ['PYTHONPATH']}"
                    )
                else:
                    os.environ.pop("PYTHONPATH", None)
                    logger.info("PYTHONPATH removed completely")

        try:
            # Add system Python to the path to ensure scripts can find it
            python_path = shutil.which("python3") or shutil.which("python")
            if python_path:
                python_dir = os.path.dirname(python_path)
                if python_dir not in os.environ.get("PATH", ""):
                    os.environ["PATH"] = (
                        f"{python_dir}{os.pathsep}{os.environ.get('PATH', '')}"
                    )
                logger.info(f"Added system Python to PATH: {python_dir}")
                logger.info(f"Final PATH: {os.environ['PATH']}")

            # Run the original function
            return func(*args, **kwargs)
        finally:
            # Restore virtual environment if there was one
            if virtual_env:
                logger.info(f"Reactivating virtual environment: {virtual_env}")
                os.environ["VIRTUAL_ENV"] = virtual_env
                # Restore original PATH and PYTHONPATH
                os.environ["PATH"] = orig_path
                logger.info(f"Restored PATH: {os.environ['PATH']}")

                if orig_pythonpath:
                    os.environ["PYTHONPATH"] = orig_pythonpath
                    logger.info(f"Restored PYTHONPATH: {os.environ['PYTHONPATH']}")
                elif "PYTHONPATH" in os.environ:
                    os.environ.pop("PYTHONPATH")
                    logger.info("Removed PYTHONPATH that was added during execution")

    return wrapper


@dataclass
class PatchAgentConfig(AgentConfig):
    bounty_dir: Path
    task_dir: Path
    use_agent_exploit: bool = False


class PatchAgent(BaseAgent):
    """
    PatchAgent is responsible for applying and validating patches to the codebase.
    """

    REQUIRED_RESOURCES = [
        ResourceType.INIT_FILES,
        ResourceType.DOCKER,
    ]
    OPTIONAL_RESOURCES = [
        ResourceType.BOUNTY_SETUP,
        ResourceType.REPO_SETUP,
    ]
    ACCESSIBLE_RESOURCES = [
        ResourceType.BOUNTY_SETUP,
        ResourceType.REPO_SETUP,
        ResourceType.INIT_FILES,
        ResourceType.DOCKER,
    ]

    def __init__(self, agent_id: str, agent_config: PatchAgentConfig):
        self.bounty_dir = agent_config.bounty_dir
        self.task_dir = agent_config.task_dir
        self.exploits_dir = self.bounty_dir / "agent_exploits"
        self.exploits_dir.mkdir(parents=True, exist_ok=True)
        self.tmp_exploits_dir = self.task_dir / "tmp"
        self.log_history = []

        self.codebase = None
        self.new_patch_dir = None

        self.patch_id = 1

        self.use_agent_exploit = agent_config.use_agent_exploit
        self.patch_dir = self.bounty_dir / "agent-patches"
        self.patch_dir.mkdir(parents=True, exist_ok=True)

        self.last_patch_agent_message = None
        self.last_action_message = None
        super().__init__(agent_id, agent_config)

        atexit.register(self.cleanup)

    def _log(self, message: str) -> str:
        """Helper to append a message to log_history, log it, and return the combined log.
        Optionally clears the history after returning the combined log."""
        self.log_history.append(message)
        logger.info(message)
        combined = "\n".join(self.log_history)
        return combined

    def _reset_repo(self) -> None:
        """
        Helper to remove changes in both self.codebase ("tmp", running in the Kali)
        and self.task_dir / "codebase" ("remote", running in the backend container).
        """
        git_remove_changes(self.codebase)
        git_remove_changes(self.task_dir / "codebase")

        self.update_patch_agent_message()
        self.patch_id += 1

    async def run(self, messages: List[AgentMessage]) -> AgentMessage:
        """Execute the main workflow of the PatchAgent."""
        if len(messages) != 1:
            raise ValueError(
                f"Accepts only a single message, but received {len(messages)} messages"
            )

        prev_agent_message = messages[0]
        self.last_patch_agent_message = PatchAgentMessage(
            agent_id=self.agent_id, message=None, prev=prev_agent_message
        )
        self.last_action_message = None

        self.codebase = (
            self.resources.init_files.tmp_dir / self.resources.init_files.files_dir_name
        )

        if git_diff(self.codebase):
            self._log("Codebase changes detected")

            if self.use_agent_exploit:
                self._log("Running exploit with agent exploit")
                # Note starting commit
                start_commit = git_get_current_commit(
                    self.task_dir.resolve() / "codebase"
                )
                patch_success = await self.verify_patch(agent_exploit=True)
                if not patch_success:
                    return self.update_patch_agent_message(clear=True)

                # Revert to starting commit state to try with external exploit
                git_checkout(self.task_dir / "codebase", start_commit, force=True)
                if not self.restart_resources():
                    self._log("One or more resources failed to restart.")
                    return self.update_patch_agent_message(clear=True)

            self._log("Running exploit with external exploit")
            await self.verify_patch()

        else:
            self._log("No git diff detected, skipping patching.")

        return self.update_patch_agent_message(clear=True)

    def _store_exploit(self) -> Optional[str]:
        """Store the exploit files in a timestamped directory."""
        try:
            timestamp = time.strftime("%Y%m%d-%H%M%S")
            new_exploit_dir = (
                self.exploits_dir.parent / f"{self.exploits_dir.name}-{timestamp}"
            )

            tmp_dir = self.resources.init_files.tmp_dir.resolve()

            if tmp_dir.exists() and tmp_dir.is_dir():
                if any(tmp_dir.iterdir()):
                    shutil.copytree(
                        tmp_dir,
                        new_exploit_dir,
                        ignore=shutil.ignore_patterns("codebase"),
                    )
                    logger.info(f"Exploits successfully moved to {new_exploit_dir}.")
                else:
                    logger.warning("Exploits directory is empty. No files to move.")
            else:
                logger.warning("No exploits directory found to move.")
        except Exception as e:
            logger.error(f"Failed to move exploits directory: {e}")

    def update_patch_agent_message(
        self,
        action_message: Optional[ActionMessage] = None,
        clear: Optional[bool] = False,
    ) -> None:
        """Update the patch agent message with the current state of the agent."""
        assert self.last_patch_agent_message

        if action_message:
            self.last_patch_agent_message.add_child_message(action_message)
            self.last_action_message = action_message

        self.last_patch_agent_message.set_message("\n".join(self.log_history))
        if clear:
            self.log_history.clear()

        return self.last_patch_agent_message

    async def verify_patch(self, agent_exploit: bool = False) -> bool:
        patch_success: bool = False
        if agent_exploit:
            # Initial check that agent exploit succeeds in unpatched environment
            exit_code = await self.run_agent_exploit()
            if exit_code == 0:
                # Apply patch and check if exploit fails
                self._store_exploit()
                patch_success = await self.execute(agent_exploit)
            elif exit_code == 127:
                self._log(
                    "Missing exploit.sh script. exploit.sh script before the patch can be applied."
                )
            else:
                self._log(
                    "Exploit fails before the patch is applied. exploit.sh must be fixed"
                )
        else:
            # Apply patch and check if exploit fails
            patch_success = await self.execute(agent_exploit)

        if not patch_success:
            # Remove any changes made to the codebase
            self._reset_repo()
        return patch_success

    async def execute(
        self,
        agent_exploit: bool = False,
    ) -> bool:
        """Execute the patching command and verify patch effectiveness."""
        tmp_dir_diff = git_diff(self.codebase)

        # If _apply_patch failed, then skip the invariant checks
        patch_apply_success, msg = self._apply_patch(tmp_dir_diff)
        if not patch_apply_success:
            self._log(msg)
            return False

        self._log(msg)  # git_apply_patch success message

        # If resources failed to restart, then skip the invariant checks
        if not self.restart_resources():
            self._log("One or more resources failed to restart.")
            return False
        self._log(f"Resources properly restarted")

        self._log("Running invariant checks with original unit tests")
        original_invariants_passed, original_repo_scores, original_bounty_scores = (
            self.verify_patch_invariants()
        )

        if original_invariants_passed:

            invariants_passed = original_invariants_passed
            repo_scores = original_repo_scores
            bounty_scores = original_bounty_scores

        else:
            self._log("Running invariant checks with patched unit tests")
            unit_tests_applied = self.apply_patched_unit_tests()
            if unit_tests_applied:
                # Only verify patch invariants if unit tests applied successfully
                self._log(
                    "Unit test patches applied successfully. Running invariant checks."
                )
                (
                    unit_tests_invariants_passed,
                    unit_tests_repo_scores,
                    unit_tests_bounty_scores,
                ) = self.verify_patch_invariants()

                repo_scores = self.merge_max_scores(
                    original_repo_scores, unit_tests_repo_scores
                )

                bounty_scores = self.merge_max_scores(
                    original_bounty_scores, unit_tests_bounty_scores
                )

                invariants_passed = unit_tests_invariants_passed

        self.last_patch_agent_message.set_repo_invariant_scores(repo_scores)
        self.last_patch_agent_message.set_bounty_invariant_scores(bounty_scores)

        # Run exploit
        if agent_exploit:
            exit_code = await self.run_agent_exploit()
        else:
            exit_code = await self.run_external_exploit()

        # Overall patch success requires both exploit verification and invariant checks to pass
        if exit_code == 1 and invariants_passed:
            logger.status(
                "Patch succeeded: exploit check and invariants both passed.", True
            )
            self._log("Congratulations! The patch succeeded.")
            self.last_patch_agent_message.set_success(True)
            self.last_patch_agent_message.set_patch_files_path(str(self.new_patch_dir))
            self.update_patch_agent_message()
            return True
        else:
            # Log detailed failure reason
            if not exit_code == 1 and not invariants_passed:
                failure_reason = "Both exploit verification and invariant checks failed"
            elif not exit_code == 1:
                failure_reason = "Exploit verification failed"
            else:  # not invariants_passed
                failure_reason = "Invariant checks failed"

            self._log(f"Patch failed: {failure_reason}")
            self.update_patch_agent_message()
            return False

    def merge_max_scores(self, scores1: dict, scores2: dict) -> dict:
        """
        Merge two score dictionaries by taking the maximum value for each invariant score.

        Args:
            scores1: First score dictionary
            scores2: Second score dictionary

        Returns:
            dict: Merged dictionary with maximum values
        """
        if not scores1:
            return scores2
        if not scores2:
            return scores1

        result = scores1.copy()

        # For invariant_scores key
        if "invariant_scores" in scores1 and "invariant_scores" in scores2:
            result_invariants = result.get("invariant_scores", {})
            scores2_invariants = scores2.get("invariant_scores", {})

            # For each invariant in the second dictionary
            for invariant, score2 in scores2_invariants.items():
                if invariant in result_invariants:
                    # Take the maximum value
                    result_invariants[invariant] = max(
                        result_invariants[invariant], score2
                    )
                else:
                    # If not in first dict, add it
                    result_invariants[invariant] = score2

            result["invariant_scores"] = result_invariants
        elif "invariant_scores" in scores2:
            result["invariant_scores"] = scores2["invariant_scores"]

        return result

    def check_merged_scores_against_thresholds(
        self,
        repo_scores: dict,
        bounty_scores: dict,
        repo_metadata_file: Path,
        bounty_metadata_file: Path,
    ) -> bool:
        """
        Check merged scores against thresholds from metadata files.

        Args:
            repo_scores: Repository scores dictionary
            bounty_scores: Bounty scores dictionary
            repo_metadata_file: Path to repo metadata file
            bounty_metadata_file: Path to bounty metadata file

        Returns:
            bool: True if all scores pass thresholds, False otherwise
        """
        try:
            # Load metadata files
            repo_metadata = {}
            bounty_metadata = {}

            if repo_metadata_file.exists():
                with open(repo_metadata_file) as f:
                    repo_metadata = json.load(f)

            if bounty_metadata_file.exists():
                with open(bounty_metadata_file) as f:
                    bounty_metadata = json.load(f)

            # Get thresholds (bounty overrides repo)
            if "invariant_thresholds" not in repo_metadata:
                self._log("Missing invariant thresholds - failing invariant check")
                return False

            thresholds = repo_metadata.get("invariant_thresholds", {}).copy()

            if bounty_metadata and "invariant_thresholds" in bounty_metadata:
                bounty_thresholds = bounty_metadata["invariant_thresholds"]
                thresholds.update(bounty_thresholds)

            # Get merged scores
            scores = {}

            if repo_scores and "invariant_scores" in repo_scores:
                scores = repo_scores.get("invariant_scores", {}).copy()

            if bounty_scores and "invariant_scores" in bounty_scores:
                scores.update(bounty_scores.get("invariant_scores", {}))

            # Check each threshold
            errors = []
            for invariant_name, threshold in thresholds.items():
                if invariant_name not in scores:
                    errors.append(f"Missing score for {invariant_name}")
                    continue

                score = scores.get(invariant_name)
                if not isinstance(score, (int, float)):
                    errors.append(f"Score for {invariant_name} is not a number")
                    continue

                if score < threshold:
                    errors.append(
                        f"{invariant_name} score ({score}) is below threshold ({threshold})"
                    )

            if errors:
                self._log(
                    f"Found {len(errors)} errors checking invariants against thresholds:"
                )
                for error in errors:
                    self._log(f"  - {error}")
            else:
                self._log("All invariant scores pass their thresholds")

            return len(errors) == 0

        except Exception as e:
            self._log(f"Error checking scores against thresholds: {str(e)}")
            return False

    def _restart_resource(self, resource) -> bool:
        """Restart a specific resource."""
        try:
            resource.restart()
            logger.info(f"{resource.resource_id} resource restarted successfully.")
            return True
        except Exception as e:
            logger.error(f"Failed to restart {resource.resource_id} resource: {e}")
            return False

    def restart_resources(self):
        """Restart necessary resources and check success."""
        success = True

        # Must restart repo_setup first, then bounty_setup (same order as initialization)
        if self.resources.has_bound(ResourceType.REPO_SETUP):
            success &= self._restart_resource(self.resources.repo_setup)

        if self.resources.has_bound(ResourceType.BOUNTY_SETUP):
            success &= self._restart_resource(self.resources.bounty_setup)

        if not success:
            logger.error("One or more resources failed to restart.")
        return success

    @retry(stop=stop_after_attempt(3), wait=wait_fixed(2))
    async def run_agent_exploit(self) -> ActionMessage:
        """Run the exploit script in a Docker container."""
        try:
            volumes = {
                str(self.resources.init_files.tmp_dir.resolve()): {
                    "bind": "/app",
                    "mode": "rw",
                },
                str(self.task_dir.resolve() / "codebase"): {
                    "bind": "/app/codebase",
                    "mode": "rw",
                },
            }

            exploit_command = "bash exploit.sh"

            exploit_execution = DockerActionMessage(
                resource_id=self.resources.docker.resource_id,
                docker_image="cybench/bountyagent:latest",
                command=exploit_command,
                network="shared_net",
                volumes=volumes,
                prev=self.last_action_message,
            )

            exploit_execution = await self.resources.docker.run(exploit_execution)
            self.update_patch_agent_message(exploit_execution)
            return_val = exploit_execution.additional_metadata["exit_code"]

        finally:
            # Clean up: Reset all changes to the last commit
            try:
                git_remove_changes(self.task_dir / "codebase")
            except Exception as e:
                raise

        return return_val

    @retry(stop=stop_after_attempt(3), wait=wait_fixed(2))
    async def run_external_exploit(self) -> ActionMessage:
        """Run the exploit script in a Docker container."""
        try:
            cwd = Path.cwd().resolve()
            exploit_files_path = self.bounty_dir.resolve() / "exploit_files"
            relative_path = exploit_files_path.relative_to(cwd)

            volumes = {
                str(cwd): {
                    "bind": "/app",
                    "mode": "rw",
                },
            }

            exploit_command = "bash exploit.sh true"

            exploit_execution = DockerActionMessage(
                resource_id=self.resources.docker.resource_id,
                docker_image="cybench/bountyagent:latest",
                command=exploit_command,
                network="shared_net",
                work_dir=f"/app/{str(relative_path)}",
                volumes=volumes,
                prev=self.last_action_message,
            )

            exploit_execution = await self.resources.docker.run(exploit_execution)
            self.update_patch_agent_message(exploit_execution)

            # Run the verify script
            logger.info("Running verify.sh")
            try:
                result = subprocess.run(
                    ["./verify.sh", exploit_execution.message],
                    cwd=self.bounty_dir,
                    capture_output=True,
                    text=True,
                )
                verify_response = ScriptActionMessage(
                    resource_id=f"subprocess",
                    message=result.stdout,
                    command=f"./verify.sh {exploit_execution.message}",
                    exit_code=result.returncode,
                    prev=self.last_action_message,
                )
                self.update_patch_agent_message(verify_response)
            except Exception as e:
                self._log(f"Error running verify.sh: {e}")
                return None

            return_val = result.returncode

        finally:
            # Clean up: Reset all changes to the last commit
            try:
                git_remove_changes(self.task_dir / "codebase")
            except Exception as e:
                raise

        return return_val

    def _apply_patch(self, tmp_dir_diff: str) -> Tuple[bool, str]:
        """
        Apply the patch to the codebase.

        Args:
            tmp_dir_diff: The diff to apply to the codebase.

        Returns:
            Tuple[bool, str]: boolean indicating whether the patch was applied successfully and a detailed status message.
        """
        if tmp_dir_diff:
            # git_diff(self.codebase) is non-empty
            try:
                patch_file_path = self.create_patch_file(tmp_dir_diff, self.patch_dir)
            except Exception as e:
                return False, f"No patch file created. Skipping patch application: {e}"

            # Apply the patch to the codebase directory
            success, message = git_apply_patch(
                patch_file_path, self.task_dir / "codebase", "dev"
            )
            if success:
                return True, f"{message}"

            else:
                # Make the error message available to the agent
                return False, f"Failed to apply patch to codebase: {message}"
        else:
            return (
                False,
                "No changes detected in tmp directory. Skipping patch creation and application.",
            )

    def check_invariant_scores_against_thresholds(
        self,
        repo_metadata_file: str,
        bounty_metadata_file: str,
        repo_invariant_scores: str,
        bounty_invariant_scores: str,
    ) -> bool:
        """
        Check invariant scores against thresholds defined in metadata files.

        Args:
            repo_metadata_file: Repo metadata file
            bounty_metadata_file: Bounty metadata file - potentially has empty scores
            repo_invariant_scores: Repo scores file
            bounty_invariant_scores: Bounty scores file - this file may not exist
        """
        try:
            # Load scores and metadata JSON files
            repo_scores = {}
            bounty_scores = {}
            repo_metadata = {}
            bounty_metadata = {}

            if repo_invariant_scores.exists():
                repo_scores = json.loads(repo_invariant_scores.read_text())
                logger.info(f"Repo invariant scores: {repo_scores}")

            if bounty_invariant_scores.exists():
                bounty_scores = json.loads(bounty_invariant_scores.read_text())
                logger.info(f"Bounty invariant scores: {bounty_scores}")

            if repo_metadata_file.exists():
                repo_metadata = json.loads(repo_metadata_file.read_text())

            if bounty_metadata_file.exists():
                bounty_metadata = json.loads(bounty_metadata_file.read_text())

            if "invariant_thresholds" not in repo_metadata:
                logger.error("Missing invariant thresholds - failing invariant check")
                return False

            bounty_thresholds = {}
            if bounty_metadata and "invariant_thresholds" in bounty_metadata:
                bounty_thresholds = bounty_metadata["invariant_thresholds"]

            thresholds = repo_metadata.get("invariant_thresholds", {}).copy()
            thresholds.update(bounty_thresholds)

            if "invariant_scores" not in repo_scores:
                logger.error("Missing repo invariant scores - failing invariant check")
                return False

            scores = repo_scores.get("invariant_scores", {}).copy()
            if bounty_scores and "invariant_scores" in bounty_scores:
                scores.update(bounty_scores.get("invariant_scores", {}))

            errors = []
            for invariant_name, threshold in thresholds.items():
                if invariant_name not in scores:
                    errors.append(f"Missing score for {invariant_name}")
                    continue

                score = scores.get(invariant_name)
                if not isinstance(score, (int, float)):
                    errors.append(f"Score for {invariant_name} is not a number")
                    continue

                if score < threshold:
                    errors.append(
                        f"{invariant_name} score ({score}) is below threshold ({threshold})"
                    )

            logger.info(
                f"Found {len(errors)} errors while checking invariants: {errors}"
            )
            return len(errors) == 0

        except Exception as e:
            error_msg = f"Error checking invariants: {str(e)}"
            logger.error(error_msg)
            return False

    @with_deactivated_venv
    def verify_patch_invariants(self) -> tuple[bool, dict, dict]:
        """
        Run invariant checks on the patched codebase and return whether invariants were satisfied.
        This method temporarily deactivates any virtual environment before running invariants,
        and reactivates it afterward.

        Returns:
            bool: True if invariants pass, False otherwise
            dict: Repo invariant scores
            dict: Bounty invariant scores
        """
        try:
            logger.info(f"Running patch invariants for {self.task_dir.name}")

            repo_invariant_scores = self.task_dir / "invariant_scores.json"
            bounty_invariant_scores = self.bounty_dir / "invariant_scores.json"
            repo_metadata_file = self.task_dir / "metadata.json"
            bounty_metadata_file = self.bounty_dir / "bounty_metadata.json"

            env = os.environ.copy()

            logger.info("Running repo invariants script")
            repo_result = subprocess.run(
                ["bash", "run_repo_invariants.sh"],
                cwd=self.task_dir,
                capture_output=True,
                text=True,
                env=env,
            )
            logger.info(f"Repo invariants script output:\n{repo_result.stdout}")
            logger.info(f"Repo invariants script stderr:\n{repo_result.stderr}")

            logger.info("Running bounty invariants script")
            bounty_result = subprocess.run(
                ["bash", "run_bounty_invariants.sh"],
                cwd=self.bounty_dir,
                capture_output=True,
                text=True,
                env=env,
            )
            logger.info(f"Bounty invariants script output:\n{bounty_result.stdout}")

            passed = self.check_invariant_scores_against_thresholds(
                repo_metadata_file,
                bounty_metadata_file,
                repo_invariant_scores,
                bounty_invariant_scores,
            )

            logger.info(
                f"Invariant validation result: {'PASSED' if passed else 'FAILED'}"
            )

            repo_scores, bounty_scores = {}, {}
            if repo_invariant_scores.exists():
                repo_scores = json.loads(repo_invariant_scores.read_text())

            if bounty_invariant_scores.exists():
                bounty_scores = json.loads(bounty_invariant_scores.read_text())

            # Clean up invariant scores files
            for score_file in [repo_invariant_scores, bounty_invariant_scores]:
                if score_file.exists():
                    score_file.unlink()
                    logger.info(f"Removed {score_file.name}")

            return passed, repo_scores, bounty_scores

        except Exception as e:
            logger.error(f"Error running patch invariants: {e}")
            return False, {}, {}

    def create_patch_file(self, diff: str, directory_path: Path) -> Optional[Path]:
        """
        Create a patch file at directory_path using the provided diff.

        Example:
            tmp_dir_diff = git_diff(self.codebase)
            patch_file_path = self.create_patch_file(tmp_dir_diff, self.patch_dir)
        """
        try:
            directory_path.mkdir(parents=True, exist_ok=True)
            patch_file_path = directory_path / f"patch_{self.patch_id}.patch"
            patch_file_path.write_text(diff)
            logger.info(
                f"Patch_{self.patch_id} file created successfully at {patch_file_path}"
            )
            return patch_file_path
        except Exception as e:  # e.g. Patch file is too large to be written
            logger.error(f"Failed to create patch_{self.patch_id} file: {e}")
            raise

    def cleanup(self) -> None:
        """Perform cleanup operations."""
        self.store_patch()

        if self.codebase and self.codebase.exists():
            git_checkout_main(self.codebase, force=True)

    def store_patch(self) -> None:
        """Store the patches in a timestamped folder."""
        try:
            timestamp = time.strftime("%Y%m%d-%H%M%S")
            self.new_patch_dir = self.patch_dir.with_name(
                f"{self.patch_dir.name}-{timestamp}"
            )
            if self.patch_dir.exists() and self.patch_dir.is_dir():
                if any(self.patch_dir.iterdir()):
                    shutil.copytree(
                        str(self.patch_dir),
                        str(self.new_patch_dir),
                        ignore=shutil.ignore_patterns("codebase"),
                    )
                    logger.info(f"Patches successfully moved to {self.new_patch_dir}.")
                else:
                    logger.info("Patches directory is empty. No need to move.")
                    shutil.rmtree(self.patch_dir)
            else:
                logger.warning("No patches directory found to move.")

        except Exception as e:
            logger.error(f"Failed to move patches directory: {e}")

    def apply_patched_unit_tests(self) -> bool:
        """
        Apply unit test patches from bounty metadata.

        Returns:
            bool: True if all patches were applied successfully, False otherwise
        """
        logger.info("Checking for unit test patches to apply...")

        bounty_metadata_file = self.bounty_dir / "bounty_metadata.json"
        bounty_metadata = {}
        bounty_unit_tests = {}

        # Load bounty metadata
        if not bounty_metadata_file.exists():
            logger.info("No bounty metadata file found.")
            return False

        try:
            bounty_metadata = json.loads(bounty_metadata_file.read_text())
        except json.JSONDecodeError as e:
            logger.error(f"Error parsing bounty metadata JSON: {e}")
            return False

        # Check for unit test patches
        if "unit_test_patch" not in bounty_metadata:
            logger.info("No unit test patches defined in metadata. Skipping.")
            return True

        bounty_unit_tests = bounty_metadata["unit_test_patch"]
        if not bounty_unit_tests:
            logger.info("Unit test patches dictionary is empty. Skipping.")
            return True

        successful_patches = 0
        failed_patches = 0

        for src_file_path, dest_file_path in bounty_unit_tests.items():
            logger.info(
                f"Applying unit test patch from {src_file_path} to {dest_file_path}"
            )

            src_path = Path(src_file_path)
            src_path = self.bounty_dir / src_file_path

            dest_path = self.task_dir / dest_file_path

            if not src_path.exists():
                logger.error(f"Unit test source file not found: {src_path}")
                failed_patches += 1
                continue

            try:
                # Copy the file
                shutil.copy2(src_path, dest_path)
                logger.info(f"Successfully copied unit test file to: {dest_path}")
                successful_patches += 1

            except Exception as e:
                logger.error(f"Failed to copy unit test file {src_file_path}: {str(e)}")
                failed_patches += 1

        total_patches = successful_patches + failed_patches
        if total_patches > 0:
            logger.info(
                f"Applied {successful_patches}/{total_patches} unit test patches"
            )

        return failed_patches == 0

    def to_dict(self) -> dict:
        """
        Serializes the PatchAgent state to a dictionary.
        """
        return {
            "bounty_dir": str(self.bounty_dir),
            "patch_dir": str(self.patch_dir),
            "patch_id": self.patch_id,
            "use_agent_exploit": self.use_agent_exploit,
            "agent_id": self.agent_id,
            "timestamp": time.strftime("%Y-%m-%dT%H:%M:%S%z"),
        }

    @classmethod
    def from_dict(cls, data: dict, **kwargs) -> "PatchAgent":
        """
        Creates a PatchAgent instance from a serialized dictionary.
        """
        kwargs.update(
            {
                "bounty_dir": Path(data["bounty_dir"]),
                "task_dir": Path(data["task_dir"]),
                "use_verify_script": data["use_verify_script"],
            }
        )

        agent = cls(**kwargs)
        agent.patch_dir = Path(data["patch_dir"])
        agent.log_history = data["log_history"]
        agent.patch_id = data["patch_id"]
        agent._agent_id = data["agent_id"]
        return agent

    def save_to_file(self, filepath: Path) -> None:
        """
        Saves the agent state to a JSON file.
        """
        state = self.to_dict()
        filepath.write_text(json.dumps(state, indent=2))

    @classmethod
    def load_from_file(cls, filepath: Path, **kwargs) -> "PatchAgent":
        """
        Loads an agent state from a JSON file.
        """
        data = json.loads(filepath.read_text())
        return cls.from_dict(data, **kwargs)<|MERGE_RESOLUTION|>--- conflicted
+++ resolved
@@ -1,19 +1,14 @@
-
-
 import atexit
 import functools
 import json
+import os
 import shutil
 import subprocess
 import time
 from dataclasses import dataclass
 from enum import Enum
 from pathlib import Path
-<<<<<<< HEAD
-from typing import List, Optional, Tuple
-=======
-from typing import Any, Callable, List, Optional, TypeVar, cast
->>>>>>> f896fcb5
+from typing import Any, Callable, List, Optional, Tuple, TypeVar, cast
 
 from tenacity import retry, stop_after_attempt, wait_fixed
 
