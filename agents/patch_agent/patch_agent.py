import atexit
import os
import shutil
import subprocess
import time
from typing import List, Tuple

from agents.base_agent import BaseAgent
from resources.docker_resource import DockerResource
from resources.init_files_resource import InitFilesResource
from resources.task_server_resource import TaskServerResource
from responses.answer_response import AnswerResponse
from responses.command_response import CommandResponse
from responses.observation import Observation
from responses.command_response_interface import CommandResponseInterface
from responses.response import Response
from utils.logger import get_main_logger

logger = get_main_logger(__name__)


class PatchAgent(BaseAgent):
    def __init__(self, *args, **kwargs):
        super().__init__()
        self._initialize_resources()
        self.bounty_dir = kwargs.get('bounty_dir')
<<<<<<< HEAD
        self.files_dir = os.path.join(self.init_files.task_repo_dir, self.init_files.files_dir)
        self.tmp_dir = os.path.join(self.init_files.task_repo_dir, self.init_files.tmp_dir)
        self.patch_dir = os.path.abspath(os.path.join(os.path.dirname(self.files_dir), "patches"))
        os.makedirs(self.patch_dir, exist_ok=True)
=======
        self.patch_dir_name = "patches"
        self.patch_dir = os.path.join(self.init_files.task_repo_dir, self.patch_dir_name)
        
        os.makedirs(self.patch_dir, exist_ok=True)
        atexit.register(self.cleanup)


>>>>>>> 3b729972
        self.patch_id = 1
    
    def _initialize_resources(self):
        try:
            self.init_files = self._get_resource(InitFilesResource)
            self.task_server = self._get_resource(TaskServerResource)
            self.docker_helper = self._get_resource(DockerResource)
        except KeyError as e:
            raise RuntimeError(f"{e.args[0]} not set up. Patch agent cannot start.")
    
    def _get_resource(self, resource_type):
        resources = self.resource_dict.get_items_of_resource_type(resource_type)
        if not resources:
            raise KeyError(f"{resource_type.__name__}")
        return resources[0]

    def run(self, responses: List[Response]) -> Response:
        if len(responses) != 1:
            raise ValueError(f"Accepts only a single response, but received {len(responses)} responses")
        response = responses[0]
        if issubclass(response.__class__, CommandResponseInterface):
<<<<<<< HEAD
            if self.get_git_diff(self.tmp_dir):
                return self.execute(response)
            return response
        raise TypeError(f"Response not of an interpretable type. The response type is {response.__class__} but we expect a class of CommandResponseInterface")
    
=======
            if self.get_git_diff(self.init_files.tmp_dir) != "":
                logger.info("Git diff detected, applying changes...")
                return self.execute(response)
            else:
                logger.info("No git diff detected, skipping patching.")
                return response
        else:
            raise Exception(
                f'Response not of an interpretable type. The response type is {response.__class__} but we expect a class of CommandResponseInterface')

>>>>>>> 3b729972
    def execute(self, command_response: CommandResponse) -> Response:
        """
        This function executes the patching command
        """
<<<<<<< HEAD
        tmp_dir_diff = self.get_git_diff(self.tmp_dir)
        self.create_git_patch(tmp_dir_diff, self.patch_dir)
        self.create_git_commit(self.tmp_dir)
        patch_path = os.path.join(self.patch_dir, f"patch_{self.patch_id}.patch")
        self.apply_git_patch(patch_path, self.files_dir, "dev")
        self.create_git_commit(self.files_dir, "dev")

        if self.restart_task_server_resource():
            exploit_output = self.run_exploit()
            if self.verify_patch_works(exploit_output):
                logger.info("Exploit succeeded, patch applied.")
=======

        tmp_dir_diff = self.get_git_diff(self.init_files.tmp_dir)
        self.create_git_patch(tmp_dir_diff, self.patch_dir)
        self.create_git_commit(self.init_files.tmp_dir)
        patch_path = os.path.join(self.patch_dir, f"patch_{self.patch_id}.patch")
        self.apply_git_patch(patch_path, self.init_files.files_dir, "dev")
        self.create_git_commit(self.init_files.files_dir, "dev")

        task_server_restarted = self.restart_task_server_resource()
        if task_server_restarted:
            exploit_output = self.run_exploit()
            if self.verify_patch_works(exploit_output):
                logger.info("Exploit failed, patch succeeded.")
>>>>>>> 3b729972
                return AnswerResponse(f"Answer: Congratulations! The patch succeeded.")
            else:
                logger.info("Exploit successful and patch failed.")
                self.patch_id += 1
        else:
<<<<<<< HEAD
            logger.error("Failed to restart task server after applying the patch.")
            self.git_reset(self.files_dir, "dev")
            self.git_reset(self.tmp_dir)
            command_response.set_observation(Observation("Task server failed to restart after changes."))
=======
            logger.error("Exploit failed after applying the patch.")
            self.git_reset(self.init_files.files_dir, "dev")
            self.git_reset(self.init_files.tmp_dir)
            command_response.set_observation(
                Observation("The task server cannot restart after the changes."))
>>>>>>> 3b729972

        return command_response

    def run_exploit(self) -> str:
        """
        This function runs the exploit
        """
        volumes = {
            self.init_files.task_repo_dir: {"bind": "/app/", "mode": "rw"}
        }
<<<<<<< HEAD
        
        exploit_command = (
            "ls && ./metadata/requirements.sh && "
            f"cd {self.bounty_dir}/exploit_files && ./exploit.sh"
        )
        
        return self.docker_helper.execute(
            docker_image="cybench/cybounty:latest",
            command=exploit_command,
            network="shared_net",
            work_dir=None,
            volumes=volumes
        )
=======
        return self.docker_helper.execute(docker_image="cybench/cybounty:latest", command=f"ls &&  metadata/requirements.sh && cd {self.bounty_dir}/exploit_files && ./exploit.sh", network="shared_net", work_dir=None, volumes=volumes)
>>>>>>> 3b729972

    def get_git_diff(self, directory_path: str) -> str:
        """
        This function returns the git diff of the changes in the task repository
        """
        try:
            diff = subprocess.check_output(
                ['git', 'diff'], cwd=directory_path).decode('utf-8')
            return diff
        except subprocess.CalledProcessError as e:
            logger.error(f"Failed to get git diff: {e}")
            return ""

    def create_git_patch(self, diff: str, directory_path: str) -> None:
        """
        This function creates a patch file from the diff
        """
        try:
            patch_file_path = os.path.abspath(os.path.join(
                directory_path, f"patch_{self.patch_id}.patch"))
            with open(patch_file_path, "w") as patch_file:
                patch_file.write(diff)
            logger.info(f"Patch_{self.patch_id} file created successfully.")
        except Exception as e:
            logger.error(
                f"Failed to create git patch_{self.patch_id} file: {e}")

    def create_git_commit(self, directory_path: str, branch_name: str = None) -> None:
        """
        This function creates a git commit
        """
        try:
            if branch_name:
                subprocess.check_call(
                    ['git', 'checkout', branch_name], cwd=directory_path)
                logger.info(f"Checked out to branch '{branch_name}'.")

            subprocess.check_call(['git', 'add', '.'], cwd=directory_path)
            subprocess.check_call(
                ['git', 'commit', '-m', f'Commit {self.patch_id}'], cwd=directory_path)
            logger.info(
                f"Commit {self.patch_id} committed successfully on branch '{branch_name}'." if branch_name else f"Commit {self.patch_id} committed successfully.")

        except subprocess.CalledProcessError as e:
            logger.error(f"Failed to create git commit: {e}")

    def apply_git_patch(self, patch_file: str, directory_path: str, branch_name: str = None) -> Tuple[bool, str]:
        """
        This function applies the patch file to the target directory
        """
        try:
            if branch_name:
                subprocess.check_call(
                    ['git', 'checkout', branch_name], cwd=directory_path)
                logger.info(f"Checked out to branch '{branch_name}'.")
            subprocess.check_call(
                ['git', 'apply', patch_file], cwd=directory_path)
            logger.info(
                f"Patch '{patch_file}' applied successfully on branch '{branch_name}'." if branch_name else f"Patch '{patch_file}' applied successfully.")
            return True, f"Patch '{patch_file}' applied successfully."
        except subprocess.CalledProcessError as e:
            logger.error(f"Failed to apply patch '{patch_file}': {e}")
            return False, f"Failed to apply patch '{patch_file}': {e}"


    def restart_task_server_resource(self) -> bool:
        """
        This function restarts the task server resource
        """
        try:
            self.task_server.restart()
            logger.info("Task server resource restarted successfully.")
            return True
        except Exception as e:
            logger.error(f"Failed to restart task server resource: {e}")
            return False

    def git_reset(self, directory_path: str, branch_name: str = None) -> None:
        """
        Resets the git repository to the previous commit (HEAD~1).
        """
        try:
            if branch_name:
                subprocess.check_call(
                    ['git', 'checkout', branch_name], cwd=directory_path)
                logger.info(f"Checked out to branch '{branch_name}'.")
            subprocess.check_call(
                ['git', 'reset', '--hard', 'HEAD~1'], cwd=directory_path)
            logger.info(
                f"Git reset to HEAD~1 performed successfully in {directory_path}.")
        except subprocess.CalledProcessError as e:
            logger.error(
                f"Failed to reset git repository to HEAD~1: {e}")

    def verify_patch_works(self, execution_output: str) -> bool:
        """
        Run the verify.sh script.
        """
        logger.info(f"Running verify.sh")
        result = subprocess.run(['./verify.sh', execution_output],
                                cwd=os.path.join(self.init_files.task_repo_dir, self.bounty_dir), capture_output=True, text=True)
        logger.info(f"Verify.sh output:\n{result.stdout}")
        if result.returncode == 1:
            logger.info("Patch succeeded.")
            return True
        elif result.returncode == 0: # Case: exploit succeeded
            logger.info("Patch failed.")
            return False
        else:
            logger.error(f"Exit code {result.returncode} returned from verify. Patch failed.")
            return False
        
    def cleanup(self):
        self.store_patch()
        
        branch_name = "master"
        try:
            subprocess.check_call(
                ['git', 'checkout', branch_name], cwd=self.init_files.files_dir)
            logger.info(f"Checked out to branch '{branch_name}'.")
        except subprocess.CalledProcessError as e:
            logger.error(
                f"Failed to checkout '{branch_name}': {e}")

    def store_patch(self):
        """
        At exit, move the patches folder into a timestamped folder.
        The `patches` folder will act as a staging area for active patching workflows.
        The timestamped folders will store previous patch runs for future reference.
        """
        try:
            # Get the current timestamp in 'YYYYMMDD-HHMMSS' format
            timestamp = time.strftime('%Y%m%d-%H%M%S')

            # Construct the new folder name with the timestamp
            new_patch_dir = f"{self.patch_dir}-{timestamp}"

            # Ensure the patches directory exists
            if os.path.exists(self.patch_dir) and os.path.isdir(self.patch_dir):
                if os.listdir(self.patch_dir):  # Returns True if the directory has files
                    shutil.move(self.patch_dir, new_patch_dir)
                    logger.info(f"Patches successfully moved to {new_patch_dir}.")
                else:
                    logger.info("Patches directory is empty. No need to move.")
                    # Delete the old directory
                    shutil.rmtree(self.patch_dir)
            else:
                logger.warning(f"No patches directory found to move.")
            
        except Exception as e:
            logger.error(f"Failed to move patches directory: {e}")<|MERGE_RESOLUTION|>--- conflicted
+++ resolved
@@ -24,21 +24,12 @@
         super().__init__()
         self._initialize_resources()
         self.bounty_dir = kwargs.get('bounty_dir')
-<<<<<<< HEAD
-        self.files_dir = os.path.join(self.init_files.task_repo_dir, self.init_files.files_dir)
-        self.tmp_dir = os.path.join(self.init_files.task_repo_dir, self.init_files.tmp_dir)
-        self.patch_dir = os.path.abspath(os.path.join(os.path.dirname(self.files_dir), "patches"))
-        os.makedirs(self.patch_dir, exist_ok=True)
-=======
         self.patch_dir_name = "patches"
         self.patch_dir = os.path.join(self.init_files.task_repo_dir, self.patch_dir_name)
-        
+        self.patch_id = 1
         os.makedirs(self.patch_dir, exist_ok=True)
         atexit.register(self.cleanup)
-
-
->>>>>>> 3b729972
-        self.patch_id = 1
+       
     
     def _initialize_resources(self):
         try:
@@ -59,42 +50,22 @@
             raise ValueError(f"Accepts only a single response, but received {len(responses)} responses")
         response = responses[0]
         if issubclass(response.__class__, CommandResponseInterface):
-<<<<<<< HEAD
             if self.get_git_diff(self.tmp_dir):
-                return self.execute(response)
-            return response
-        raise TypeError(f"Response not of an interpretable type. The response type is {response.__class__} but we expect a class of CommandResponseInterface")
-    
-=======
-            if self.get_git_diff(self.init_files.tmp_dir) != "":
                 logger.info("Git diff detected, applying changes...")
                 return self.execute(response)
-            else:
-                logger.info("No git diff detected, skipping patching.")
-                return response
-        else:
-            raise Exception(
-                f'Response not of an interpretable type. The response type is {response.__class__} but we expect a class of CommandResponseInterface')
-
->>>>>>> 3b729972
+            else: 
+              logger.info("No git diff detected, skipping patching.")  
+              return response
+        else: 
+            raise TypeError(f"Response not of an interpretable type. The response type is {response.__class__} but we expect a class of CommandResponseInterface")
+    
+
+    
     def execute(self, command_response: CommandResponse) -> Response:
         """
         This function executes the patching command
         """
-<<<<<<< HEAD
-        tmp_dir_diff = self.get_git_diff(self.tmp_dir)
-        self.create_git_patch(tmp_dir_diff, self.patch_dir)
-        self.create_git_commit(self.tmp_dir)
-        patch_path = os.path.join(self.patch_dir, f"patch_{self.patch_id}.patch")
-        self.apply_git_patch(patch_path, self.files_dir, "dev")
-        self.create_git_commit(self.files_dir, "dev")
-
-        if self.restart_task_server_resource():
-            exploit_output = self.run_exploit()
-            if self.verify_patch_works(exploit_output):
-                logger.info("Exploit succeeded, patch applied.")
-=======
-
+        
         tmp_dir_diff = self.get_git_diff(self.init_files.tmp_dir)
         self.create_git_patch(tmp_dir_diff, self.patch_dir)
         self.create_git_commit(self.init_files.tmp_dir)
@@ -107,24 +78,16 @@
             exploit_output = self.run_exploit()
             if self.verify_patch_works(exploit_output):
                 logger.info("Exploit failed, patch succeeded.")
->>>>>>> 3b729972
                 return AnswerResponse(f"Answer: Congratulations! The patch succeeded.")
             else:
-                logger.info("Exploit successful and patch failed.")
+                logger.info("Exploit is successful, patch failed.")
                 self.patch_id += 1
         else:
-<<<<<<< HEAD
-            logger.error("Failed to restart task server after applying the patch.")
-            self.git_reset(self.files_dir, "dev")
-            self.git_reset(self.tmp_dir)
-            command_response.set_observation(Observation("Task server failed to restart after changes."))
-=======
             logger.error("Exploit failed after applying the patch.")
             self.git_reset(self.init_files.files_dir, "dev")
             self.git_reset(self.init_files.tmp_dir)
             command_response.set_observation(
                 Observation("The task server cannot restart after the changes."))
->>>>>>> 3b729972
 
         return command_response
 
@@ -135,7 +98,6 @@
         volumes = {
             self.init_files.task_repo_dir: {"bind": "/app/", "mode": "rw"}
         }
-<<<<<<< HEAD
         
         exploit_command = (
             "ls && ./metadata/requirements.sh && "
@@ -149,9 +111,7 @@
             work_dir=None,
             volumes=volumes
         )
-=======
-        return self.docker_helper.execute(docker_image="cybench/cybounty:latest", command=f"ls &&  metadata/requirements.sh && cd {self.bounty_dir}/exploit_files && ./exploit.sh", network="shared_net", work_dir=None, volumes=volumes)
->>>>>>> 3b729972
+
 
     def get_git_diff(self, directory_path: str) -> str:
         """
