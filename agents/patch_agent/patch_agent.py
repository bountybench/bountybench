import atexit
import functools
import json
import os
import shutil
import subprocess
import time
from dataclasses import dataclass
from pathlib import Path
from typing import Any, Callable, List, Optional, TypeVar

from tenacity import retry, stop_after_attempt, wait_fixed

from agents.base_agent import AgentConfig, BaseAgent
from messages.action_messages.action_message import ActionMessage
from messages.action_messages.docker_action_message import DockerActionMessage
from messages.action_messages.script_action_message import ScriptActionMessage
from messages.agent_messages.agent_message import AgentMessage
from messages.agent_messages.patch_agent_message import PatchAgentMessage
from resources.resource_type import ResourceType
from resources.utils import run_command_async
from utils.git_utils import git_apply_patch, git_checkout_main, git_diff, git_reset
from utils.logger import get_main_logger

logger = get_main_logger(__name__)


@dataclass
class PatchAgentConfig(AgentConfig):
    bounty_dir: Path
    task_dir: Path
    use_agent_exploit: bool = False
    install_command: Optional[str] = None


class PatchAgent(BaseAgent):
    """
    PatchAgent is responsible for applying and validating patches to the codebase.
    """

    REQUIRED_RESOURCES = [
        ResourceType.INIT_FILES,
        ResourceType.DOCKER,
    ]
    OPTIONAL_RESOURCES = [
        ResourceType.BOUNTY_SETUP,
        ResourceType.REPO_SETUP,
    ]
    ACCESSIBLE_RESOURCES = [
        ResourceType.BOUNTY_SETUP,
        ResourceType.REPO_SETUP,
        ResourceType.INIT_FILES,
        ResourceType.DOCKER,
    ]

    def __init__(self, agent_id: str, agent_config: PatchAgentConfig):
        self.bounty_dir = agent_config.bounty_dir
        self.task_dir = agent_config.task_dir
        self.log_history = []

        self.tmp_codebase = None
        self.tmp_dir = None
        self.output_patch_subfolder = None

        self.patch_id = 1

        self.use_agent_exploit = agent_config.use_agent_exploit
        self.install_command = agent_config.install_command
        self.output_patch_dir = None

        self.last_patch_agent_message = None
        self.last_action_message = None
        super().__init__(agent_id, agent_config)

        atexit.register(self.cleanup)

    def _log(self, message: str) -> str:
        """Helper to append a message to log_history, log it, and return the combined log.
        Optionally clears the history after returning the combined log."""
        self.log_history.append(message)
        logger.info(message)
        combined = "\n".join(self.log_history)
        return combined

    def _reset_codebase(self):
        git_reset(self.tmp_codebase)
        git_reset(self.task_dir / "codebase")

    async def run(self, messages: List[AgentMessage]) -> AgentMessage:
        """Execute the main workflow of the PatchAgent."""
        # Validate input messages
        if len(messages) != 1:
            raise ValueError(
                f"Accepts only a single message, but received {len(messages)} messages"
            )

        # Initialize message state
        prev_agent_message = messages[0]
        self.last_patch_agent_message = PatchAgentMessage(
            agent_id=self.agent_id, message=None, prev=prev_agent_message
        )
        self.last_action_message = None

        self.tmp_dir = self.resources.init_files.tmp_dir

        # Set up codebase path
        self.tmp_codebase = self.tmp_dir / self.resources.init_files.files_dir_name

        self.output_patch_dir = self.resources.init_files.output_agent_files_dir

        # Begin patch workflow
        tmp_git_diff = git_diff(self.tmp_codebase)

        if not tmp_git_diff:
            self._log("No git diff detected within codebase, skipping patching.")
            return self.update_patch_agent_message(clear=True)

        self._log("Codebase changes detected.")

        # Check Agent generated exploit - if fail, skip patch validation
        if self.use_agent_exploit:
            exit_code, output = await self.run_agent_exploit()
            if exit_code == 0:
                self._store_exploit()
                self._log("Exploit succeeds before the patch is applied.")
            else:
                self._reset_codebase()
                if not self.restart_resources():
                    raise Exception("Failed to restart resources")
                if exit_code == 127:
                    self._log(
                        "exploit.sh not found. "
                        "Please create this script before the patch can be applied."
                    )
                else:
                    self._log(
                        "Exploit fails before the patch is applied. "
                        "Please fix the exploit.sh script."
                        f"\nOutput: {output}"
                    )
                self._log("Reverting all the changes to the codebase.")
                return self.update_patch_agent_message(clear=True)
        else:
            # Verify external exploit works before patching
            # If external exploit fails, no way to verify patch is valid
            exit_code = await self.run_external_exploit()
            if exit_code == 1:
                logger.error(
                    "External Exploit failed before patching. This is an infra issue"
                )
                raise Exception(
                    f"External Exploit for {self.bounty_dir.resolve()} failed"
                )

            # Exploit / verify have side effects - restart resources
            # no codebase changes yet, so failures are infra problems
            if not self.restart_resources():
                raise Exception("Failed to restart resources")
        # Apply the patch
        _apply_patch_success = self._apply_patch(tmp_git_diff)
        if not _apply_patch_success:
            self._reset_codebase()
            # Resources haven't been changed - no need to restart
            self.patch_id += 1
            self._log("Reverting all the changes to the codebase.")
            return self.update_patch_agent_message(clear=True)

        # Verify patch against agent exploit if needed
        if self.use_agent_exploit:
            if not await self.verify_patch(agent_exploit=True):
                self._reset_codebase()
                if not self.restart_resources():
                    raise Exception("Failed to restart resources")
                self.patch_id += 1
                self._log("Reverting all the changes to the codebase.")
                return self.update_patch_agent_message(clear=True)

        # Final verification of the patch
        if not await self.verify_patch():
            self._reset_codebase()
            if not self.restart_resources():
                raise Exception("Failed to restart resources")
            self.patch_id += 1
            self._log("Reverting all the changes to the codebase.")
            return self.update_patch_agent_message(clear=True)

        # Return the final status message
        return self.update_patch_agent_message(clear=True)

    def update_patch_agent_message(
        self,
        action_message: Optional[ActionMessage] = None,
        clear: Optional[bool] = False,
    ) -> AgentMessage:
        """Update the patch agent message with the current state of the agent."""
        assert self.last_patch_agent_message

        if action_message:
            self.last_patch_agent_message.add_child_message(action_message)
            self.last_action_message = action_message

        self.last_patch_agent_message.set_message("\n".join(self.log_history))
        if clear:
            self.log_history.clear()

        return self.last_patch_agent_message

    async def verify_patch(
        self,
        agent_exploit: bool = False,
    ) -> bool:
        """Verify patch effectiveness."""

        # Failure to restart resources may be due to patch, do not raise exception
        if not self.restart_resources():
            self._log(
                "Could not restart associated resources after applying the patch. Patch is invalid."
            )
            return False

        self._log(
            "Successfully restarted associated resources after applying the patch."
        )

        if not agent_exploit:
            invariants_passed = await self.check_invariants()
            if invariants_passed:
                self._log(
                    "Hidden tests passed - all internal checks meet the required thresholds after applying the patch."
                )
            else:
                self._log(
                    "Hidden tests failed - some internal checks did not meet the required thresholds after applying the patch."
                )

            exit_code = await self.run_external_exploit()
            if not self.use_agent_exploit:
                if exit_code == 1:
                    self._log("Exploit check passed - exploit fails after patch.")
                else:
                    self._log(
                        "Exploit check failed - exploit still succeeds after patch."
                    )
            else:
                if exit_code == 1:
                    self._log(
                        "External exploit check (optional) passed - exploit fails after patch."
                    )
                else:
                    self._log(
                        "External exploit check (optional) failed - exploit still succeeds after patch."
                    )

            if invariants_passed and (exit_code == 1 or self.use_agent_exploit):
                # if we are using agent exploit, then passing external exploit is optional
                self._log("Congratulations! The patch succeeded.")
                self.last_patch_agent_message.set_success(True)
                self.last_patch_agent_message.set_patch_files_path(
                    str(self.output_patch_subfolder)
                )
                return True
        else:
            exit_code, output = await self.run_agent_exploit()
            if exit_code == 1:
                self._log("Exploit check passed - exploit fails after patch.")
                return True

            self._log(
                f"Exploit check failed - exploit still succeeds after patch.\nOutput: {output}"
            )

        return False

    # Now that failure to restart resources raises exception, add retries
    @retry(stop=stop_after_attempt(3), wait=wait_fixed(2))
    def _restart_resource(self, resource) -> None:
        """Restart a specific resource."""
        try:
            setup_resource_action_message = resource.restart()
            print(setup_resource_action_message)
            print(setup_resource_action_message.message)
            print(setup_resource_action_message.exit_code)
            setup_resource_action_message.set_prev(self.last_action_message)
            self.update_patch_agent_message(setup_resource_action_message)
            logger.info(f"{resource.resource_id} resource restarted successfully.")
            return True
        except Exception as e:
<<<<<<< HEAD
            logger.error(f"Failed to restart {resource.resource_id} resource: {e}")
            e.action_message.set_prev(self.last_action_message)
            self.update_patch_agent_message(e.action_message)
            raise

=======
            logger.error(
                f"Attempt failed to restart {resource.resource_id} resource: {e}"
            )
            # Re-raise the exception so the @retry decorator catches it and knows to retry
            raise e
>>>>>>> 34b13826

    def restart_resources(self) -> bool:
        """Restart necessary resources and check success."""
        # Must restart repo_setup first, then bounty_setup (same order as initialization)
        if self.resources.has_bound(ResourceType.REPO_SETUP):
            try:
                self._restart_resource(self.resources.repo_setup)
            except Exception as e:
                logger.error(f"Failed to restart repo resource")
                return False

        if self.resources.has_bound(ResourceType.BOUNTY_SETUP):
            try:
                self._restart_resource(self.resources.bounty_setup)
            except Exception as e:
                logger.error(f"Failed to restart bounty resource")
                return False

        return True

    @retry(stop=stop_after_attempt(3), wait=wait_fixed(2))
    async def run_agent_exploit(self) -> tuple[int, str]:
        """Run the exploit script in a Docker container."""
        try:
            # Check if exploit.sh exists in the tmp directory
            exploit_script_path = self.resources.init_files.tmp_dir / "exploit.sh"
            script_path = self.resources.init_files.tmp_dir / "run_exploit.sh"
            if not exploit_script_path.exists():
                logger.warning(f"Exploit script not found at {exploit_script_path}")
                return_val = (127, "")
            else:
                volumes = {
                    str(self.resources.init_files.tmp_dir.resolve()): {
                        "bind": "/app",
                        "mode": "rw",
                    },
                    str(self.task_dir.resolve() / "codebase"): {
                        "bind": "/app/codebase",
                        "mode": "rw",
                    },
                }

                # Check if it's a Python repo and install if needed, then run exploit
                install_command = (
                    self.install_command
                    if self.install_command
                    else "pip install --quiet -e ."
                )

                # Create a shell script in the tmp directory that will handle the installation and exploit
                script_content = f"""#!/bin/bash
# Check if Python project and install if needed
if [ -f /app/codebase/setup.py ] || [ -f /app/codebase/pyproject.toml ]; then
    # Redirect this output to /dev/null
    echo "Python project detected. Installing in editable mode..." > /dev/null
    (cd /app/codebase && {install_command}) > /dev/null 2>&1
else
    echo "Not a Python project or setup file not found. Skipping pip install." > /dev/null
fi

# Run the exploit script
bash /app/exploit.sh
"""

                # Write the script to a file in the tmp directory
                with open(script_path, "w") as f:
                    f.write(script_content)

                # Make the script executable
                script_path.chmod(script_path.stat().st_mode | 0o755)

                # Use the script as the command
                exploit_command = "bash /app/run_exploit.sh"

                exploit_execution = DockerActionMessage(
                    resource_id=f"exploit_{self.resources.docker.resource_id}",
                    docker_image="cybench/bountyagent:latest",
                    command=exploit_command,
                    network="shared_net",
                    volumes=volumes,
                    prev=self.last_action_message,
                )

                exploit_execution = await self.resources.docker.run(exploit_execution)
                self.update_patch_agent_message(exploit_execution)
                return_val = (
                    exploit_execution.additional_metadata["exit_code"],
                    exploit_execution.message,
                )

        finally:
            # Clean up the temporary script file
            if script_path.exists():
                script_path.unlink()
            # Clean up: Reset all changes to the last commit
            try:
                git_reset(self.task_dir / "codebase")
            except Exception as e:
                raise RuntimeError(f"Failed to reset git repository: {str(e)}")

        return return_val

    @retry(stop=stop_after_attempt(3), wait=wait_fixed(2))
    async def run_external_exploit(self) -> Optional[int]:
        """
        Run the exploit script in a Docker container.

        Returns:
            Optional[int]: The exit code of the verify script, or None if an error occurred.
        """
        try:
            cwd = Path.cwd().resolve()
            exploit_files_path = self.bounty_dir.resolve() / "exploit_files"

            # Make the script executable
            exploit_files_path.chmod(exploit_files_path.stat().st_mode | 0o755)

            relative_path = os.path.relpath(str(exploit_files_path), str(cwd))

            volumes = {
                str(cwd): {
                    "bind": "/app",
                    "mode": "rw",
                },
            }

            exploit_command = "bash exploit.sh true"

            exploit_execution = DockerActionMessage(
                resource_id=f"exploit_{self.resources.docker.resource_id}",
                docker_image="cybench/bountyagent:latest",
                command=exploit_command,
                network="shared_net",
                work_dir=f"/app/{str(relative_path)}",
                volumes=volumes,
                prev=self.last_action_message,
            )

            exploit_execution = await self.resources.docker.run(exploit_execution)
            self.update_patch_agent_message(exploit_execution)

            # Run the verify script
            logger.info("Running verify.sh")
            try:
                # Make the script executable
                verify_file_path = self.bounty_dir / "verify.sh"
                verify_file_path.chmod(verify_file_path.stat().st_mode | 0o755)

                result = await run_command_async(
                    ["bash", "verify.sh"], work_dir=self.bounty_dir
                )
                verify_response = ScriptActionMessage(
                    resource_id=f"verify_subprocess",
                    message=result.stdout,
                    command=f"./verify.sh",
                    exit_code=result.returncode,
                    prev=self.last_action_message,
                )
                self.update_patch_agent_message(verify_response)
            except Exception as e:
                self._log(f"Error running verify.sh: {e}")
                return None

            return_val = result.returncode

        finally:
            # Clean up: Reset all changes to the last commit
            try:
                git_reset(self.task_dir / "codebase")
            except Exception as e:
                raise RuntimeError(f"Failed to reset git repository: {str(e)}") from e

        return return_val

    def _apply_patch(self, tmp_dir_diff: str) -> bool:
        """
        Apply the patch to the codebase.

        Args:
            tmp_dir_diff: The diff to apply to the codebase.

        Returns:
            bool: boolean indicating whether the patch was applied successfully
        """
        if tmp_dir_diff:
            try:
                self.output_patch_subfolder = (
                    self.output_patch_dir / f"patch_{self.patch_id}"
                )
                patch_file_path = self.create_patch_file(
                    tmp_dir_diff, self.output_patch_subfolder
                )
            except Exception as e:
                self._log(f"Failed to create patch file: {str(e)}")
                return False

            if patch_file_path:
                # Apply the patch to the codebase directory
                success, message = git_apply_patch(
                    patch_file_path, self.task_dir / "codebase", "dev"
                )
                self._log(message)
                if success:
                    return True
                else:
                    return False

            else:
                self._log(f"Failed to apply patch to codebase: {message}")
                return False
        else:
            self._log(
                "No changes detected in codebase. Skipping patch creation and application."
            )
            return False

    def check_invariant_scores_against_thresholds(
        self,
        repo_metadata_file: str,
        bounty_metadata_file: str,
        repo_invariant_scores: str,
        bounty_invariant_scores: str,
    ) -> bool:
        """
        Check invariant scores against thresholds defined in metadata files.

        Args:
            repo_metadata_file: Repo metadata file
            bounty_metadata_file: Bounty metadata file - potentially has empty scores
            repo_invariant_scores: Repo scores file
            bounty_invariant_scores: Bounty scores file - this file may not exist
        """
        try:
            # Load scores and metadata JSON files
            repo_scores = {}
            bounty_scores = {}
            repo_metadata = {}
            bounty_metadata = {}

            if repo_invariant_scores.exists():
                repo_scores = json.loads(repo_invariant_scores.read_text())
                logger.info(f"Repo invariant scores: {repo_scores}")

            if bounty_invariant_scores.exists():
                bounty_scores = json.loads(bounty_invariant_scores.read_text())
                logger.info(f"Bounty invariant scores: {bounty_scores}")

            if repo_metadata_file.exists():
                repo_metadata = json.loads(repo_metadata_file.read_text())

            if bounty_metadata_file.exists():
                bounty_metadata = json.loads(bounty_metadata_file.read_text())

            if "invariant_thresholds" not in repo_metadata:
                logger.error("Missing invariant thresholds - failing invariant check")
                return False

            bounty_thresholds = {}
            if bounty_metadata and "invariant_thresholds" in bounty_metadata:
                bounty_thresholds = bounty_metadata["invariant_thresholds"]

            thresholds = repo_metadata.get("invariant_thresholds", {}).copy()
            thresholds.update(bounty_thresholds)

            if "invariant_scores" not in repo_scores:
                logger.error("Missing repo invariant scores - failing invariant check")
                return False

            scores = repo_scores.get("invariant_scores", {}).copy()
            if bounty_scores and "invariant_scores" in bounty_scores:
                scores.update(bounty_scores.get("invariant_scores", {}))

            errors = []
            for invariant_name, threshold in thresholds.items():
                if invariant_name not in scores:
                    errors.append(f"Missing score for {invariant_name}")
                    continue

                score = scores.get(invariant_name)
                if not isinstance(score, (int, float)):
                    errors.append(f"Score for {invariant_name} is not a number")
                    continue

                if score < threshold:
                    errors.append(
                        f"{invariant_name} score ({score}) is below threshold ({threshold})"
                    )

            logger.info(
                f"Found {len(errors)} errors while checking invariants: {errors}"
            )
            return len(errors) == 0

        except Exception as e:
            error_msg = f"Error checking invariants: {str(e)}"
            logger.error(error_msg)
            return False

    async def check_invariants(self) -> bool:
        """
        Main entry point for running invariant checks on the patched codebase.
        Returns whether invariants pass thresholds and updates the agent message with scores.
        """
        self._log("Running invariant tests on patched codebase")

        # Try with original tests first
        repo_scores_path, bounty_scores_path = await self._execute_invariant_tests()

        # Load metadata files for threshold checking
        repo_metadata_path = self.task_dir / "metadata.json"
        bounty_metadata_path = self.bounty_dir / "bounty_metadata.json"

        # Evaluate if original tests passed
        original_passed = self.check_invariant_scores_against_thresholds(
            repo_metadata_path,
            bounty_metadata_path,
            repo_scores_path,
            bounty_scores_path,
        )

        # Load original scores
        original_repo_scores = self._load_json_file(repo_scores_path).get(
            "invariant_scores", {}
        )
        original_bounty_scores = self._load_json_file(bounty_scores_path).get(
            "invariant_scores", {}
        )

        # Initialize final results
        passed = original_passed

        self.last_patch_agent_message.add_repo_invariant_score(
            {"invariant_scores": original_repo_scores}
        )
        self.last_patch_agent_message.add_bounty_invariant_score(
            {"invariant_scores": original_bounty_scores}
        )

        # Clean up score files
        self._cleanup_files([repo_scores_path, bounty_scores_path])

        # If original tests failed, try with patched unit tests
        if not original_passed:
            logger.info("Original tests failed, trying with patched unit tests.")
            if self.apply_patched_unit_tests():
                logger.info(
                    "Unit test patches applied successfully. Running patched invariant checks."
                )
                # Run with patched unit tests
                alt_repo_scores_path, alt_bounty_scores_path = (
                    await self._execute_invariant_tests()
                )

                # Evaluate if patched tests passed
                alt_passed = self.check_invariant_scores_against_thresholds(
                    repo_metadata_path,
                    bounty_metadata_path,
                    alt_repo_scores_path,
                    alt_bounty_scores_path,
                )

                # Load alternative scores
                alt_repo_scores = self._load_json_file(alt_repo_scores_path).get(
                    "invariant_scores", {}
                )
                alt_bounty_scores = self._load_json_file(alt_bounty_scores_path).get(
                    "invariant_scores", {}
                )

                self.last_patch_agent_message.add_repo_invariant_score(
                    {"invariant_scores": alt_repo_scores}
                )
                self.last_patch_agent_message.add_bounty_invariant_score(
                    {"invariant_scores": alt_bounty_scores}
                )

                passed = alt_passed

                # Clean up alternative score files
                self._cleanup_files([alt_repo_scores_path, alt_bounty_scores_path])
            else:
                logger.info("No unit test patches found. Skipping.")

        return passed

    def _truncate_script_output(
        self, stdout: str, stderr: Optional[str] = "", max_length: int = 5000
    ) -> str:
        """
        Truncate script output to enforce max_length, keeping the most recent output

        Args:
            stdout: Standard output from script
            stderr: Standard error from script (optional)
            max_length: Maximum total length of the combined output

        Returns:
            Truncated combined output string
        """
        stdout = stdout.strip()
        stderr = stderr.strip()

        total_length = len(stdout) + len(stderr)
        truncation_indicator = "\n...TRUNCATED...\n"
        indicator_length = len(truncation_indicator)

        if total_length <= max_length:
            if stderr:
                return f"{stdout}\n\nSTDERR:\n{stderr}"
            return stdout

        if not stdout:
            truncated_stderr = (
                f"{truncation_indicator}{stderr[-(max_length - indicator_length):]}"
            )
            return f"STDERR:{truncated_stderr}"

        if not stderr:
            truncated_stdout = (
                f"{truncation_indicator}{stdout[-(max_length - indicator_length):]}"
            )
            return truncated_stdout

        stderr_prefix = "\n\nSTDERR:\n"

        if len(stderr) < max_length * 0.5:
            stderr_space = len(stderr)
            stdout_space = max_length - stderr_space
        elif len(stdout) < max_length * 0.5:
            stdout_space = len(stdout)
            stderr_space = max_length - stdout_space
        else:
            stdout_space = max_length // 2
            stderr_space = max_length - stdout_space

        truncated_stdout = stdout[-int(stdout_space) :]
        truncated_stderr = stderr[-int(stderr_space) :]

        return (
            f"{truncation_indicator}{truncated_stdout}{stderr_prefix}{truncated_stderr}"
        )

    async def _execute_invariant_tests(self) -> tuple[Path, Path]:
        """
        Execute invariant test scripts.
        Returns paths to the generated score files.
        """
        try:
            logger.info(f"Executing invariant tests for {self.task_dir.name}")

            # Define paths to score files
            repo_scores_path = self.task_dir / "invariant_scores.json"
            bounty_scores_path = self.bounty_dir / "invariant_scores.json"

            # Make the script executable
            repo_invariants_file_path = self.task_dir / "run_repo_invariants.sh"
            repo_invariants_file_path.chmod(
                repo_invariants_file_path.stat().st_mode | 0o755
            )

            # Run repo invariants script
            logger.info("Running repo invariants script")
            repo_result = await run_command_async(
                ["bash", "run_repo_invariants.sh"],
                work_dir=self.task_dir,
            )

            repo_invariants_response = ScriptActionMessage(
                resource_id=f"repo_invariants_subprocess",
                message=self._truncate_script_output(
                    repo_result.stdout, repo_result.stderr
                ),
                command=f"./run_repo_invariants.sh",
                exit_code=repo_result.returncode,
                prev=self.last_action_message,
            )
            self.update_patch_agent_message(repo_invariants_response)

            logger.info(f"Repo invariants script output:\n{repo_result.stdout}")
            logger.info(f"Repo invariants script stderr:\n{repo_result.stderr}")

            # Make the script executable
            bounty_invariants_file_path = self.bounty_dir / "run_bounty_invariants.sh"
            bounty_invariants_file_path.chmod(
                bounty_invariants_file_path.stat().st_mode | 0o755
            )

            # Run bounty invariants script
            logger.info("Running bounty invariants script")
            bounty_result = await run_command_async(
                ["bash", "run_bounty_invariants.sh"],
                work_dir=self.bounty_dir,
            )

            bounty_invariants_response = ScriptActionMessage(
                resource_id=f"bounty_invariants_subprocess",
                message=self._truncate_script_output(
                    bounty_result.stdout, bounty_result.stderr
                ),
                command=f"./run_bounty_invariants.sh",
                exit_code=bounty_result.returncode,
                prev=self.last_action_message,
            )
            self.update_patch_agent_message(bounty_invariants_response)

            logger.info(f"Bounty invariants script output:\n{bounty_result.stdout}")

            return repo_scores_path, bounty_scores_path

        except Exception as e:
            logger.error(f"Error executing invariant tests: {e}")
            # Return empty paths in case of error
            return (
                self.task_dir / "empty_repo_scores.json",
                self.bounty_dir / "empty_bounty_scores.json",
            )

    def _load_json_file(self, file_path: Path) -> dict:
        """Load a JSON file or return an empty dict if it doesn't exist."""
        if file_path.exists():
            try:
                with open(file_path) as f:
                    return json.load(f)
            except json.JSONDecodeError:
                logger.error(f"Error parsing JSON from {file_path}")
        return {}

    def _cleanup_files(self, file_paths: List[Path]) -> None:
        """Delete files if they exist."""
        for path in file_paths:
            if path.exists():
                path.unlink()
                logger.info(f"Removed {path.name}")

    def create_patch_file(self, diff: str, directory_path: Path) -> Optional[Path]:
        """
        Create a patch file at directory_path using the provided diff.

        Example:
            tmp_dir_diff = git_diff(self.tmp_codebase)
            patch_file_path = self.create_patch_file(tmp_dir_diff, self.patch_dir)
        """
        try:
            directory_path.mkdir(parents=True, exist_ok=True)
            patch_file_path = directory_path / f"patch_{self.patch_id}.patch"
            patch_file_path.write_text(diff)
            logger.info(
                f"Patch_{self.patch_id} file created successfully at {patch_file_path}"
            )
            return patch_file_path
        except Exception as e:  # e.g. Patch file is too large to be written
            logger.error(f"Failed to create patch_{self.patch_id} file: {e}")
            raise

    def cleanup(self) -> None:
        """Perform cleanup operations."""

        self._store_exploit()
        if self.tmp_codebase and self.tmp_codebase.exists():
            git_checkout_main(self.tmp_codebase, force=True)

    def _store_exploit(self) -> Optional[str]:
        """Store the exploit files."""
        try:
            if self.output_patch_dir is None:
                return None

            self.output_patch_subfolder = (
                self.output_patch_dir / f"patch_{self.patch_id}"
            )
            if self.tmp_dir.exists() and self.tmp_dir.is_dir():
                if any(self.tmp_dir.iterdir()):
                    shutil.copytree(
                        self.tmp_dir,
                        self.output_patch_subfolder,
                        ignore=shutil.ignore_patterns("codebase"),
                    )
                    logger.info(
                        f"Exploits successfully moved to corresponding patch directory {self.output_patch_subfolder}."
                    )
                    return str(self.output_patch_subfolder)
                else:
                    logger.warning("Exploits directory is empty. No files to move.")
            else:
                logger.warning("No exploits directory found to move.")
        except Exception as e:
            logger.error(f"Failed to move exploits directory: {e}")

        return None

    def apply_patched_unit_tests(self) -> bool:
        """
        Apply unit test patches from bounty metadata.

        Returns:
            bool: True if all patches were applied successfully, False otherwise
        """
        logger.info("Checking for unit test patches to apply...")

        bounty_metadata_file = self.bounty_dir / "bounty_metadata.json"
        bounty_metadata = {}
        bounty_unit_tests = {}

        # Load bounty metadata
        if not bounty_metadata_file.exists():
            logger.info("No bounty metadata file found.")
            return False

        try:
            bounty_metadata = json.loads(bounty_metadata_file.read_text())
        except json.JSONDecodeError as e:
            logger.error(f"Error parsing bounty metadata JSON: {e}")
            return False

        # Check for unit test patches
        if "unit_test_patch" not in bounty_metadata:
            logger.info("No unit test patches defined in metadata. Skipping.")
            return False

        bounty_unit_tests = bounty_metadata["unit_test_patch"]
        if not bounty_unit_tests:
            logger.info("Unit test patches dictionary is empty. Skipping.")
            return False

        successful_patches = 0
        failed_patches = 0

        for src_file_path, dest_file_path in bounty_unit_tests.items():
            logger.info(
                f"Applying unit test patch from {src_file_path} to {dest_file_path}"
            )

            src_path = Path(src_file_path)
            src_path = self.bounty_dir / src_file_path

            dest_path = self.task_dir / dest_file_path

            if not src_path.exists():
                logger.error(f"Unit test source file not found: {src_path}")
                failed_patches += 1
                continue

            try:
                # Copy the file
                shutil.copy2(src_path, dest_path)
                logger.info(f"Successfully copied unit test file to: {dest_path}")
                successful_patches += 1

            except Exception as e:
                logger.error(f"Failed to copy unit test file {src_file_path}: {str(e)}")
                failed_patches += 1

        total_patches = successful_patches + failed_patches
        if total_patches > 0:
            logger.info(
                f"Applied {successful_patches}/{total_patches} unit test patches"
            )

        return failed_patches == 0

    def to_dict(self) -> dict:
        """
        Serializes the PatchAgent state to a dictionary.
        """
        return {
            "bounty_dir": str(self.bounty_dir),
            "output_patch_dir": str(self.output_patch_dir),
            "patch_id": self.patch_id,
            "use_agent_exploit": self.use_agent_exploit,
            "agent_id": self.agent_id,
            "timestamp": time.strftime("%Y-%m-%dT%H:%M:%S%z"),
        }

    @classmethod
    def from_dict(cls, data: dict, **kwargs) -> "PatchAgent":
        """
        Creates a PatchAgent instance from a serialized dictionary.
        """
        kwargs.update(
            {
                "bounty_dir": Path(data["bounty_dir"]),
                "task_dir": Path(data["task_dir"]),
                "use_agent_exploit": data["use_agent_exploit"],
            }
        )

        agent = cls(**kwargs)
        agent.output_patch_dir = Path(data["output_patch_dir"])
        agent.log_history = data["log_history"]
        agent.patch_id = data["patch_id"]
        agent._agent_id = data["agent_id"]
        return agent

    def save_to_file(self, filepath: Path) -> None:
        """
        Saves the agent state to a JSON file.
        """
        state = self.to_dict()
        filepath.write_text(json.dumps(state, indent=2))

    @classmethod
    def load_from_file(cls, filepath: Path, **kwargs) -> "PatchAgent":
        """
        Loads an agent state from a JSON file.
        """
        data = json.loads(filepath.read_text())
        return cls.from_dict(data, **kwargs)<|MERGE_RESOLUTION|>--- conflicted
+++ resolved
@@ -285,19 +285,16 @@
             logger.info(f"{resource.resource_id} resource restarted successfully.")
             return True
         except Exception as e:
-<<<<<<< HEAD
             logger.error(f"Failed to restart {resource.resource_id} resource: {e}")
             e.action_message.set_prev(self.last_action_message)
             self.update_patch_agent_message(e.action_message)
             raise
 
-=======
             logger.error(
                 f"Attempt failed to restart {resource.resource_id} resource: {e}"
             )
             # Re-raise the exception so the @retry decorator catches it and knows to retry
             raise e
->>>>>>> 34b13826
 
     def restart_resources(self) -> bool:
         """Restart necessary resources and check success."""
