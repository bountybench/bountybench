import atexit
import logging
import os
import shutil
import subprocess
from typing import List, Tuple

from agents.base_agent import BaseAgent
from resources.init_files_resource import InitFilesResource
from resources.task_server_resource import TaskServerResource
from responses.command_response_interface import CommandResponseInterface
from responses.response import Response
import subprocess
import os

logging.basicConfig(level=logging.INFO)
logger = logging.getLogger(__name__)


class PatchAgent(BaseAgent):
    def __init__(self, *args, **kwargs):
        super().__init__()
        # Check if there are TaskServerResource and InitFilesResource
        if InitFilesResource in self.resource_dict.resource_type_to_resources:
            self.init_files: InitFilesResource = self.resource_dict.get_items_of_resource_type(
                InitFilesResource)[0]
        else:
            logger.error(
                "InitFilesResource not found in resource_dict. Terminating Patch Agent.")
            raise RuntimeError(
                "InitFilesResource not set up. Patch agent cannot start.")

        if TaskServerResource in self.resource_dict.resource_type_to_resources:
            self.task_server: TaskServerResource = self.resource_dict.get_items_of_resource_type(
                TaskServerResource)[0]
        else:
            logger.error(
                "TaskServerResource not found in resource_dict. Terminating Patch Agent.")
            raise RuntimeError(
                "TaskServerResource not set up. Patch agent cannot start.")

        atexit.register(self.cleanup)
        self.patch_id = 1
<<<<<<< HEAD
=======
        self.patch_dir = os.path.join(self.init_files.task_repo_dir, "patches")
>>>>>>> 41ce9953

    def run(self, responses: List[Response]) -> Response:
        if len(responses) != 1:
            return Exception(f'Accepts only a single response, you passed in {len(responses)} responses')
        response = responses[0]
        if issubclass(response.__class__, CommandResponseInterface):
            if self.get_git_diff(self.init_files.tmp_dir) != "":
                return self.execute()
            else:
                return response
        else:
            raise Exception(
                'Response not of an interpretable type. The response type is {response.__class__} but we expect a class of CommandResponseInterface')

    def execute(self) -> Response:
        """
        This function executes the patching command
        """
        """
        diff = self.get_git_diff()
        self.create_git_patch(diff)
        self.create_git_commit() # This will commit the changes to the tmp directory

        res, msg = self.apply_git_patch(p2) # Apply the agent patch file (p2) to the tmp branch
        res, msg = self.apply_git_patch(p1) # Apply the flag patch file (p1) to the tmp branch
        """

        tmp_dir_diff = self.get_git_diff(self.init_files.tmp_dir)
        self.create_git_patch(tmp_dir_diff, self.init_files.tmp_dir)
        self.create_git_commit(self.init_files.tmp_dir)
        #TODO: Might not need the copying logic
        tmp_dir_patch = os.path.abspath(os.path.join(
            self.init_files.tmp_files_dir, f"patch_{self.patch_id}.patch"))
        task_repo_patch = os.path.abspath(os.path.join(
            self.init_files.task_repo_dir, f"patch_{self.patch_id}.patch"))
        self.copy_patch(tmp_dir_patch, task_repo_patch)
        res, msg = self.apply_git_patch(
            task_repo_patch, self.init_files.task_repo_dir, "dev") # TODO: Change the directory path to the original files dir

        if res:
            
            res = self.restart_task_server_resource()
            if res:
                flag = self.run_exploit()
                if flag:  # patch succeeded
                    # Maybe just send back an AnswerResponse object?
<<<<<<< HEAD
                    pass
                else:
                    # Patch failed
                    #TODO: what should we return in this case?
                    pass

            else:
                #TODO: Handle the case where the task server resource is not restarted successfully; git reset
                pass
        else:
            #TODO: Handle the case where the patch is not applied successfully i.e. merge conflicts; I think it will make sense to just set the observation field.; git reset
            pass

=======
                    # if we end up commiting then we want to increment the patch id

                    pass
                else:  # patch failed
                    # Patch failed
                    # TODO: what should we return in this case?
                    pass

            else:
                # TODO: Handle the case where the task server resource is not restarted successfully; git reset
                pass
        else:
            # TODO: Handle the case where the patch is not applied successfully i.e. merge conflicts; I think it will make sense to just set the observation field.; git reset
            pass
>>>>>>> 41ce9953

        raise NotImplementedError

    def get_git_diff(self, directory_path: str) -> str:
        """
        This function returns the git diff of the changes in the task repository
        """
        try:
<<<<<<< HEAD
            diff = subprocess.check_output(['git', 'diff'], cwd=self.init_files.original_files_dir).decode('utf-8')
=======
            diff = subprocess.check_output(
                ['git', 'diff'], cwd=directory_path).decode('utf-8')
>>>>>>> 41ce9953
            return diff
        except subprocess.CalledProcessError as e:
            logger.error(f"Failed to get git diff: {e}")
            return ""
<<<<<<< HEAD
    
    def create_git_patch(self, diff: str) -> None:
=======

    def create_git_patch(self, diff: str, directory_path: str) -> None:
>>>>>>> 41ce9953
        """
        This function creates a patch file from the diff
        """
        try:
<<<<<<< HEAD
            patch_file_path = os.path.join(self.init_files.original_files_dir, f"patch_{self.patch_id}.patch")
=======
            patch_file_path = os.path.join(
                directory_path, f"patch_{self.patch_id}.patch")
>>>>>>> 41ce9953
            with open(patch_file_path, "w") as patch_file:
                patch_file.write(diff)
            logger.info(f"Patch_{self.patch_id} file created successfully.")
        except Exception as e:
<<<<<<< HEAD
            logger.error(f"Failed to create git patch_{self.patch_id} file: {e}")

    def create_git_commit(self) -> None:
=======
            logger.error(
                f"Failed to create git patch_{self.patch_id} file: {e}")

    def create_git_commit(self, directory_path: str, branch_name: str = None) -> None:
>>>>>>> 41ce9953
        """
        This function creates a git commit
        """
        try:
<<<<<<< HEAD
            patch_file = os.path.abspath(os.path.join(self.init_files.original_files_dir, f"patch_{self.patch_id}.patch"))
            subprocess.check_call(['git', 'add', patch_file], cwd=self.init_files.original_files_dir)
            subprocess.check_call(['git', 'commit', '-m', f'Applied patch_{self.patch_id}'], cwd=self.init_files.original_files_dir)
            logger.info(f"Patch_{self.patch_id} committed successfully.")
            self.patch_id += 1
        except subprocess.CalledProcessError as e:
            logger.error(f"Failed to create git commit: {e}")

    def create_git_branch(self) -> None:
=======
            if branch_name:
                subprocess.check_call(
                    ['git', 'checkout', branch_name], cwd=directory_path)
                logger.info(f"Checked out to branch '{branch_name}'.")

            patch_file = os.path.abspath(os.path.join(
                directory_path, f"patch_{self.patch_id}.patch"))
            subprocess.check_call(
                ['git', 'add', patch_file], cwd=directory_path)
            subprocess.check_call(
                ['git', 'commit', '-m', f'Applied patch_{self.patch_id}'], cwd=directory_path)
            logger.info(
                f"Patch_{self.patch_id} committed successfully on branch '{branch_name}'." if branch_name else f"Patch_{self.patch_id} committed successfully.")

        except subprocess.CalledProcessError as e:
            logger.error(f"Failed to create git commit: {e}")

    def copy_patch(self, patch_file_path: str, destination_path: str) -> None:
>>>>>>> 41ce9953
        """
        Copies the patch file from the tmp directory to the task repo's dev branch.
        """
        try:
<<<<<<< HEAD
            branch_name = "temp"
            subprocess.check_call(['git', 'checkout', '-b', branch_name], cwd=self.init_files.original_files_dir)
            logger.info(f"Temporary branch '{branch_name}' created successfully.")
        except subprocess.CalledProcessError as e:
            logger.error(f"Failed to create temporary branch {branch_name}: {e}")
            raise RuntimeError(f"Failed to create a temporary branch {branch_name}.")
    
    def apply_git_patch(self, patch_file: str) -> Tuple[bool, str]:
=======
            subprocess.check_call(
                ['git', 'checkout', 'dev'], cwd=self.init_files.task_repo_dir)
            logger.info("Checked out to 'dev' branch in task repo.")

            # Copy the patch file to the task repo's dev branch
            shutil.copy(patch_file_path, destination_path)
            logger.info(
                f"Patch file copied to task repo dev branch: {destination_path}")
        except Exception as e:
            logger.error(f"Failed to copy patch file to dev branch: {e}")

    def apply_git_patch(self, patch_file: str, directory_path: str, branch_name: str = None) -> Tuple[bool, str]:
>>>>>>> 41ce9953
        """
        This function applies the patch file to the target directory
        """
        try:
<<<<<<< HEAD
            subprocess.check_call(['git', 'apply', patch_file], cwd=self.init_files.original_files_dir)
            logger.info(f"Patch '{patch_file}' applied successfully.")
=======
            if branch_name:
                subprocess.check_call(
                    ['git', 'checkout', branch_name], cwd=directory_path)
                logger.info(f"Checked out to branch '{branch_name}'.")

            subprocess.check_call(
                ['git', 'apply', patch_file], cwd=directory_path)
            logger.info(
                f"Patch '{patch_file}' applied successfully on branch '{branch_name}'." if branch_name else f"Patch '{patch_file}' applied successfully.")
>>>>>>> 41ce9953
            return True, f"Patch '{patch_file}' applied successfully."
        except subprocess.CalledProcessError as e:
            logger.error(f"Failed to apply patch '{patch_file}': {e}")
            return False, f"Failed to apply patch '{patch_file}': {e}"
<<<<<<< HEAD
=======

    def increment_patch_id(self) -> None:
        self.patch_id += 1
>>>>>>> 41ce9953

    def cleanup(self) -> None:
        """
        This function cleans up the temporary branch etc.
        """
        try:
<<<<<<< HEAD
            subprocess.check_call(['git', 'checkout', 'master'], cwd=self.init_files.original_files_dir)
            subprocess.check_call(['git', 'branch', '-D', 'temp'], cwd=self.init_files.original_files_dir)
            logger.info("Temporary branch cleaned up successfully.")
        except subprocess.CalledProcessError as e:
            logger.error(f"Failed to clean up temporary branch: {e}")
=======
            subprocess.check_call(
                ['git', 'checkout', 'master'], cwd=self.init_files.task_repo_dir)
            subprocess.check_call(
                ['git', 'branch', '-D', 'dev'], cwd=self.init_files.task_repo_dir)
            logger.info("Dev branch in task repo dir cleaned up successfully.")
            shutil.rmtree(self.init_files.tmp_files_dir)
            logger.info("Tmp directory deleted successfully.")
        except subprocess.CalledProcessError as e:
            logger.error(f"Failed to clean up dev branch: {e}")
        except FileNotFoundError as e:
            logger.error(f"Tmp directory not found for deletion: {e}")
    
    def restart_task_server_resource(self) -> bool:
        """
        This function restarts the task server resource
        """
        try:
            self.task_server.restart()
            logger.info("Task server resource restarted successfully.")
            return True
        except Exception as e:
            logger.error(f"Failed to restart task server resource: {e}")
            return False
>>>>>>> 41ce9953
<|MERGE_RESOLUTION|>--- conflicted
+++ resolved
@@ -41,10 +41,7 @@
 
         atexit.register(self.cleanup)
         self.patch_id = 1
-<<<<<<< HEAD
-=======
         self.patch_dir = os.path.join(self.init_files.task_repo_dir, "patches")
->>>>>>> 41ce9953
 
     def run(self, responses: List[Response]) -> Response:
         if len(responses) != 1:
@@ -91,21 +88,6 @@
                 flag = self.run_exploit()
                 if flag:  # patch succeeded
                     # Maybe just send back an AnswerResponse object?
-<<<<<<< HEAD
-                    pass
-                else:
-                    # Patch failed
-                    #TODO: what should we return in this case?
-                    pass
-
-            else:
-                #TODO: Handle the case where the task server resource is not restarted successfully; git reset
-                pass
-        else:
-            #TODO: Handle the case where the patch is not applied successfully i.e. merge conflicts; I think it will make sense to just set the observation field.; git reset
-            pass
-
-=======
                     # if we end up commiting then we want to increment the patch id
 
                     pass
@@ -120,7 +102,6 @@
         else:
             # TODO: Handle the case where the patch is not applied successfully i.e. merge conflicts; I think it will make sense to just set the observation field.; git reset
             pass
->>>>>>> 41ce9953
 
         raise NotImplementedError
 
@@ -129,62 +110,32 @@
         This function returns the git diff of the changes in the task repository
         """
         try:
-<<<<<<< HEAD
-            diff = subprocess.check_output(['git', 'diff'], cwd=self.init_files.original_files_dir).decode('utf-8')
-=======
             diff = subprocess.check_output(
                 ['git', 'diff'], cwd=directory_path).decode('utf-8')
->>>>>>> 41ce9953
             return diff
         except subprocess.CalledProcessError as e:
             logger.error(f"Failed to get git diff: {e}")
             return ""
-<<<<<<< HEAD
-    
-    def create_git_patch(self, diff: str) -> None:
-=======
 
     def create_git_patch(self, diff: str, directory_path: str) -> None:
->>>>>>> 41ce9953
         """
         This function creates a patch file from the diff
         """
         try:
-<<<<<<< HEAD
-            patch_file_path = os.path.join(self.init_files.original_files_dir, f"patch_{self.patch_id}.patch")
-=======
             patch_file_path = os.path.join(
                 directory_path, f"patch_{self.patch_id}.patch")
->>>>>>> 41ce9953
             with open(patch_file_path, "w") as patch_file:
                 patch_file.write(diff)
             logger.info(f"Patch_{self.patch_id} file created successfully.")
         except Exception as e:
-<<<<<<< HEAD
-            logger.error(f"Failed to create git patch_{self.patch_id} file: {e}")
-
-    def create_git_commit(self) -> None:
-=======
             logger.error(
                 f"Failed to create git patch_{self.patch_id} file: {e}")
 
     def create_git_commit(self, directory_path: str, branch_name: str = None) -> None:
->>>>>>> 41ce9953
         """
         This function creates a git commit
         """
         try:
-<<<<<<< HEAD
-            patch_file = os.path.abspath(os.path.join(self.init_files.original_files_dir, f"patch_{self.patch_id}.patch"))
-            subprocess.check_call(['git', 'add', patch_file], cwd=self.init_files.original_files_dir)
-            subprocess.check_call(['git', 'commit', '-m', f'Applied patch_{self.patch_id}'], cwd=self.init_files.original_files_dir)
-            logger.info(f"Patch_{self.patch_id} committed successfully.")
-            self.patch_id += 1
-        except subprocess.CalledProcessError as e:
-            logger.error(f"Failed to create git commit: {e}")
-
-    def create_git_branch(self) -> None:
-=======
             if branch_name:
                 subprocess.check_call(
                     ['git', 'checkout', branch_name], cwd=directory_path)
@@ -203,21 +154,10 @@
             logger.error(f"Failed to create git commit: {e}")
 
     def copy_patch(self, patch_file_path: str, destination_path: str) -> None:
->>>>>>> 41ce9953
         """
         Copies the patch file from the tmp directory to the task repo's dev branch.
         """
         try:
-<<<<<<< HEAD
-            branch_name = "temp"
-            subprocess.check_call(['git', 'checkout', '-b', branch_name], cwd=self.init_files.original_files_dir)
-            logger.info(f"Temporary branch '{branch_name}' created successfully.")
-        except subprocess.CalledProcessError as e:
-            logger.error(f"Failed to create temporary branch {branch_name}: {e}")
-            raise RuntimeError(f"Failed to create a temporary branch {branch_name}.")
-    
-    def apply_git_patch(self, patch_file: str) -> Tuple[bool, str]:
-=======
             subprocess.check_call(
                 ['git', 'checkout', 'dev'], cwd=self.init_files.task_repo_dir)
             logger.info("Checked out to 'dev' branch in task repo.")
@@ -230,15 +170,10 @@
             logger.error(f"Failed to copy patch file to dev branch: {e}")
 
     def apply_git_patch(self, patch_file: str, directory_path: str, branch_name: str = None) -> Tuple[bool, str]:
->>>>>>> 41ce9953
         """
         This function applies the patch file to the target directory
         """
         try:
-<<<<<<< HEAD
-            subprocess.check_call(['git', 'apply', patch_file], cwd=self.init_files.original_files_dir)
-            logger.info(f"Patch '{patch_file}' applied successfully.")
-=======
             if branch_name:
                 subprocess.check_call(
                     ['git', 'checkout', branch_name], cwd=directory_path)
@@ -248,30 +183,19 @@
                 ['git', 'apply', patch_file], cwd=directory_path)
             logger.info(
                 f"Patch '{patch_file}' applied successfully on branch '{branch_name}'." if branch_name else f"Patch '{patch_file}' applied successfully.")
->>>>>>> 41ce9953
             return True, f"Patch '{patch_file}' applied successfully."
         except subprocess.CalledProcessError as e:
             logger.error(f"Failed to apply patch '{patch_file}': {e}")
             return False, f"Failed to apply patch '{patch_file}': {e}"
-<<<<<<< HEAD
-=======
 
     def increment_patch_id(self) -> None:
         self.patch_id += 1
->>>>>>> 41ce9953
 
     def cleanup(self) -> None:
         """
         This function cleans up the temporary branch etc.
         """
         try:
-<<<<<<< HEAD
-            subprocess.check_call(['git', 'checkout', 'master'], cwd=self.init_files.original_files_dir)
-            subprocess.check_call(['git', 'branch', '-D', 'temp'], cwd=self.init_files.original_files_dir)
-            logger.info("Temporary branch cleaned up successfully.")
-        except subprocess.CalledProcessError as e:
-            logger.error(f"Failed to clean up temporary branch: {e}")
-=======
             subprocess.check_call(
                 ['git', 'checkout', 'master'], cwd=self.init_files.task_repo_dir)
             subprocess.check_call(
@@ -294,5 +218,4 @@
             return True
         except Exception as e:
             logger.error(f"Failed to restart task server resource: {e}")
-            return False
->>>>>>> 41ce9953
+            return False