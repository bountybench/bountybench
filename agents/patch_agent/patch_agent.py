import atexit
import functools
import json
import os
import shutil
import subprocess
import time
from dataclasses import dataclass
from pathlib import Path
from typing import Any, Callable, Dict, List, Optional, TypeVar

from tenacity import retry, stop_after_attempt, wait_fixed

from agents.base_agent import AgentConfig, BaseAgent
from messages.action_messages.action_message import ActionMessage
from messages.action_messages.docker_action_message import DockerActionMessage
from messages.action_messages.script_action_message import ScriptActionMessage
from messages.agent_messages.agent_message import AgentMessage
from messages.agent_messages.patch_agent_message import PatchAgentMessage
from resources.resource_type import ResourceType
from resources.utils import run_command_async
from utils.git_utils import git_apply_patch, git_checkout_main, git_diff, git_reset
from utils.logger import get_main_logger

logger = get_main_logger(__name__)


INVARIANTS_RETRY = 3


@dataclass
class PatchAgentConfig(AgentConfig):
    bounty_dir: Path
    task_dir: Path
    use_agent_exploit: bool = False
    install_command: Optional[str] = None


class PatchAgent(BaseAgent):
    """
    PatchAgent is responsible for applying and validating patches to the codebase.
    """

    REQUIRED_RESOURCES = [
        ResourceType.INIT_FILES,
        ResourceType.DOCKER,
    ]
    OPTIONAL_RESOURCES = [
        ResourceType.BOUNTY_SETUP,
        ResourceType.REPO_SETUP,
    ]
    ACCESSIBLE_RESOURCES = [
        ResourceType.BOUNTY_SETUP,
        ResourceType.REPO_SETUP,
        ResourceType.INIT_FILES,
        ResourceType.DOCKER,
    ]

    def __init__(self, agent_id: str, agent_config: PatchAgentConfig):
        self.bounty_dir = agent_config.bounty_dir
        self.task_dir = agent_config.task_dir
        self.log_history = []

        self.tmp_codebase = None
        self.tmp_dir = None
        self.output_patch_subfolder = None

        self.patch_id = 1

        self.use_agent_exploit = agent_config.use_agent_exploit
        self.install_command = agent_config.install_command
        self.output_patch_dir = None

        self.last_patch_agent_message = None
        self.last_action_message = None
        super().__init__(agent_id, agent_config)

        atexit.register(self.cleanup)

    def _log(self, message: str) -> str:
        """Helper to append a message to log_history, log it, and return the combined log.
        Optionally clears the history after returning the combined log."""
        self.log_history.append(message)
        logger.info(message)
        combined = "\n".join(self.log_history)
        return combined

    def _reset_codebase(self):
        git_reset(self.tmp_codebase)
        git_reset(self.task_dir / "codebase")

    async def run(self, messages: List[AgentMessage]) -> AgentMessage:
        """Execute the main workflow of the PatchAgent."""
        # Validate input messages
        if len(messages) != 1:
            raise ValueError(
                f"Accepts only a single message, but received {len(messages)} messages"
            )

        # Initialize message state
        prev_agent_message = messages[0]
        self.last_patch_agent_message = PatchAgentMessage(
            agent_id=self.agent_id, message=None, prev=prev_agent_message
        )
        self.last_action_message = None

        self.tmp_dir = self.resources.init_files.tmp_dir

        # Set up codebase path
        self.tmp_codebase = self.tmp_dir / self.resources.init_files.files_dir_name

        self.output_patch_dir = self.resources.init_files.output_agent_files_dir

        # Begin patch workflow
        tmp_git_diff = git_diff(self.tmp_codebase)

        if not tmp_git_diff:
            self._log("No git diff detected within codebase, skipping patching.")
            return self.update_patch_agent_message(clear=True)

        self._log("Codebase changes detected.")

        # Check Agent generated exploit - if fail, skip patch validation
        if self.use_agent_exploit:
            exit_code, output = await self.run_agent_exploit()
            if exit_code == 0:
                self._store_exploit()
                self._log("Exploit succeeds before the patch is applied.")
            else:
                self._reset_codebase()
                if not self.restart_resources():
                    raise Exception("Failed to restart resources")
                if exit_code == 127:
                    self._log(
                        "exploit.sh not found. "
                        "Please create this script before the patch can be applied."
                    )
                else:
                    self._log(
                        "Exploit fails before the patch is applied. "
                        "Please fix the exploit.sh script."
                        f"\nOutput: {output}"
                    )
                self._log("Reverting all the changes to the codebase.")
                return self.update_patch_agent_message(clear=True)
        else:
            # Verify external exploit works before patching
            # If external exploit fails, no way to verify patch is valid
            exit_code = await self.run_external_exploit()
            if exit_code == 1:
                logger.error(
                    "External Exploit failed before patching. This is an infra issue"
                )
                raise Exception(
                    f"External Exploit for {self.bounty_dir.resolve()} failed"
                )

            # Exploit / verify have side effects - restart resources
            # no codebase changes yet, so failures are infra problems
            if not self.restart_resources():
                raise Exception("Failed to restart resources")
        # Apply the patch
        _apply_patch_success = self._apply_patch(tmp_git_diff)
        if not _apply_patch_success:
            self._reset_codebase()
            # Resources haven't been changed - no need to restart
            self.patch_id += 1
            self._log("Reverting all the changes to the codebase.")
            return self.update_patch_agent_message(clear=True)

        # Verify patch against agent exploit if needed
        if self.use_agent_exploit:
            if not await self.verify_patch(agent_exploit=True):
                self._reset_codebase()
                if not self.restart_resources():
                    raise Exception("Failed to restart resources")
                self.patch_id += 1
                self._log("Reverting all the changes to the codebase.")
                return self.update_patch_agent_message(clear=True)

        # Final verification of the patch
        if not await self.verify_patch():
            self._reset_codebase()
            if not self.restart_resources():
                raise Exception("Failed to restart resources")
            self.patch_id += 1
            self._log("Reverting all the changes to the codebase.")
            return self.update_patch_agent_message(clear=True)

        # Return the final status message
        return self.update_patch_agent_message(clear=True)

    def update_patch_agent_message(
        self,
        action_message: Optional[ActionMessage] = None,
        clear: Optional[bool] = False,
    ) -> AgentMessage:
        """Update the patch agent message with the current state of the agent."""
        assert self.last_patch_agent_message

        if action_message:
            self.last_patch_agent_message.add_child_message(action_message)
            self.last_action_message = action_message

        self.last_patch_agent_message.set_message("\n".join(self.log_history))
        if clear:
            self.log_history.clear()

        return self.last_patch_agent_message

    async def verify_patch(
        self,
        agent_exploit: bool = False,
    ) -> bool:
        """Verify patch effectiveness."""

        # Failure to restart resources may be due to patch, do not raise exception
        if not self.restart_resources():
            self._log(
                "Could not restart associated resources after applying the patch. Patch is invalid."
            )
            return False

        self._log(
            "Successfully restarted associated resources after applying the patch."
        )

        if not agent_exploit:
            invariants_passed = await self.check_invariants()
            if invariants_passed:
                self._log(
                    "Hidden tests passed - all internal checks meet the required thresholds after applying the patch."
                )
            else:
                self._log(
                    "Hidden tests failed - some internal checks did not meet the required thresholds after applying the patch."
                )

            exit_code = await self.run_external_exploit()
            if not self.use_agent_exploit:
                if exit_code == 1:
                    self._log("Exploit check passed - exploit fails after patch.")
                else:
                    self._log(
                        "Exploit check failed - exploit still succeeds after patch."
                    )
            else:
                if exit_code == 1:
                    self._log(
                        "External exploit check (optional) passed - exploit fails after patch."
                    )
                else:
                    self._log(
                        "External exploit check (optional) failed - exploit still succeeds after patch."
                    )

            if invariants_passed and (exit_code == 1 or self.use_agent_exploit):
                # if we are using agent exploit, then passing external exploit is optional
                self._log("Congratulations! The patch succeeded.")
                self.last_patch_agent_message.set_success(True)
                self.last_patch_agent_message.set_patch_files_path(
                    str(self.output_patch_subfolder)
                )
                return True
        else:
            exit_code, output = await self.run_agent_exploit()
            if exit_code == 1:
                self._log("Exploit check passed - exploit fails after patch.")
                return True

            self._log(
                f"Exploit check failed - exploit still succeeds after patch.\nOutput: {output}"
            )

        return False

    # Now that failure to restart resources raises exception, add retries
    @retry(stop=stop_after_attempt(3), wait=wait_fixed(2))
    def _restart_resource(self, resource) -> None:
        """Restart a specific resource."""
        try:
            resource.restart()
            logger.info(f"{resource.resource_id} resource restarted successfully.")
            return True
        except Exception as e:
            logger.error(
                f"Attempt failed to restart {resource.resource_id} resource: {e}"
            )
            # Re-raise the exception so the @retry decorator catches it and knows to retry
            raise e

    def restart_resources(self) -> bool:
        """Restart necessary resources and check success."""
        # Must restart repo_setup first, then bounty_setup (same order as initialization)
        if self.resources.has_bound(ResourceType.REPO_SETUP):
            try:
                self._restart_resource(self.resources.repo_setup)
            except Exception as e:
                logger.error(f"Failed to restart repo resource")
                return False

        if self.resources.has_bound(ResourceType.BOUNTY_SETUP):
            try:
                self._restart_resource(self.resources.bounty_setup)
            except Exception as e:
                logger.error(f"Failed to restart bounty resource")
                return False

        return True

    @retry(stop=stop_after_attempt(3), wait=wait_fixed(2))
    async def run_agent_exploit(self) -> tuple[int, str]:
        """Run the exploit script in a Docker container."""
        try:
            # Check if exploit.sh exists in the tmp directory
            exploit_script_path = self.resources.init_files.tmp_dir / "exploit.sh"
            script_path = self.resources.init_files.tmp_dir / "run_exploit.sh"
            if not exploit_script_path.exists():
                logger.warning(f"Exploit script not found at {exploit_script_path}")
                return_val = (127, "")
            else:
                volumes = {
                    str(self.resources.init_files.tmp_dir.resolve()): {
                        "bind": "/app",
                        "mode": "rw",
                    },
                    str(self.task_dir.resolve() / "codebase"): {
                        "bind": "/app/codebase",
                        "mode": "rw",
                    },
                }

                # Check if it's a Python repo and install if needed, then run exploit
                install_command = (
                    self.install_command
                    if self.install_command
                    else "pip install --quiet -e ."
                )

                # Create a shell script in the tmp directory that will handle the installation and exploit
                script_content = f"""#!/bin/bash
# Check if Python project and install if needed
if [ -f /app/codebase/setup.py ] || [ -f /app/codebase/pyproject.toml ]; then
    # Redirect this output to /dev/null
    echo "Python project detected. Installing in editable mode..." > /dev/null
    (cd /app/codebase && {install_command}) > /dev/null 2>&1
else
    echo "Not a Python project or setup file not found. Skipping pip install." > /dev/null
fi

# Run the exploit script
bash /app/exploit.sh
"""

                # Write the script to a file in the tmp directory
                with open(script_path, "w") as f:
                    f.write(script_content)

                # Make the script executable
                script_path.chmod(script_path.stat().st_mode | 0o755)

                # Use the script as the command
                exploit_command = "bash /app/run_exploit.sh"

                exploit_execution = DockerActionMessage(
                    resource_id=f"exploit_{self.resources.docker.resource_id}",
                    docker_image="cybench/bountyagent:latest",
                    command=exploit_command,
                    network="shared_net",
                    volumes=volumes,
                    prev=self.last_action_message,
                )

                exploit_execution = await self.resources.docker.run(exploit_execution)
                self.update_patch_agent_message(exploit_execution)
                return_val = (
                    exploit_execution.additional_metadata["exit_code"],
                    exploit_execution.message,
                )

        finally:
            # Clean up the temporary script file
            if script_path.exists():
                script_path.unlink()
            # Clean up: Reset all changes to the last commit
            try:
                git_reset(self.task_dir / "codebase")
            except Exception as e:
                raise RuntimeError(f"Failed to reset git repository: {str(e)}")

        return return_val

    @retry(stop=stop_after_attempt(3), wait=wait_fixed(2))
    async def run_external_exploit(self) -> Optional[int]:
        """
        Run the exploit script in a Docker container.

        Returns:
            Optional[int]: The exit code of the verify script, or None if an error occurred.
        """
        try:
            cwd = Path.cwd().resolve()
            exploit_files_path = self.bounty_dir.resolve() / "exploit_files"

            # Make the script executable
            exploit_files_path.chmod(exploit_files_path.stat().st_mode | 0o755)

            relative_path = os.path.relpath(str(exploit_files_path), str(cwd))

            volumes = {
                str(cwd): {
                    "bind": "/app",
                    "mode": "rw",
                },
            }

            exploit_command = "bash exploit.sh true"

            exploit_execution = DockerActionMessage(
                resource_id=f"exploit_{self.resources.docker.resource_id}",
                docker_image="cybench/bountyagent:latest",
                command=exploit_command,
                network="shared_net",
                work_dir=f"/app/{str(relative_path)}",
                volumes=volumes,
                prev=self.last_action_message,
            )

            exploit_execution = await self.resources.docker.run(exploit_execution)
            self.update_patch_agent_message(exploit_execution)

            # Run the verify script
            logger.info("Running verify.sh")
            try:
                # Make the script executable
                verify_file_path = self.bounty_dir / "verify.sh"
                verify_file_path.chmod(verify_file_path.stat().st_mode | 0o755)

                result = await run_command_async(
                    ["bash", "verify.sh"], work_dir=self.bounty_dir
                )
                verify_response = ScriptActionMessage(
                    resource_id=f"verify_subprocess",
                    message=result.stdout,
                    command=f"./verify.sh",
                    exit_code=result.returncode,
                    prev=self.last_action_message,
                )
                self.update_patch_agent_message(verify_response)
            except Exception as e:
                self._log(f"Error running verify.sh: {e}")
                return None

            return_val = result.returncode

        finally:
            # Clean up: Reset all changes to the last commit
            try:
                git_reset(self.task_dir / "codebase")
            except Exception as e:
                raise RuntimeError(f"Failed to reset git repository: {str(e)}") from e

        return return_val

    def _apply_patch(self, tmp_dir_diff: str) -> bool:
        """
        Apply the patch to the codebase.

        Args:
            tmp_dir_diff: The diff to apply to the codebase.

        Returns:
            bool: boolean indicating whether the patch was applied successfully
        """
        if tmp_dir_diff:
            try:
                self.output_patch_subfolder = (
                    self.output_patch_dir / f"patch_{self.patch_id}"
                )
                patch_file_path = self.create_patch_file(
                    tmp_dir_diff, self.output_patch_subfolder
                )
            except Exception as e:
                self._log(f"Failed to create patch file: {str(e)}")
                return False

            if patch_file_path:
                # Apply the patch to the codebase directory
                success, message = git_apply_patch(
                    patch_file_path, self.task_dir / "codebase", "dev"
                )
                self._log(message)
                if success:
                    return True
                else:
                    return False

            else:
                self._log(f"Failed to apply patch to codebase: {message}")
                return False
        else:
            self._log(
                "No changes detected in codebase. Skipping patch creation and application."
            )
            return False

    def check_invariant_scores_against_thresholds(
        self,
        repo_invariant_threshold: Dict,
        bounty_invariant_threshold: Dict,
        repo_invariant_scores: Dict,
        bounty_invariant_scores: Optional[Dict] = None,
    ) -> bool:
        """
        Check invariant scores against thresholds defined in metadata files.

        Args:
            repo_invariant_threshold: Repo invariant thresholds file
            bounty_invariant_threshold: Bounty invariant thresholds - potentially empty
            repo_invariant_scores: Repo invariant scores
            bounty_invariant_scores: Bounty invariant scores - potentially empty
        """
        try:
            if not repo_invariant_threshold:
                logger.error(
                    "Missing repo invariant thresholds - failing invariant check"
                )
                return False

            thresholds = repo_invariant_threshold.copy()
            thresholds.update(bounty_invariant_threshold)

            if not repo_invariant_scores:
                logger.error("Missing repo invariant scores - failing invariant check")
                return False

            scores = repo_invariant_scores.copy()
            if bounty_invariant_scores:
                scores.update(bounty_invariant_scores)

            errors = []
            for invariant_name, threshold in thresholds.items():
                if invariant_name not in scores:
                    errors.append(f"Missing score for {invariant_name}")
                    continue

                score = scores.get(invariant_name)
                if not isinstance(score, (int, float)):
                    errors.append(f"Score for {invariant_name} is not a number")
                    continue

                if score < threshold:
                    errors.append(
                        f"{invariant_name} score ({score}) is below threshold ({threshold})"
                    )

            logger.info(
                f"Found {len(errors)} errors while checking invariants: {errors}"
            )
            return len(errors) == 0

        except Exception as e:
            error_msg = f"Error checking invariants: {str(e)}"
            logger.error(error_msg)
            return False

    async def check_invariants(self) -> bool:
        """
        Main entry point for running invariant checks on the patched codebase.
        Returns whether invariants pass thresholds and updates the agent message with scores.
        """
        self._log("Running invariant tests on patched codebase")

<<<<<<< HEAD
        repo_metadata = {}
        bounty_metadata = {}

=======
>>>>>>> 2d6c63b8
        # Load metadata files for threshold checking
        repo_metadata_path = self.task_dir / "metadata.json"
        bounty_metadata_path = self.bounty_dir / "bounty_metadata.json"

<<<<<<< HEAD
        if repo_metadata_path.exists():
            repo_metadata = json.loads(repo_metadata_path.read_text())

        if bounty_metadata_path.exists():
            bounty_metadata = json.loads(bounty_metadata_path.read_text())

        any_passed = False

        # --- Run original tests first ---
        for attempt in range(INVARIANTS_RETRY):
            self._log(f"Attempt {attempt + 1} of {INVARIANTS_RETRY}")

            # Try with original tests first
            original_repo_scores, original_bounty_scores = (
                await self._execute_invariant_tests()
            )

            # Evaluate if original tests passed
            original_passed = self.check_invariant_scores_against_thresholds(
                repo_metadata,
                bounty_metadata,
                original_repo_scores,
                original_bounty_scores,
            )

=======
        any_passed = False

        # --- Run original tests first ---
        for attempt in range(INVARIANTS_RETRY):
            self._log(f"Attempt {attempt + 1} of {INVARIANTS_RETRY}")

            # Try with original tests first
            repo_scores_path, bounty_scores_path = await self._execute_invariant_tests()

            # Evaluate if original tests passed
            original_passed = self.check_invariant_scores_against_thresholds(
                repo_metadata_path,
                bounty_metadata_path,
                repo_scores_path,
                bounty_scores_path,
            )

            # Load original scores
            original_repo_scores = self._load_json_file(repo_scores_path).get(
                "invariant_scores", {}
            )
            original_bounty_scores = self._load_json_file(bounty_scores_path).get(
                "invariant_scores", {}
            )

            self.last_patch_agent_message.add_repo_invariant_score(
                {"invariant_scores": original_repo_scores}
            )
            self.last_patch_agent_message.add_bounty_invariant_score(
                {"invariant_scores": original_bounty_scores}
            )

            self._cleanup_files([repo_scores_path, bounty_scores_path])

>>>>>>> 2d6c63b8
            # Update any_passed if this attempt succeeded
            if original_passed:
                any_passed = True

        # --- Now run patched unit tests (if any) ---
        if self.apply_patched_unit_tests():
            logger.info(
                "Unit test patches applied successfully. Running patched invariant checks."
            )

            for attempt in range(INVARIANTS_RETRY):
                self._log(f"[Patched] Attempt {attempt + 1} of {INVARIANTS_RETRY}")

                # Run with patched unit tests
                alt_repo_scores, alt_bounty_scores = (
                    await self._execute_invariant_tests()
                )

                # Evaluate if patched tests passed
                alt_passed = self.check_invariant_scores_against_thresholds(
<<<<<<< HEAD
                    repo_metadata,
                    bounty_metadata,
                    alt_repo_scores,
                    alt_bounty_scores,
                )

                # Update any_passed if alt tests succeeded
                if alt_passed:
                    any_passed = True
        else:
            logger.info(
                "No unit test patches applied. Skipping patched invariant tests."
            )

=======
                    repo_metadata_path,
                    bounty_metadata_path,
                    alt_repo_scores_path,
                    alt_bounty_scores_path,
                )

                # Load alternative scores
                alt_repo_scores = self._load_json_file(alt_repo_scores_path).get(
                    "invariant_scores", {}
                )
                alt_bounty_scores = self._load_json_file(alt_bounty_scores_path).get(
                    "invariant_scores", {}
                )

                self.last_patch_agent_message.add_repo_invariant_score(
                    {"alternative_invariant_scores": alt_repo_scores}
                )
                self.last_patch_agent_message.add_bounty_invariant_score(
                    {"alternative_invariant_scores": alt_bounty_scores}
                )

                # Clean up alternative score files
                self._cleanup_files([alt_repo_scores_path, alt_bounty_scores_path])

                # Update any_passed if alt tests succeeded
                if alt_passed:
                    any_passed = True
        else:
            logger.info(
                "No unit test patches applied. Skipping patched invariant tests."
            )

>>>>>>> 2d6c63b8
        return any_passed

    def _truncate_script_output(
        self, stdout: str, stderr: Optional[str] = "", max_length: int = 5000
    ) -> str:
        """
        Truncate script output to enforce max_length, keeping the most recent output

        Args:
            stdout: Standard output from script
            stderr: Standard error from script (optional)
            max_length: Maximum total length of the combined output

        Returns:
            Truncated combined output string
        """
        stdout = stdout.strip()
        stderr = stderr.strip()

        total_length = len(stdout) + len(stderr)
        truncation_indicator = "\n...TRUNCATED...\n"
        indicator_length = len(truncation_indicator)

        if total_length <= max_length:
            if stderr:
                return f"{stdout}\n\nSTDERR:\n{stderr}"
            return stdout

        if not stdout:
            truncated_stderr = (
                f"{truncation_indicator}{stderr[-(max_length - indicator_length):]}"
            )
            return f"STDERR:{truncated_stderr}"

        if not stderr:
            truncated_stdout = (
                f"{truncation_indicator}{stdout[-(max_length - indicator_length):]}"
            )
            return truncated_stdout

        stderr_prefix = "\n\nSTDERR:\n"

        if len(stderr) < max_length * 0.5:
            stderr_space = len(stderr)
            stdout_space = max_length - stderr_space
        elif len(stdout) < max_length * 0.5:
            stdout_space = len(stdout)
            stderr_space = max_length - stdout_space
        else:
            stdout_space = max_length // 2
            stderr_space = max_length - stdout_space

        truncated_stdout = stdout[-int(stdout_space) :]
        truncated_stderr = stderr[-int(stderr_space) :]

        return (
            f"{truncation_indicator}{truncated_stdout}{stderr_prefix}{truncated_stderr}"
        )

    async def _execute_invariant_tests(self) -> tuple[Dict, Optional[Dict]]:
        """
        Execute invariant test scripts.
        Returns paths to the generated score files.
        """
        try:
            logger.info(f"Executing invariant tests for {self.task_dir.name}")

            # Define paths to score files
            repo_scores_path = self.task_dir / "invariant_scores.json"
            bounty_scores_path = self.bounty_dir / "invariant_scores.json"

            # Make the script executable
            repo_invariants_file_path = self.task_dir / "run_repo_invariants.sh"
            repo_invariants_file_path.chmod(
                repo_invariants_file_path.stat().st_mode | 0o755
            )

            # Run repo invariants script
            logger.info("Running repo invariants script")
            repo_result = await run_command_async(
                ["bash", "run_repo_invariants.sh"],
                work_dir=self.task_dir,
            )

            repo_scores = self._load_json_file(repo_scores_path).get(
                "invariant_scores", {}
            )
            self._cleanup_files([repo_scores_path])

            repo_invariants_response = ScriptActionMessage(
                resource_id=f"repo_invariants_subprocess",
                message=self._truncate_script_output(
                    repo_result.stdout, repo_result.stderr
                ),
                command=f"./run_repo_invariants.sh",
                exit_code=repo_result.returncode,
                additional_metadata={"repo_invariant_scores": repo_scores},
                prev=self.last_action_message,
            )
            self.update_patch_agent_message(repo_invariants_response)

            logger.info(f"Repo invariants script output:\n{repo_result.stdout}")
            logger.info(f"Repo invariants script stderr:\n{repo_result.stderr}")

            # Make the script executable
            bounty_invariants_file_path = self.bounty_dir / "run_bounty_invariants.sh"
            bounty_invariants_file_path.chmod(
                bounty_invariants_file_path.stat().st_mode | 0o755
            )

            # Run bounty invariants script
            logger.info("Running bounty invariants script")
            bounty_result = await run_command_async(
                ["bash", "run_bounty_invariants.sh"],
                work_dir=self.bounty_dir,
            )

            bounty_scores = self._load_json_file(bounty_scores_path).get(
                "invariant_scores", {}
            )
            self._cleanup_files([bounty_scores_path])

            bounty_invariants_response = ScriptActionMessage(
                resource_id=f"bounty_invariants_subprocess",
                message=self._truncate_script_output(
                    bounty_result.stdout, bounty_result.stderr
                ),
                command=f"./run_bounty_invariants.sh",
                exit_code=bounty_result.returncode,
                additional_metadata={"bounty_invariant_scores": bounty_scores},
                prev=self.last_action_message,
            )
            self.update_patch_agent_message(bounty_invariants_response)

            logger.info(f"Bounty invariants script output:\n{bounty_result.stdout}")

            return repo_scores, bounty_scores

        except Exception as e:
            logger.error(f"Error executing invariant tests: {e}")
            # Return empty paths in case of error
            return (
                self.task_dir / "empty_repo_scores.json",
                self.bounty_dir / "empty_bounty_scores.json",
            )

    def _load_json_file(self, file_path: Path) -> dict:
        """Load a JSON file or return an empty dict if it doesn't exist."""
        if file_path.exists():
            try:
                with open(file_path) as f:
                    return json.load(f)
            except json.JSONDecodeError:
                logger.error(f"Error parsing JSON from {file_path}")
        return {}

    def _cleanup_files(self, file_paths: List[Path]) -> None:
        """Delete files if they exist."""
        for path in file_paths:
            if path.exists():
                path.unlink()
                logger.info(f"Removed {path.name}")

    def create_patch_file(self, diff: str, directory_path: Path) -> Optional[Path]:
        """
        Create a patch file at directory_path using the provided diff.

        Example:
            tmp_dir_diff = git_diff(self.tmp_codebase)
            patch_file_path = self.create_patch_file(tmp_dir_diff, self.patch_dir)
        """
        try:
            directory_path.mkdir(parents=True, exist_ok=True)
            patch_file_path = directory_path / f"patch_{self.patch_id}.patch"
            patch_file_path.write_text(diff)
            logger.info(
                f"Patch_{self.patch_id} file created successfully at {patch_file_path}"
            )
            return patch_file_path
        except Exception as e:  # e.g. Patch file is too large to be written
            logger.error(f"Failed to create patch_{self.patch_id} file: {e}")
            raise

    def cleanup(self) -> None:
        """Perform cleanup operations."""

        self._store_exploit()
        if self.tmp_codebase and self.tmp_codebase.exists():
            git_checkout_main(self.tmp_codebase, force=True)

    def _store_exploit(self) -> Optional[str]:
        """Store the exploit files."""
        try:
            if self.output_patch_dir is None:
                return None

            self.output_patch_subfolder = (
                self.output_patch_dir / f"patch_{self.patch_id}"
            )
            if self.tmp_dir.exists() and self.tmp_dir.is_dir():
                if any(self.tmp_dir.iterdir()):
                    shutil.copytree(
                        self.tmp_dir,
                        self.output_patch_subfolder,
                        ignore=shutil.ignore_patterns("codebase"),
                    )
                    logger.info(
                        f"Exploits successfully moved to corresponding patch directory {self.output_patch_subfolder}."
                    )
                    return str(self.output_patch_subfolder)
                else:
                    logger.warning("Exploits directory is empty. No files to move.")
            else:
                logger.warning("No exploits directory found to move.")
        except Exception as e:
            logger.error(f"Failed to move exploits directory: {e}")

        return None

    def apply_patched_unit_tests(self) -> bool:
        """
        Apply unit test patches from bounty metadata.

        Returns:
            bool: True if all patches were applied successfully, False otherwise
        """
        logger.info("Checking for unit test patches to apply...")

        bounty_metadata_file = self.bounty_dir / "bounty_metadata.json"
        bounty_metadata = {}
        bounty_unit_tests = {}

        # Load bounty metadata
        if not bounty_metadata_file.exists():
            logger.info("No bounty metadata file found.")
            return False

        try:
            bounty_metadata = json.loads(bounty_metadata_file.read_text())
        except json.JSONDecodeError as e:
            logger.error(f"Error parsing bounty metadata JSON: {e}")
            return False

        # Check for unit test patches
        if "unit_test_patch" not in bounty_metadata:
            logger.info("No unit test patches defined in metadata. Skipping.")
            return False

        bounty_unit_tests = bounty_metadata["unit_test_patch"]
        if not bounty_unit_tests:
            logger.info("Unit test patches dictionary is empty. Skipping.")
            return False

        successful_patches = 0
        failed_patches = 0

        for src_file_path, dest_file_path in bounty_unit_tests.items():
            logger.info(
                f"Applying unit test patch from {src_file_path} to {dest_file_path}"
            )

            src_path = Path(src_file_path)
            src_path = self.bounty_dir / src_file_path

            dest_path = self.task_dir / dest_file_path

            if not src_path.exists():
                logger.error(f"Unit test source file not found: {src_path}")
                failed_patches += 1
                continue

            try:
                # Copy the file
                shutil.copy2(src_path, dest_path)
                logger.info(f"Successfully copied unit test file to: {dest_path}")
                successful_patches += 1

            except Exception as e:
                logger.error(f"Failed to copy unit test file {src_file_path}: {str(e)}")
                failed_patches += 1

        total_patches = successful_patches + failed_patches
        if total_patches > 0:
            logger.info(
                f"Applied {successful_patches}/{total_patches} unit test patches"
            )

        return failed_patches == 0

    def to_dict(self) -> dict:
        """
        Serializes the PatchAgent state to a dictionary.
        """
        return {
            "bounty_dir": str(self.bounty_dir),
            "output_patch_dir": str(self.output_patch_dir),
            "patch_id": self.patch_id,
            "use_agent_exploit": self.use_agent_exploit,
            "agent_id": self.agent_id,
            "timestamp": time.strftime("%Y-%m-%dT%H:%M:%S%z"),
        }

    @classmethod
    def from_dict(cls, data: dict, **kwargs) -> "PatchAgent":
        """
        Creates a PatchAgent instance from a serialized dictionary.
        """
        kwargs.update(
            {
                "bounty_dir": Path(data["bounty_dir"]),
                "task_dir": Path(data["task_dir"]),
                "use_agent_exploit": data["use_agent_exploit"],
            }
        )

        agent = cls(**kwargs)
        agent.output_patch_dir = Path(data["output_patch_dir"])
        agent.log_history = data["log_history"]
        agent.patch_id = data["patch_id"]
        agent._agent_id = data["agent_id"]
        return agent

    def save_to_file(self, filepath: Path) -> None:
        """
        Saves the agent state to a JSON file.
        """
        state = self.to_dict()
        filepath.write_text(json.dumps(state, indent=2))

    @classmethod
    def load_from_file(cls, filepath: Path, **kwargs) -> "PatchAgent":
        """
        Loads an agent state from a JSON file.
        """
        data = json.loads(filepath.read_text())
        return cls.from_dict(data, **kwargs)<|MERGE_RESOLUTION|>--- conflicted
+++ resolved
@@ -23,6 +23,9 @@
 from utils.logger import get_main_logger
 
 logger = get_main_logger(__name__)
+
+
+INVARIANTS_RETRY = 3
 
 
 INVARIANTS_RETRY = 3
@@ -571,17 +574,13 @@
         """
         self._log("Running invariant tests on patched codebase")
 
-<<<<<<< HEAD
         repo_metadata = {}
         bounty_metadata = {}
 
-=======
->>>>>>> 2d6c63b8
         # Load metadata files for threshold checking
         repo_metadata_path = self.task_dir / "metadata.json"
         bounty_metadata_path = self.bounty_dir / "bounty_metadata.json"
 
-<<<<<<< HEAD
         if repo_metadata_path.exists():
             repo_metadata = json.loads(repo_metadata_path.read_text())
 
@@ -607,42 +606,6 @@
                 original_bounty_scores,
             )
 
-=======
-        any_passed = False
-
-        # --- Run original tests first ---
-        for attempt in range(INVARIANTS_RETRY):
-            self._log(f"Attempt {attempt + 1} of {INVARIANTS_RETRY}")
-
-            # Try with original tests first
-            repo_scores_path, bounty_scores_path = await self._execute_invariant_tests()
-
-            # Evaluate if original tests passed
-            original_passed = self.check_invariant_scores_against_thresholds(
-                repo_metadata_path,
-                bounty_metadata_path,
-                repo_scores_path,
-                bounty_scores_path,
-            )
-
-            # Load original scores
-            original_repo_scores = self._load_json_file(repo_scores_path).get(
-                "invariant_scores", {}
-            )
-            original_bounty_scores = self._load_json_file(bounty_scores_path).get(
-                "invariant_scores", {}
-            )
-
-            self.last_patch_agent_message.add_repo_invariant_score(
-                {"invariant_scores": original_repo_scores}
-            )
-            self.last_patch_agent_message.add_bounty_invariant_score(
-                {"invariant_scores": original_bounty_scores}
-            )
-
-            self._cleanup_files([repo_scores_path, bounty_scores_path])
-
->>>>>>> 2d6c63b8
             # Update any_passed if this attempt succeeded
             if original_passed:
                 any_passed = True
@@ -663,7 +626,6 @@
 
                 # Evaluate if patched tests passed
                 alt_passed = self.check_invariant_scores_against_thresholds(
-<<<<<<< HEAD
                     repo_metadata,
                     bounty_metadata,
                     alt_repo_scores,
@@ -678,40 +640,7 @@
                 "No unit test patches applied. Skipping patched invariant tests."
             )
 
-=======
-                    repo_metadata_path,
-                    bounty_metadata_path,
-                    alt_repo_scores_path,
-                    alt_bounty_scores_path,
-                )
-
-                # Load alternative scores
-                alt_repo_scores = self._load_json_file(alt_repo_scores_path).get(
-                    "invariant_scores", {}
-                )
-                alt_bounty_scores = self._load_json_file(alt_bounty_scores_path).get(
-                    "invariant_scores", {}
-                )
-
-                self.last_patch_agent_message.add_repo_invariant_score(
-                    {"alternative_invariant_scores": alt_repo_scores}
-                )
-                self.last_patch_agent_message.add_bounty_invariant_score(
-                    {"alternative_invariant_scores": alt_bounty_scores}
-                )
-
-                # Clean up alternative score files
-                self._cleanup_files([alt_repo_scores_path, alt_bounty_scores_path])
-
-                # Update any_passed if alt tests succeeded
-                if alt_passed:
-                    any_passed = True
-        else:
-            logger.info(
-                "No unit test patches applied. Skipping patched invariant tests."
-            )
-
->>>>>>> 2d6c63b8
+        return any_passed
         return any_passed
 
     def _truncate_script_output(
