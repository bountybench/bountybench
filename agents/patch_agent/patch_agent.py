--- conflicted
+++ resolved
@@ -72,16 +72,7 @@
 
         atexit.register(self.cleanup)
 
-<<<<<<< HEAD
-    def register_resources(self):
-        super().register_resources()
-        self.patch_dir = Path(self.init_files.task_repo_dir) / self.patch_dir_name
-        self.patch_dir.mkdir(parents=True, exist_ok=True)
-
-    def run(self, responses: List[Response]) -> Response:
-=======
     def run(self, messages: List[Message]) -> Message:
->>>>>>> 00ec7542
         """Execute the main workflow of the PatchAgent."""
         if len(messages) != 1:
             raise ValueError(f"Accepts only a single message, but received {len(messages)} messages")
