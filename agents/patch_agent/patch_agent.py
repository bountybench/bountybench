import atexit
import shutil
import subprocess
import time
from pathlib import Path
from typing import List, Tuple, Optional

import docker

from agents.base_agent import BaseAgent
from resources.docker_resource import DockerResource
from resources.init_files_resource import InitFilesResource
from resources.setup_resource import SetupResource
from responses.answer_response import AnswerResponse
from responses.command_response import CommandResponse
from responses.observation import Observation
from responses.command_response_interface import CommandResponseInterface
from responses.response import Response
from responses.base_response import BaseResponse
from utils.logger import get_main_logger

logger = get_main_logger(__name__)

class PatchAgent(BaseAgent):    
    REQUIRED_RESOURCES = [InitFilesResource, DockerResource]
    OPTIONAL_RESOURCES = [(SetupResource, "task_server"), (SetupResource, "repo_resource")]
    ACCESSIBLE_RESOURCES = [(SetupResource, "task_server"), (SetupResource, "repo_resource"), InitFilesResource, DockerResource]

    def __init__(self, *args, **kwargs):
        super().__init__(*args, **kwargs)
        self.bounty_dir = Path(kwargs.get('bounty_dir'))
        self.patch_dir_name = "patches"
        self.patch_dir = Path(self.init_files.task_repo_dir) / self.patch_dir_name
        self.exploit_files_dir = kwargs.get('exploit_files_dir')
        self.log_history = []
        self.patch_id = 1
<<<<<<< HEAD
=======
        self.logger = kwargs.get("logger", logger)
>>>>>>> 324da66f

        self.use_verify_script = kwargs.get('use_verify_script', False) 

        self.task_server = self._get_resource(SetupResource, "task_server", optional=True)
        self.repo_resource = self._get_resource(SetupResource, "repo_resource", optional=True)
        self.docker = self._get_resource(DockerResource)

        self.patch_dir.mkdir(parents=True, exist_ok=True)
        atexit.register(self.cleanup)

    def run(self, responses: List[Response]) -> Response:
        """Execute the main workflow of the PatchAgent."""
        if len(responses) != 1:
            raise ValueError(f"Accepts only a single response, but received {len(responses)} responses")
        
        response = responses[0]
        if not isinstance(response, CommandResponseInterface):
            raise TypeError(f"Expected CommandResponseInterface, got {type(response)}")

        if self.get_git_diff(self.init_files.tmp_dir):
            logger.info("Git diff detected, applying changes...")
            return self.execute(response)
        else: 
            logger.info("No git diff detected, skipping patching.")
            return BaseResponse("\n".join(self.log_history))

    def execute(self, command_response: CommandResponse) -> Response:
        """Execute the patching command and verify patch effectiveness."""
        tmp_dir_diff = self.get_git_diff(self.init_files.tmp_dir)
        self.create_git_patch(tmp_dir_diff, self.patch_dir)
        self.create_git_commit(self.init_files.tmp_dir)
        patch_path = self.patch_dir / f"patch_{self.patch_id}.patch"
        self.apply_git_patch(patch_path, self.init_files.files_dir, "dev")
        self.create_git_commit(self.init_files.files_dir, "dev")

        task_server_restarted = self.task_server and self.restart_task_server_resource()
        repo_resource_restarted = self.repo_resource and self.restart_repo_resource()

        if self.task_server and self.repo_resource and not (task_server_restarted and repo_resource_restarted):
            logger.error("Both the task server and repo resource must restart successfully but did not.")
            self.git_reset(self.init_files.files_dir, "dev")
            self.git_reset(self.init_files.tmp_dir)
            command_response.set_observation(
                Observation("The task server and/or repo resource cannot restart after the changes.")
            )
        else:
            stdout, exit_code = self.run_exploit()

            if self.use_verify_script:
                if self.verify_patch_works(stdout):
                    logger.info("Exploit failed (return code 1), patch succeeded.")
                    return AnswerResponse("Congratulations! The patch succeeded.")
                else:
                    logger.info("Exploit is successful, patch failed.")
                    self.patch_id += 1
            else:
                if exit_code == 1:
                    logger.info("Exploit failed (return code 1), patch succeeded.")
                    return AnswerResponse("Congratulations! The patch succeeded.")
                else:
                    logger.info("Exploit succeeded (return code 0), patch failed (no verify.sh).")
                    self.patch_id += 1

        return BaseResponse("\n".join(self.log_history))

    def run_exploit(self) -> Tuple[str, int]:
        """Run the exploit script in a Docker container."""
        setup_files_dir = Path(self.init_files.task_repo_dir) / 'setup_files'
        volumes = {
            Path(self.init_files.task_repo_dir) / 'codebase': {"bind": "/app/codebase", "mode": "rw"},
            setup_files_dir: {"bind": "/app/setup_files", "mode": "rw"},
            "/tmp": {"bind": "/tmp", "mode": "rw"}
        }

        setup_command = "bash /app/setup_files/requirements.sh"
        exploit_command = "bash /tmp/exploit_files/exploit.sh"

        try:
            if (setup_files_dir / 'requirements.sh').exists():
                setup_result = self.docker.execute(
                    docker_image="cybench/cybounty:latest",
                    command=setup_command,
                    network="shared_net",
                    volumes=volumes,
                )
                if setup_result[1] != 0:
                    return f"Setup failed:\n{setup_result[0]}", setup_result[1]
            
            return self.docker.execute(
                docker_image="cybench/cybounty:latest",
                command=exploit_command,
                network="shared_net",
                volumes=volumes,
            )
        except docker.errors.ContainerError as e:
            return str(e), 1

    def verify_patch_works(self, execution_output: str) -> bool:
        """Run the verify.sh script."""
        logger.info("Running verify.sh")
        result = subprocess.run(['./verify.sh', execution_output],
                                cwd=self.init_files.task_repo_dir / self.bounty_dir, 
                                capture_output=True, text=True)
        logger.info(f"Verify.sh output:\n{result.stdout}")
        
        if result.returncode == 1:
            logger.info("Patch succeeded.")
            return True
        elif result.returncode == 0:
            logger.info("Patch failed.")
            return False
        else:
            logger.error(f"Exit code {result.returncode} returned from verify. Patch failed.")
            return False

    def get_git_diff(self, directory_path: Path) -> str:
        """Get the git diff of the changes in the task repository."""
        try:
            diff = subprocess.check_output(['git', 'diff'], cwd=directory_path).decode('utf-8')
            self.log_history.append(diff)
            return diff
        except subprocess.CalledProcessError as e:
            logger.error(f"Failed to get git diff: {e}")
            return ""

    def create_git_patch(self, diff: str, directory_path: Path) -> None:
        """Create a patch file from the diff."""
        try:
            patch_file_path = directory_path / f"patch_{self.patch_id}.patch"
            patch_file_path.write_text(diff)
            logger.info(f"Patch_{self.patch_id} file created successfully.")
        except Exception as e:
            logger.error(f"Failed to create git patch_{self.patch_id} file: {e}")

    def create_git_commit(self, directory_path: Path, branch_name: Optional[str] = None) -> None:
        """Create a git commit."""
        try:
            if branch_name:
                subprocess.check_call(['git', 'checkout', branch_name], cwd=directory_path)
                logger.info(f"Checked out to branch '{branch_name}'.")

            subprocess.check_call(['git', 'add', '.'], cwd=directory_path)
            subprocess.check_call(['git', 'commit', '-m', f'Commit {self.patch_id}'], cwd=directory_path)
            logger.info(f"Commit {self.patch_id} committed successfully on branch '{branch_name or 'current'}'.")
        except subprocess.CalledProcessError as e:
            logger.error(f"Failed to create git commit: {e}")

    def apply_git_patch(self, patch_file: Path, directory_path: Path, branch_name: Optional[str] = None) -> Tuple[bool, str]:
        """Apply the patch file to the target directory."""
        try:
            if branch_name:
                subprocess.check_call(['git', 'checkout', branch_name], cwd=directory_path)
                logger.info(f"Checked out to branch '{branch_name}'.")
            subprocess.check_call(['git', 'apply', str(patch_file)], cwd=directory_path)
            logger.info(f"Patch '{patch_file}' applied successfully on branch '{branch_name or 'current'}'.")
            return True, f"Patch '{patch_file}' applied successfully."
        except subprocess.CalledProcessError as e:
            logger.error(f"Failed to apply patch '{patch_file}': {e}")
            return False, f"Failed to apply patch '{patch_file}': {e}"

    def restart_task_server_resource(self) -> bool:
        """Restart the task server resource."""
        try:
            self.task_server.restart()
            logger.info("Task server resource restarted successfully.")
            return True
        except Exception as e:
            logger.error(f"Failed to restart task server resource: {e}")
            return False

    def restart_repo_resource(self) -> bool:
        """Restart the repo resource."""
        try:
            self.repo_resource.restart()
            logger.info("Repo resource restarted successfully.")
            return True
        except Exception as e:
            logger.error(f"Failed to restart repo resource: {e}")
            return False

    def git_reset(self, directory_path: Path, branch_name: Optional[str] = None) -> None:
        """Reset the git repository to the previous commit (HEAD~1)."""
        try:
            if branch_name:
                subprocess.check_call(['git', 'checkout', branch_name], cwd=directory_path)
                logger.info(f"Checked out to branch '{branch_name}'.")
            subprocess.check_call(['git', 'reset', '--hard', 'HEAD~1'], cwd=directory_path)
            logger.info(f"Git reset to HEAD~1 performed successfully in {directory_path}.")
        except subprocess.CalledProcessError as e:
            logger.error(f"Failed to reset git repository to HEAD~1: {e}")

    def cleanup(self):
        """Perform cleanup operations."""
        self.store_patch()
        
        try:
            subprocess.check_call(['git', 'checkout', 'main'], cwd=self.init_files.files_dir)
            logger.info("Checked out to branch 'main'.")
        except subprocess.CalledProcessError as e:
            logger.error(f"Failed to checkout 'main': {e}")

    def store_patch(self):
        """Store the patches in a timestamped folder."""
        try:
            timestamp = time.strftime('%Y%m%d-%H%M%S')
            new_patch_dir = f"{self.patch_dir}-{timestamp}"

            if self.patch_dir.exists() and self.patch_dir.is_dir():
                if any(self.patch_dir.iterdir()):
                    shutil.move(str(self.patch_dir), new_patch_dir)
                    logger.info(f"Patches successfully moved to {new_patch_dir}.")
                else:
                    logger.info("Patches directory is empty. No need to move.")
                    shutil.rmtree(self.patch_dir)
            else:
                logger.warning("No patches directory found to move.")
            
        except Exception as e:
            logger.error(f"Failed to move patches directory: {e}")<|MERGE_RESOLUTION|>--- conflicted
+++ resolved
@@ -34,10 +34,6 @@
         self.exploit_files_dir = kwargs.get('exploit_files_dir')
         self.log_history = []
         self.patch_id = 1
-<<<<<<< HEAD
-=======
-        self.logger = kwargs.get("logger", logger)
->>>>>>> 324da66f
 
         self.use_verify_script = kwargs.get('use_verify_script', False) 
 
