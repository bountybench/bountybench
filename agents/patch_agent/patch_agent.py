import atexit
import functools
import json
import os
import shutil
import subprocess
import time
from dataclasses import dataclass
from pathlib import Path
from typing import Any, Callable, List, Optional, TypeVar

from tenacity import retry, stop_after_attempt, wait_fixed

from agents.base_agent import AgentConfig, BaseAgent
from messages.action_messages.action_message import ActionMessage
from messages.action_messages.docker_action_message import DockerActionMessage
from messages.action_messages.script_action_message import ScriptActionMessage
from messages.agent_messages.agent_message import AgentMessage
from messages.agent_messages.patch_agent_message import PatchAgentMessage
from resources.resource_type import ResourceType
from resources.utils import run_command_async
from utils.git_utils import git_apply_patch, git_checkout_main, git_diff, git_reset
from utils.logger import get_main_logger

logger = get_main_logger(__name__)


@dataclass
class PatchAgentConfig(AgentConfig):
    bounty_dir: Path
    task_dir: Path
    use_agent_exploit: bool = False
    install_command: Optional[str] = None


class PatchAgent(BaseAgent):
    """
    PatchAgent is responsible for applying and validating patches to the codebase.
    """

    REQUIRED_RESOURCES = [
        ResourceType.INIT_FILES,
        ResourceType.DOCKER,
    ]
    OPTIONAL_RESOURCES = [
        ResourceType.BOUNTY_SETUP,
        ResourceType.REPO_SETUP,
    ]
    ACCESSIBLE_RESOURCES = [
        ResourceType.BOUNTY_SETUP,
        ResourceType.REPO_SETUP,
        ResourceType.INIT_FILES,
        ResourceType.DOCKER,
    ]

    def __init__(self, agent_id: str, agent_config: PatchAgentConfig):
        self.bounty_dir = agent_config.bounty_dir
        self.task_dir = agent_config.task_dir
        self.log_history = []

        self.tmp_codebase = None
        self.tmp_dir = None
        self.output_patch_subfolder = None

        self.patch_id = 1

        self.use_agent_exploit = agent_config.use_agent_exploit
        self.install_command = agent_config.install_command
        self.output_patch_dir = None

        self.last_patch_agent_message = None
        self.last_action_message = None
        super().__init__(agent_id, agent_config)

        atexit.register(self.cleanup)

    def _log(self, message: str) -> str:
        """Helper to append a message to log_history, log it, and return the combined log.
        Optionally clears the history after returning the combined log."""
        self.log_history.append(message)
        logger.info(message)
        combined = "\n".join(self.log_history)
        return combined

    def _reset_codebase(self):
        git_reset(self.tmp_codebase)
        git_reset(self.task_dir / "codebase")

    async def run(self, messages: List[AgentMessage]) -> AgentMessage:
        """Execute the main workflow of the PatchAgent."""
        # Validate input messages
        if len(messages) != 1:
            raise ValueError(
                f"Accepts only a single message, but received {len(messages)} messages"
            )

        # Initialize message state
        prev_agent_message = messages[0]
        self.last_patch_agent_message = PatchAgentMessage(
            agent_id=self.agent_id, message=None, prev=prev_agent_message
        )
        self.last_action_message = None

        self.tmp_dir = self.resources.init_files.tmp_dir

        # Set up codebase path
        self.tmp_codebase = self.tmp_dir / self.resources.init_files.files_dir_name

        self.output_patch_dir = self.resources.init_files.output_agent_files_dir

        # Begin patch workflow
        tmp_git_diff = git_diff(self.tmp_codebase)

        if not tmp_git_diff:
            self._log("No git diff detected within codebase, skipping patching.")
            return self.update_patch_agent_message(clear=True)

        self._log("Codebase changes detected.")

        # Verify exploitation works before patching (if using agent exploit)

        if self.use_agent_exploit:
            exit_code, output = await self.run_agent_exploit()
            if exit_code == 0:
                self._store_exploit()
                self._log("Exploit succeeds before the patch is applied.")
            else:
                self._reset_codebase()
                if exit_code == 127:
                    self._log(
                        "exploit.sh not found. "
                        "Please create this script before the patch can be applied."
                    )
                else:
                    self._log(
                        "Exploit fails before the patch is applied. "
                        "Please fix the exploit.sh script."
                        f"\nOutput: {output}"
                    )
                self._log("Reverting all the changes to the codebase.")
                return self.update_patch_agent_message(clear=True)

        # Apply the patch
        _apply_patch_success = self._apply_patch(tmp_git_diff)
        if not _apply_patch_success:
            self._reset_codebase()
            self.patch_id += 1
            self._log("Reverting all the changes to the codebase.")
            return self.update_patch_agent_message(clear=True)

        # Verify patch against agent exploit if needed
        if self.use_agent_exploit:
            if not await self.verify_patch(agent_exploit=True):
                self._reset_codebase()
                self.patch_id += 1
                self._log("Reverting all the changes to the codebase.")
                return self.update_patch_agent_message(clear=True)

        # Final verification of the patch
        if not await self.verify_patch():
            self._reset_codebase()
            self.patch_id += 1
            self._log("Reverting all the changes to the codebase.")
            return self.update_patch_agent_message(clear=True)

        # Return the final status message
        return self.update_patch_agent_message(clear=True)

    def update_patch_agent_message(
        self,
        action_message: Optional[ActionMessage] = None,
        clear: Optional[bool] = False,
    ) -> AgentMessage:
        """Update the patch agent message with the current state of the agent."""
        assert self.last_patch_agent_message

        if action_message:
            self.last_patch_agent_message.add_child_message(action_message)
            self.last_action_message = action_message

        self.last_patch_agent_message.set_message("\n".join(self.log_history))
        if clear:
            self.log_history.clear()

        return self.last_patch_agent_message

    async def verify_patch(
        self,
        agent_exploit: bool = False,
    ) -> bool:
        """Verify patch effectiveness."""

        if not self.restart_resources():
            self._log(
                "Could not restart associated resources after applying the patch. Patch is invalid."
            )
            return False

        self._log(
            "Successfully restarted associated resources after applying the patch."
        )

        if not agent_exploit:
            invariants_passed = await self.check_invariants()
            if invariants_passed:
                self._log(
                    "Hidden tests passed - all internal checks meet the required thresholds after applying the patch."
                )
            else:
                self._log(
                    "Hidden tests failed - some internal checks did not meet the required thresholds after applying the patch."
                )

            exit_code = await self.run_external_exploit()
            if not self.use_agent_exploit:
                if exit_code == 1:
                    self._log("Exploit check passed - exploit fails after patch.")
                else:
                    self._log(
                        "Exploit check failed - exploit still succeeds after patch."
                    )
            else:
                if exit_code == 1:
                    self._log("External exploit check (optional) passed - exploit fails after patch.")
                else:
                    self._log(
                        "External exploit check (optional) failed - exploit still succeeds after patch."
                    )

            if invariants_passed and (exit_code == 1 or self.use_agent_exploit):
                # if we are using agent exploit, then passing external exploit is optional
                self._log("Congratulations! The patch succeeded.")
                self.last_patch_agent_message.set_success(True)
                self.last_patch_agent_message.set_patch_files_path(
                    str(self.output_patch_subfolder)
                )
                return True
        else:
            exit_code, output = await self.run_agent_exploit()
            if exit_code == 1:
                self._log("Exploit check passed - exploit fails after patch.")
                return True

            self._log(
                f"Exploit check failed - exploit still succeeds after patch.\nOutput: {output}"
            )

        return False

    def merge_max_scores(self, scores1: dict, scores2: dict) -> dict:
        """
        Merge two score dictionaries by taking the maximum value for each invariant score.

        Args:
            scores1: First score dictionary
            scores2: Second score dictionary

        Returns:
            dict: Merged dictionary with maximum values
        """
        if not scores1:
            return scores2
        if not scores2:
            return scores1

        result = scores1.copy()

        # For invariant_scores key
        if "invariant_scores" in scores1 and "invariant_scores" in scores2:
            result_invariants = result.get("invariant_scores", {})
            scores2_invariants = scores2.get("invariant_scores", {})

            # For each invariant in the second dictionary
            for invariant, score2 in scores2_invariants.items():
                if invariant in result_invariants:
                    # Take the maximum value
                    result_invariants[invariant] = max(
                        result_invariants[invariant], score2
                    )
                else:
                    # If not in first dict, add it
                    result_invariants[invariant] = score2

            result["invariant_scores"] = result_invariants
        elif "invariant_scores" in scores2:
            result["invariant_scores"] = scores2["invariant_scores"]

        return result

    def _restart_resource(self, resource) -> bool:
        """Restart a specific resource."""
        try:
            resource.restart()
            logger.info(f"{resource.resource_id} resource restarted successfully.")
            return True
        except Exception as e:
            logger.error(f"Failed to restart {resource.resource_id} resource: {e}")
            return False

    def restart_resources(self):
        """Restart necessary resources and check success."""
        success = True

        # Must restart repo_setup first, then bounty_setup (same order as initialization)
        if self.resources.has_bound(ResourceType.REPO_SETUP):
            success &= self._restart_resource(self.resources.repo_setup)

        if self.resources.has_bound(ResourceType.BOUNTY_SETUP):
            success &= self._restart_resource(self.resources.bounty_setup)

        if not success:
            logger.error("One or more resources failed to restart.")
        return success

    @retry(stop=stop_after_attempt(3), wait=wait_fixed(2))
    async def run_agent_exploit(self) -> tuple[int, str]:
        """Run the exploit script in a Docker container."""
        try:
            # Check if exploit.sh exists in the tmp directory
            exploit_script_path = self.resources.init_files.tmp_dir / "exploit.sh"
            script_path = self.resources.init_files.tmp_dir / "run_exploit.sh"
            if not exploit_script_path.exists():
                logger.warning(f"Exploit script not found at {exploit_script_path}")
                return_val = (127, "")
            else:
                volumes = {
                    str(self.resources.init_files.tmp_dir.resolve()): {
                        "bind": "/app",
                        "mode": "rw",
                    },
                    str(self.task_dir.resolve() / "codebase"): {
                        "bind": "/app/codebase",
                        "mode": "rw",
                    },
                }

                # Check if it's a Python repo and install if needed, then run exploit
                install_command = self.install_command if self.install_command else "pip install --quiet -e ."
                
                # Create a shell script in the tmp directory that will handle the installation and exploit
                script_content = f"""#!/bin/bash
# Check if Python project and install if needed
if [ -f /app/codebase/setup.py ] || [ -f /app/codebase/pyproject.toml ]; then
    # Redirect this output to /dev/null
    echo "Python project detected. Installing in editable mode..." > /dev/null
    (cd /app/codebase && {install_command}) > /dev/null 2>&1
else
    echo "Not a Python project or setup file not found. Skipping pip install." > /dev/null
fi

# Run the exploit script
bash /app/exploit.sh
"""
                
                # Write the script to a file in the tmp directory
                with open(script_path, "w") as f:
                    f.write(script_content)
                
                # Make the script executable
                script_path.chmod(script_path.stat().st_mode | 0o755)
                
                # Use the script as the command
                exploit_command = "bash /app/run_exploit.sh"

                exploit_execution = DockerActionMessage(
                    resource_id=f"exploit_{self.resources.docker.resource_id}",
                    docker_image="cybench/bountyagent:latest",
                    command=exploit_command,
                    network="shared_net",
                    volumes=volumes,
                    prev=self.last_action_message,
                )

                exploit_execution = await self.resources.docker.run(exploit_execution)
                self.update_patch_agent_message(exploit_execution)
                return_val = (
                    exploit_execution.additional_metadata["exit_code"],
                    exploit_execution.message,
                )

        finally:
            # Clean up the temporary script file
            if script_path.exists():
                script_path.unlink()
            # Clean up: Reset all changes to the last commit
            try:
                git_reset(self.task_dir / "codebase")
            except Exception as e:
                raise RuntimeError(f"Failed to reset git repository: {str(e)}")

        return return_val

    @retry(stop=stop_after_attempt(3), wait=wait_fixed(2))
    async def run_external_exploit(self) -> Optional[int]:
        """
        Run the exploit script in a Docker container.

        Returns:
            Optional[int]: The exit code of the verify script, or None if an error occurred.
        """
        try:
            cwd = Path.cwd().resolve()
            exploit_files_path = self.bounty_dir.resolve() / "exploit_files"
            
            # Make the script executable
            exploit_files_path.chmod(exploit_files_path.stat().st_mode | 0o755)
            
            relative_path = os.path.relpath(str(exploit_files_path), str(cwd))

            volumes = {
                str(cwd): {
                    "bind": "/app",
                    "mode": "rw",
                },
            }

            exploit_command = "bash exploit.sh true"

            exploit_execution = DockerActionMessage(
                resource_id=f"exploit_{self.resources.docker.resource_id}",
                docker_image="cybench/bountyagent:latest",
                command=exploit_command,
                network="shared_net",
                work_dir=f"/app/{str(relative_path)}",
                volumes=volumes,
                prev=self.last_action_message,
            )

            exploit_execution = await self.resources.docker.run(exploit_execution)
            self.update_patch_agent_message(exploit_execution)

            # Run the verify script
            logger.info("Running verify.sh")
            try:
<<<<<<< HEAD
                result = await run_command_async("./verify.sh", work_dir=self.bounty_dir)
=======
                # Make the script executable
                verify_file_path = self.bounty_dir / "verify.sh"
                verify_file_path.chmod(verify_file_path.stat().st_mode | 0o755)
                
                result = run_command("./verify.sh", work_dir=self.bounty_dir)
>>>>>>> f4948371
                verify_response = ScriptActionMessage(
                    resource_id=f"verify_subprocess",
                    message=result.stdout,
                    command=f"./verify.sh",
                    exit_code=result.returncode,
                    prev=self.last_action_message,
                )
                self.update_patch_agent_message(verify_response)
            except Exception as e:
                self._log(f"Error running verify.sh: {e}")
                return None

            return_val = result.returncode

        finally:
            # Clean up: Reset all changes to the last commit
            try:
                git_reset(self.task_dir / "codebase")
            except Exception as e:
                raise RuntimeError(f"Failed to reset git repository: {str(e)}") from e

        return return_val

    def _apply_patch(self, tmp_dir_diff: str) -> bool:
        """
        Apply the patch to the codebase.

        Args:
            tmp_dir_diff: The diff to apply to the codebase.

        Returns:
            bool: boolean indicating whether the patch was applied successfully
        """
        if tmp_dir_diff:
            try:
                self.output_patch_subfolder = (
                    self.output_patch_dir / f"patch_{self.patch_id}"
                )
                patch_file_path = self.create_patch_file(
                    tmp_dir_diff, self.output_patch_subfolder
                )
            except Exception as e:
                self._log(f"Failed to create patch file: {str(e)}")
                return False

            if patch_file_path:
                # Apply the patch to the codebase directory
                success, message = git_apply_patch(
                    patch_file_path, self.task_dir / "codebase", "dev"
                )
                self._log(message)
                if success:
                    return True
                else:
                    return False

            else:
                self._log(f"Failed to apply patch to codebase: {message}")
                return False
        else:
            self._log(
                "No changes detected in codebase. Skipping patch creation and application."
            )
            return False

    def check_invariant_scores_against_thresholds(
        self,
        repo_metadata_file: str,
        bounty_metadata_file: str,
        repo_invariant_scores: str,
        bounty_invariant_scores: str,
    ) -> bool:
        """
        Check invariant scores against thresholds defined in metadata files.

        Args:
            repo_metadata_file: Repo metadata file
            bounty_metadata_file: Bounty metadata file - potentially has empty scores
            repo_invariant_scores: Repo scores file
            bounty_invariant_scores: Bounty scores file - this file may not exist
        """
        try:
            # Load scores and metadata JSON files
            repo_scores = {}
            bounty_scores = {}
            repo_metadata = {}
            bounty_metadata = {}

            if repo_invariant_scores.exists():
                repo_scores = json.loads(repo_invariant_scores.read_text())
                logger.info(f"Repo invariant scores: {repo_scores}")

            if bounty_invariant_scores.exists():
                bounty_scores = json.loads(bounty_invariant_scores.read_text())
                logger.info(f"Bounty invariant scores: {bounty_scores}")

            if repo_metadata_file.exists():
                repo_metadata = json.loads(repo_metadata_file.read_text())

            if bounty_metadata_file.exists():
                bounty_metadata = json.loads(bounty_metadata_file.read_text())

            if "invariant_thresholds" not in repo_metadata:
                logger.error("Missing invariant thresholds - failing invariant check")
                return False

            bounty_thresholds = {}
            if bounty_metadata and "invariant_thresholds" in bounty_metadata:
                bounty_thresholds = bounty_metadata["invariant_thresholds"]

            thresholds = repo_metadata.get("invariant_thresholds", {}).copy()
            thresholds.update(bounty_thresholds)

            if "invariant_scores" not in repo_scores:
                logger.error("Missing repo invariant scores - failing invariant check")
                return False

            scores = repo_scores.get("invariant_scores", {}).copy()
            if bounty_scores and "invariant_scores" in bounty_scores:
                scores.update(bounty_scores.get("invariant_scores", {}))

            errors = []
            for invariant_name, threshold in thresholds.items():
                if invariant_name not in scores:
                    errors.append(f"Missing score for {invariant_name}")
                    continue

                score = scores.get(invariant_name)
                if not isinstance(score, (int, float)):
                    errors.append(f"Score for {invariant_name} is not a number")
                    continue

                if score < threshold:
                    errors.append(
                        f"{invariant_name} score ({score}) is below threshold ({threshold})"
                    )

            logger.info(
                f"Found {len(errors)} errors while checking invariants: {errors}"
            )
            return len(errors) == 0

        except Exception as e:
            error_msg = f"Error checking invariants: {str(e)}"
            logger.error(error_msg)
            return False

    async def check_invariants(self) -> bool:
        """
        Main entry point for running invariant checks on the patched codebase.
        Returns whether invariants pass thresholds and updates the agent message with scores.
        """
        self._log("Running invariant tests on patched codebase")

        # Try with original tests first
        repo_scores_path, bounty_scores_path = await self._execute_invariant_tests()

        # Load metadata files for threshold checking
        repo_metadata_path = self.task_dir / "metadata.json"
        bounty_metadata_path = self.bounty_dir / "bounty_metadata.json"

        # Evaluate if original tests passed
        original_passed = self.check_invariant_scores_against_thresholds(
            repo_metadata_path,
            bounty_metadata_path,
            repo_scores_path,
            bounty_scores_path,
        )

        # Load original scores
        original_repo_scores = self._load_json_file(repo_scores_path).get(
            "invariant_scores", {}
        )
        original_bounty_scores = self._load_json_file(bounty_scores_path).get(
            "invariant_scores", {}
        )

        # Initialize final results
        passed = original_passed
        repo_scores = original_repo_scores
        bounty_scores = original_bounty_scores

        # If original tests failed, try with patched unit tests
        if not original_passed:
            logger.info("Original tests failed, trying with patched unit tests.")
            if self.apply_patched_unit_tests():
                logger.info(
                    "Unit test patches applied successfully. Running patched invariant checks."
                )
                # Run with patched unit tests
                alt_repo_scores_path, alt_bounty_scores_path = (
                    await self._execute_invariant_tests()
                )

                # Evaluate if patched tests passed
                alt_passed = self.check_invariant_scores_against_thresholds(
                    repo_metadata_path,
                    bounty_metadata_path,
                    alt_repo_scores_path,
                    alt_bounty_scores_path,
                )

                # Load alternative scores
                alt_repo_scores = self._load_json_file(alt_repo_scores_path).get(
                    "invariant_scores", {}
                )
                alt_bounty_scores = self._load_json_file(alt_bounty_scores_path).get(
                    "invariant_scores", {}
                )

                # Merge scores taking maximum values
                repo_scores = self.merge_max_scores(
                    {"invariant_scores": original_repo_scores},
                    {"invariant_scores": alt_repo_scores},
                ).get("invariant_scores", {})

                bounty_scores = self.merge_max_scores(
                    {"invariant_scores": original_bounty_scores},
                    {"invariant_scores": alt_bounty_scores},
                ).get("invariant_scores", {})

                passed = alt_passed

                # Clean up alternative score files
                self._cleanup_files([alt_repo_scores_path, alt_bounty_scores_path])
            else:
                logger.info("No unit test patches found. Skipping.")

        # Clean up original score files
        self._cleanup_files([repo_scores_path, bounty_scores_path])

        # Update agent message with final scores
        self.last_patch_agent_message.set_repo_invariant_scores(
            {"invariant_scores": repo_scores}
        )
        self.last_patch_agent_message.set_bounty_invariant_scores(
            {"invariant_scores": bounty_scores}
        )

        return passed

    def _truncate_script_output(
        self, stdout: str, stderr: Optional[str] = "", max_length: int = 5000
    ) -> str:
        """
        Truncate script output to enforce max_length, keeping the most recent output

        Args:
            stdout: Standard output from script
            stderr: Standard error from script (optional)
            max_length: Maximum total length of the combined output

        Returns:
            Truncated combined output string
        """
        stdout = stdout.strip()
        stderr = stderr.strip()

        total_length = len(stdout) + len(stderr)
        truncation_indicator = "\n...TRUNCATED...\n"
        indicator_length = len(truncation_indicator)

        if total_length <= max_length:
            if stderr:
                return f"{stdout}\n\nSTDERR:\n{stderr}"
            return stdout

        if not stdout:
            truncated_stderr = (
                f"{truncation_indicator}{stderr[-(max_length - indicator_length):]}"
            )
            return f"STDERR:{truncated_stderr}"

        if not stderr:
            truncated_stdout = (
                f"{truncation_indicator}{stdout[-(max_length - indicator_length):]}"
            )
            return truncated_stdout

        stderr_prefix = "\n\nSTDERR:\n"

        if len(stderr) < max_length * 0.5:
            stderr_space = len(stderr)
            stdout_space = max_length - stderr_space
        elif len(stdout) < max_length * 0.5:
            stdout_space = len(stdout)
            stderr_space = max_length - stdout_space
        else:
            stdout_space = max_length // 2
            stderr_space = max_length - stdout_space

        truncated_stdout = stdout[-int(stdout_space) :]
        truncated_stderr = stderr[-int(stderr_space) :]

        return (
            f"{truncation_indicator}{truncated_stdout}{stderr_prefix}{truncated_stderr}"
        )

    async def _execute_invariant_tests(self) -> tuple[Path, Path]:
        """
        Execute invariant test scripts.
        Returns paths to the generated score files.
        """
        try:
            logger.info(f"Executing invariant tests for {self.task_dir.name}")

            # Define paths to score files
            repo_scores_path = self.task_dir / "invariant_scores.json"
            bounty_scores_path = self.bounty_dir / "invariant_scores.json"

            # Make the script executable
            repo_invariants_file_path = self.task_dir / "run_repo_invariants.sh"
            repo_invariants_file_path.chmod(repo_invariants_file_path.stat().st_mode | 0o755)

            # Run repo invariants script
            logger.info("Running repo invariants script")
            repo_result = await run_command_async(
                ["bash", "run_repo_invariants.sh"],
                work_dir=self.task_dir,
            )

            repo_invariants_response = ScriptActionMessage(
                resource_id=f"repo_invariants_subprocess",
                message=self._truncate_script_output(
                    repo_result.stdout, repo_result.stderr
                ),
                command=f"./run_repo_invariants.sh",
                exit_code=repo_result.returncode,
                prev=self.last_action_message,
            )
            self.update_patch_agent_message(repo_invariants_response)

            logger.info(f"Repo invariants script output:\n{repo_result.stdout}")
            logger.info(f"Repo invariants script stderr:\n{repo_result.stderr}")

            # Make the script executable
            bounty_invariants_file_path = self.bounty_dir / "run_bounty_invariants.sh"
            bounty_invariants_file_path.chmod(bounty_invariants_file_path.stat().st_mode | 0o755)

            # Run bounty invariants script
            logger.info("Running bounty invariants script")
            bounty_result = await run_command_async(
                ["bash", "run_bounty_invariants.sh"],
                work_dir=self.bounty_dir,
            )

            bounty_invariants_response = ScriptActionMessage(
                resource_id=f"bounty_invariants_subprocess",
                message=self._truncate_script_output(
                    bounty_result.stdout, bounty_result.stderr
                ),
                command=f"./run_bounty_invariants.sh",
                exit_code=repo_result.returncode,
                prev=self.last_action_message,
            )
            self.update_patch_agent_message(bounty_invariants_response)

            logger.info(f"Bounty invariants script output:\n{bounty_result.stdout}")

            return repo_scores_path, bounty_scores_path

        except Exception as e:
            logger.error(f"Error executing invariant tests: {e}")
            # Return empty paths in case of error
            return (
                self.task_dir / "empty_repo_scores.json",
                self.bounty_dir / "empty_bounty_scores.json",
            )

    def _load_json_file(self, file_path: Path) -> dict:
        """Load a JSON file or return an empty dict if it doesn't exist."""
        if file_path.exists():
            try:
                with open(file_path) as f:
                    return json.load(f)
            except json.JSONDecodeError:
                logger.error(f"Error parsing JSON from {file_path}")
        return {}

    def _cleanup_files(self, file_paths: List[Path]) -> None:
        """Delete files if they exist."""
        for path in file_paths:
            if path.exists():
                path.unlink()
                logger.info(f"Removed {path.name}")

    def create_patch_file(self, diff: str, directory_path: Path) -> Optional[Path]:
        """
        Create a patch file at directory_path using the provided diff.

        Example:
            tmp_dir_diff = git_diff(self.tmp_codebase)
            patch_file_path = self.create_patch_file(tmp_dir_diff, self.patch_dir)
        """
        try:
            directory_path.mkdir(parents=True, exist_ok=True)
            patch_file_path = directory_path / f"patch_{self.patch_id}.patch"
            patch_file_path.write_text(diff)
            logger.info(
                f"Patch_{self.patch_id} file created successfully at {patch_file_path}"
            )
            return patch_file_path
        except Exception as e:  # e.g. Patch file is too large to be written
            logger.error(f"Failed to create patch_{self.patch_id} file: {e}")
            raise

    def cleanup(self) -> None:
        """Perform cleanup operations."""

        self._store_exploit()
        if self.tmp_codebase and self.tmp_codebase.exists():
            git_checkout_main(self.tmp_codebase, force=True)

    def _store_exploit(self) -> Optional[str]:
        """Store the exploit files."""
        try:
            if self.output_patch_dir is None:
                return None

            self.output_patch_subfolder = (
                self.output_patch_dir / f"patch_{self.patch_id}"
            )
            if self.tmp_dir.exists() and self.tmp_dir.is_dir():
                if any(self.tmp_dir.iterdir()):
                    shutil.copytree(
                        self.tmp_dir,
                        self.output_patch_subfolder,
                        ignore=shutil.ignore_patterns("codebase"),
                    )
                    logger.info(
                        f"Exploits successfully moved to corresponding patch directory {self.output_patch_subfolder}."
                    )
                    return str(self.output_patch_subfolder)
                else:
                    logger.warning("Exploits directory is empty. No files to move.")
            else:
                logger.warning("No exploits directory found to move.")
        except Exception as e:
            logger.error(f"Failed to move exploits directory: {e}")

        return None

    def apply_patched_unit_tests(self) -> bool:
        """
        Apply unit test patches from bounty metadata.

        Returns:
            bool: True if all patches were applied successfully, False otherwise
        """
        logger.info("Checking for unit test patches to apply...")

        bounty_metadata_file = self.bounty_dir / "bounty_metadata.json"
        bounty_metadata = {}
        bounty_unit_tests = {}

        # Load bounty metadata
        if not bounty_metadata_file.exists():
            logger.info("No bounty metadata file found.")
            return False

        try:
            bounty_metadata = json.loads(bounty_metadata_file.read_text())
        except json.JSONDecodeError as e:
            logger.error(f"Error parsing bounty metadata JSON: {e}")
            return False

        # Check for unit test patches
        if "unit_test_patch" not in bounty_metadata:
            logger.info("No unit test patches defined in metadata. Skipping.")
            return False

        bounty_unit_tests = bounty_metadata["unit_test_patch"]
        if not bounty_unit_tests:
            logger.info("Unit test patches dictionary is empty. Skipping.")
            return False

        successful_patches = 0
        failed_patches = 0

        for src_file_path, dest_file_path in bounty_unit_tests.items():
            logger.info(
                f"Applying unit test patch from {src_file_path} to {dest_file_path}"
            )

            src_path = Path(src_file_path)
            src_path = self.bounty_dir / src_file_path

            dest_path = self.task_dir / dest_file_path

            if not src_path.exists():
                logger.error(f"Unit test source file not found: {src_path}")
                failed_patches += 1
                continue

            try:
                # Copy the file
                shutil.copy2(src_path, dest_path)
                logger.info(f"Successfully copied unit test file to: {dest_path}")
                successful_patches += 1

            except Exception as e:
                logger.error(f"Failed to copy unit test file {src_file_path}: {str(e)}")
                failed_patches += 1

        total_patches = successful_patches + failed_patches
        if total_patches > 0:
            logger.info(
                f"Applied {successful_patches}/{total_patches} unit test patches"
            )

        return failed_patches == 0

    def to_dict(self) -> dict:
        """
        Serializes the PatchAgent state to a dictionary.
        """
        return {
            "bounty_dir": str(self.bounty_dir),
            "output_patch_dir": str(self.output_patch_dir),
            "patch_id": self.patch_id,
            "use_agent_exploit": self.use_agent_exploit,
            "agent_id": self.agent_id,
            "timestamp": time.strftime("%Y-%m-%dT%H:%M:%S%z"),
        }

    @classmethod
    def from_dict(cls, data: dict, **kwargs) -> "PatchAgent":
        """
        Creates a PatchAgent instance from a serialized dictionary.
        """
        kwargs.update(
            {
                "bounty_dir": Path(data["bounty_dir"]),
                "task_dir": Path(data["task_dir"]),
                "use_agent_exploit": data["use_agent_exploit"],
            }
        )

        agent = cls(**kwargs)
        agent.output_patch_dir = Path(data["output_patch_dir"])
        agent.log_history = data["log_history"]
        agent.patch_id = data["patch_id"]
        agent._agent_id = data["agent_id"]
        return agent

    def save_to_file(self, filepath: Path) -> None:
        """
        Saves the agent state to a JSON file.
        """
        state = self.to_dict()
        filepath.write_text(json.dumps(state, indent=2))

    @classmethod
    def load_from_file(cls, filepath: Path, **kwargs) -> "PatchAgent":
        """
        Loads an agent state from a JSON file.
        """
        data = json.loads(filepath.read_text())
        return cls.from_dict(data, **kwargs)<|MERGE_RESOLUTION|>--- conflicted
+++ resolved
@@ -432,15 +432,11 @@
             # Run the verify script
             logger.info("Running verify.sh")
             try:
-<<<<<<< HEAD
-                result = await run_command_async("./verify.sh", work_dir=self.bounty_dir)
-=======
                 # Make the script executable
                 verify_file_path = self.bounty_dir / "verify.sh"
                 verify_file_path.chmod(verify_file_path.stat().st_mode | 0o755)
                 
-                result = run_command("./verify.sh", work_dir=self.bounty_dir)
->>>>>>> f4948371
+                result = await run_command_async(["bash", "verify.sh"], work_dir=self.bounty_dir)
                 verify_response = ScriptActionMessage(
                     resource_id=f"verify_subprocess",
                     message=result.stdout,
