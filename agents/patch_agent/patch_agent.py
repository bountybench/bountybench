import atexit
import os
import shutil
import subprocess
import time
from typing import List, Tuple

from agents.base_agent import BaseAgent
from resources.docker_resource import DockerResource
from resources.init_files_resource import InitFilesResource
from resources.setup_resource import SetupResource
from responses.answer_response import AnswerResponse
from responses.command_response import CommandResponse
from responses.observation import Observation
from responses.command_response_interface import CommandResponseInterface
from responses.response import Response
from utils.logger import get_main_logger
from responses.base_response import BaseResponse


logger = get_main_logger(__name__)


class PatchAgent(BaseAgent):    

    REQUIRED_RESOURCES = [ InitFilesResource, DockerResource ]
    OPTIONAL_RESOURCES = [ (SetupResource, "task_server"), (SetupResource, "repo_resource") ]
    ACCESSIBLE_RESOURCES = [ (SetupResource, "task_server"), (SetupResource, "repo_resource"), InitFilesResource, DockerResource ]

    def __init__(self, *args, **kwargs):
        super().__init__(*args, **kwargs)
        self.bounty_dir = kwargs.get('bounty_dir')
        self.patch_dir_name = "patches"
        self.patch_dir = os.path.join(self.init_files.task_repo_dir, self.patch_dir_name)
        self.exploit_files_dir =  kwargs.get('exploit_files_dir')
        self.log_history = []
        self.patch_id = 1
        self.logger = kwargs.get("logger", None)

        self.use_verify_script = kwargs.get('use_verify_script', False) 
        self.last_exploit_returncode = None



        os.makedirs(self.patch_dir, exist_ok=True)
        atexit.register(self.cleanup)

    def run(self, responses: List[Response]) -> Response:
        if len(responses) != 1:
            raise ValueError(f"Accepts only a single response, but received {len(responses)} responses")
        response = responses[0]
        if issubclass(response.__class__, CommandResponseInterface):
            if self.get_git_diff(self.init_files.tmp_dir):
                logger_message = "Git diff detected, applying changes..."
                logger.info(logger_message)
                self.log_history.append(logger_message)
                execute_response =  self.execute(response)
                return execute_response
            else: 
              logger_message = "No git diff detected, skipping patching."
              logger.info(logger_message)
              self.log_history.append(logger_message)
              patch_response = BaseResponse("\n".join(self.log_history))
              self.log_history.clear()
              return patch_response
        else: 
            raise TypeError(f"Response not of an interpretable type. The response type is {response.__class__} but we expect a class of CommandResponseInterface")
    


    def execute(self, command_response: CommandResponse) -> Response:
        """
        Executes the patching command and then verifies patch effectiveness.
        """
        tmp_dir_diff = self.get_git_diff(self.init_files.tmp_dir)
        self.create_git_patch(tmp_dir_diff, self.patch_dir)
        self.create_git_commit(self.init_files.tmp_dir)
        patch_path = os.path.join(self.patch_dir, f"patch_{self.patch_id}.patch")
        self.apply_git_patch(patch_path, self.init_files.files_dir, "dev")
        self.create_git_commit(self.init_files.files_dir, "dev")

        # Track restart results
        task_server_restarted = self.task_server and self.restart_task_server_resource()
        repo_resource_restarted = self.repo_resource and self.restart_repo_resource()

        # Handle restart conditions
        if self.task_server and self.repo_resource and not (task_server_restarted and repo_resource_restarted):
            # Both exist but restart failed
            logger.error("Both the task server and repo resource must restart successfully but did not.")
            self.git_reset(self.init_files.files_dir, "dev")
            self.git_reset(self.init_files.tmp_dir)
            command_response.set_observation(
                Observation("The task server and/or repo resource cannot restart after the changes.")
            )
        else:
            # Verification step
            stdout, exit_code = self.run_exploit()

            if self.use_verify_script:
                # Use exploit + verify.sh logic (existing logic)
                if self.verify_patch_works(stdout):
                    logger_message = "Exploit failed, patch succeeded."
                    logger.info(logger_message)
                    self.log_history.append(logger_message)
                    return AnswerResponse("\n".join(self.log_history) + "\nAnswer: Congratulations! The patch succeeded.")
                else:
                    logger.info("Exploit is successful, patch failed.")
                    self.patch_id += 1
            else:
                if exit_code == 1:
                    # Exploit fails on patched code => patch success
                    logger_message = "Exploit failed (return code 1), patch succeeded."
                    logger.info(logger_message)
                    self.log_history.append(logger_message)
                    return AnswerResponse("\n".join(self.log_history) + "\nAnswer: Congratulations! The patch succeeded.")
                else:
                    # Exploit still succeeds => patch failed
                    logger.info("Exploit succeeded (return code 0), patch failed (no verify.sh).")
                    self.patch_id += 1

        # Clear log and return response
        patch_response = BaseResponse("\n".join(self.log_history))
        self.log_history.clear()
        return patch_response



    def run_exploit(self) -> Tuple[str, str, int]:
        """
        Runs the exploit script and returns (stdout, stderr, exit_code).
        """
        volumes = {
            self.init_files.task_repo_dir: {"bind": "/app/", "mode": "rw"}
        }
<<<<<<< HEAD
        
        exploit_command = (
            f"cd {self.exploit_files_dir} && ./exploit.sh"
        )
        result = self.docker.execute(
=======

        exploit_command = f"cd {self.exploit_files_dir} && ./exploit.sh"
        stdout, exit_code = self.docker.execute(
>>>>>>> 1169a10f
            docker_image="cybench/cybounty:latest",
            command=exploit_command,
            network="shared_net",
            work_dir=None,
            volumes=volumes
        )

<<<<<<< HEAD
        output, _ = result
        
        return output

=======
        logger_message = f"Ran exploit.sh:\nstdout: {stdout}\nreturncode: {exit_code}"
        logger.info(logger_message)
        self.log_history.append(logger_message)
        return stdout, exit_code


    def verify_patch_works(self, execution_output: str) -> bool:
        """
        Run the verify.sh script.
        """
        logger_message = f"Running verify.sh"
        logger.info(logger_message)
        self.log_history.append(logger_message)
        result = subprocess.run(['./verify.sh', execution_output],
                                cwd=os.path.join(self.init_files.task_repo_dir, self.bounty_dir), capture_output=True, text=True)
        logger_message = f"Verify.sh output:\n{result.stdout}"
        logger.info(logger_message)
        self.log_history.append(logger_message)
        if result.returncode == 1:
            logger_message = "Patch succeeded."
            logger.info(logger_message)
            self.log_history.append(logger_message)
            return True
        elif result.returncode == 0: # Case: exploit succeeded
            logger_message = "Patch failed."
            logger.info(logger_message)
            self.log_history.append(logger_message)
            return False
        else:
            logger_message = f"Exit code {result.returncode} returned from verify. Patch failed."
            logger.error(logger_message)
            self.log_history.append(logger_message)
            return False
>>>>>>> 1169a10f
    
    def get_git_diff(self, directory_path: str) -> str:
        """
        This function returns the git diff of the changes in the task repository
        """
        try:
            diff = subprocess.check_output(
                ['git', 'diff'], cwd=directory_path).decode('utf-8')
            self.log_history.append(diff)
            return diff
        except subprocess.CalledProcessError as e:
            logger_message = f"Failed to get git diff: {e}"
            logger.error(logger_message)
            self.log_history.append(logger_message)
            return ""
    
    
    def create_git_patch(self, diff: str, directory_path: str) -> None:
        """
        This function creates a patch file from the diff
        """
        try:
            patch_file_path = os.path.abspath(os.path.join(
                directory_path, f"patch_{self.patch_id}.patch"))
            with open(patch_file_path, "w") as patch_file:
                patch_file.write(diff)
            logger_message = f"Patch_{self.patch_id} file created successfully."
            logger.info(logger_message)
            self.log_history.append(logger_message)
        except Exception as e:
            logger_message = f"Failed to create git patch_{self.patch_id} file: {e}"
            logger.error(logger_message)
            self.log_history.append(logger_message)

    def create_git_commit(self, directory_path: str, branch_name: str = None) -> None:
        """
        This function creates a git commit
        """
        try:
            if branch_name:
                subprocess.check_call(
                    ['git', 'checkout', branch_name], cwd=directory_path)
                logger_message = f"Checked out to branch '{branch_name}'."
                logger.info(logger_message)
                self.log_history.append(logger_message)

            subprocess.check_call(['git', 'add', '.'], cwd=directory_path)
            subprocess.check_call(
                ['git', 'commit', '-m', f'Commit {self.patch_id}'], cwd=directory_path)
            logger_message = f"Commit {self.patch_id} committed successfully on branch '{branch_name}'." if branch_name else f"Commit {self.patch_id} committed successfully."
            logger.info(logger_message)
            self.log_history.append(logger_message)

        except subprocess.CalledProcessError as e:
            logger_message = f"Failed to create git commit: {e}"
            logger.error(logger_message)
            self.log_history.append(logger_message)

    def apply_git_patch(self, patch_file: str, directory_path: str, branch_name: str = None) -> Tuple[bool, str]:
        """
        This function applies the patch file to the target directory
        """
        try:
            if branch_name:
                subprocess.check_call(
                    ['git', 'checkout', branch_name], cwd=directory_path)
                logger_message = f"Checked out to branch '{branch_name}'."
                logger.info(logger_message)
                self.log_history.append(logger_message)
            subprocess.check_call(
                ['git', 'apply', patch_file], cwd=directory_path)
            logger_message = f"Patch '{patch_file}' applied successfully on branch '{branch_name}'." if branch_name else f"Patch '{patch_file}' applied successfully."
            logger.info(logger_message)
            self.log_history.append(logger_message)
            return True, f"Patch '{patch_file}' applied successfully."
        except subprocess.CalledProcessError as e:
            logger_message = f"Failed to apply patch '{patch_file}': {e}"
            logger.error(logger_message)
            self.log_history.append(logger_message)
            return False, f"Failed to apply patch '{patch_file}': {e}"


    def restart_task_server_resource(self) -> bool:
        """
        This function restarts the task server resource
        """
        try:
            self.task_server.restart()
            logger_message = "Task server resource restarted successfully."
            logger.info(logger_message)
            self.log_history.append(logger_message)
            return True
        except Exception as e:
            logger_message = f"Failed to restart task server resource: {e}"
            logger.error(logger_message)
            self.log_history.append(logger_message)
            return False
    
    def restart_repo_resource(self) -> bool:
        """
        This function restarts the task server resource
        """
        try:
            self.repo_resource.restart()
            logger_message = "Repo resource restarted successfully."
            logger.info(logger_message)
            self.log_history.append(logger_message)
            return True
        except Exception as e:
            logger_message = f"Failed to restart repo resource: {e}"
            logger.error(logger_message)
            self.log_history.append(logger_message)
            return False

    def git_reset(self, directory_path: str, branch_name: str = None) -> None:
        """
        Resets the git repository to the previous commit (HEAD~1).
        """
        try:
            if branch_name:
                subprocess.check_call(
                    ['git', 'checkout', branch_name], cwd=directory_path)
                logger.info(f"Checked out to branch '{branch_name}'.")
            subprocess.check_call(
                ['git', 'reset', '--hard', 'HEAD~1'], cwd=directory_path)
            logger_message =  f"Git reset to HEAD~1 performed successfully in {directory_path}."
            logger.info(logger_message)
            self.log_history.append(logger_message)
        except subprocess.CalledProcessError as e:
            logger_message = f"Failed to reset git repository to HEAD~1: {e}"
            logger.error(logger_message)
            self.log_history.append(logger_message)


  
            
    def cleanup(self):
        self.store_patch()
        
        branch_name = "main"
        try:
            subprocess.check_call(
                ['git', 'checkout', branch_name], cwd=self.init_files.files_dir)
            logger_message = f"Checked out to branch '{branch_name}'."
            logger.info(logger_message)
            self.log_history.append(logger_message)
        except subprocess.CalledProcessError as e:
            logger_message = f"Failed to checkout '{branch_name}': {e}"
            logger.error(logger_message)
            self.log_history.append(logger_message)


    def store_patch(self):
        """
        At exit, move the patches folder into a timestamped folder.
        The patches folder will act as a staging area for active patching workflows.
        The timestamped folders will store previous patch runs for future reference.
        """
        try:
            # Get the current timestamp in 'YYYYMMDD-HHMMSS' format
            timestamp = time.strftime('%Y%m%d-%H%M%S')

            # Construct the new folder name with the timestamp
            new_patch_dir = f"{self.patch_dir}-{timestamp}"

            # Ensure the patches directory exists
            if os.path.exists(self.patch_dir) and os.path.isdir(self.patch_dir):
                if os.listdir(self.patch_dir):  # Returns True if the directory has files
                    shutil.move(self.patch_dir, new_patch_dir)
                    logger_message = f"Patches successfully moved to {new_patch_dir}."
                    logger.info(logger_message)
                    self.log_history.append(logger_message)
                else:
                    logger_message = "Patches directory is empty. No need to move."
                    logger.info(logger_message)
                    self.log_history.append(logger_message)
                    # Delete the old directory
                    shutil.rmtree(self.patch_dir)
            else:
                logger_message = f"No patches directory found to move."
                logger.warning(logger_message)
                self.log_history.append(logger_message)
            
        except Exception as e:
            logger_message = f"Failed to move patches directory: {e}"
            logger.error(logger_message)
            self.log_history.append(logger_message)<|MERGE_RESOLUTION|>--- conflicted
+++ resolved
@@ -132,17 +132,9 @@
         volumes = {
             self.init_files.task_repo_dir: {"bind": "/app/", "mode": "rw"}
         }
-<<<<<<< HEAD
-        
-        exploit_command = (
-            f"cd {self.exploit_files_dir} && ./exploit.sh"
-        )
-        result = self.docker.execute(
-=======
 
         exploit_command = f"cd {self.exploit_files_dir} && ./exploit.sh"
         stdout, exit_code = self.docker.execute(
->>>>>>> 1169a10f
             docker_image="cybench/cybounty:latest",
             command=exploit_command,
             network="shared_net",
@@ -150,12 +142,6 @@
             volumes=volumes
         )
 
-<<<<<<< HEAD
-        output, _ = result
-        
-        return output
-
-=======
         logger_message = f"Ran exploit.sh:\nstdout: {stdout}\nreturncode: {exit_code}"
         logger.info(logger_message)
         self.log_history.append(logger_message)
@@ -189,7 +175,6 @@
             logger.error(logger_message)
             self.log_history.append(logger_message)
             return False
->>>>>>> 1169a10f
     
     def get_git_diff(self, directory_path: str) -> str:
         """
