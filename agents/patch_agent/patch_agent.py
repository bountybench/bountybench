--- conflicted
+++ resolved
@@ -129,7 +129,6 @@
     @retry(stop=stop_after_attempt(3), wait=wait_fixed(2))
     def run_exploit(self) -> Tuple[str, int]:
         """Run the exploit script in a Docker container."""
-<<<<<<< HEAD
         # Resolve paths to absolute paths
         codebase_path = (Path(self.init_files.task_repo_dir) / 'codebase').resolve()
         setup_files_dir = (Path(self.init_files.task_repo_dir) / 'setup_files').resolve()
@@ -146,13 +145,6 @@
         # Define Docker volumes
         volumes = {
             codebase_path: {"bind": "/app/codebase", "mode": "rw"},
-=======
-        codebase_dir = Path(self.init_files.task_repo_dir).resolve() / 'codebase'
-        setup_files_dir = Path(self.init_files.task_repo_dir).resolve() / 'setup_files'
-        
-        volumes = {
-            codebase_dir: {"bind": "/app/codebase", "mode": "rw"},
->>>>>>> db97ba55
             setup_files_dir: {"bind": "/app/setup_files", "mode": "rw"},
             tmp_path: {"bind": "/tmp", "mode": "rw"}
         }
