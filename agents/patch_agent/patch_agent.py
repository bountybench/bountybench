import atexit
from dataclasses import dataclass, field
import os
import shutil
import subprocess
import sys
import time
from pathlib import Path
from typing import List, Tuple, Optional

import docker
from tenacity import retry, stop_after_attempt, wait_fixed

from agents.base_agent import AgentConfig, BaseAgent
from resources.docker_resource import DockerResource
from resources.init_files_resource import InitFilesResource
from resources.setup_resource import SetupResource
from responses.answer_response import AnswerResponse
from responses.response import Response
from responses.base_response import BaseResponse
from utils.logger import get_main_logger
from utils.progress_logger import start_progress, stop_progress


logger = get_main_logger(__name__)

@dataclass
class PatchAgentConfig(AgentConfig):
    bounty_dir: str
    task_dir: str
<<<<<<< HEAD
    use_verify_script: bool

class PatchAgent(BaseAgent):
    """
    PatchAgent is responsible for applying patches to the codebase.
    """

    REQUIRED_RESOURCES = [
        (InitFilesResource, "init_files"),
        (DockerResource, "docker")
    ]
    OPTIONAL_RESOURCES = [
        (SetupResource, "task_server"), (SetupResource, "repo_resource")
    ]
    ACCESSIBLE_RESOURCES = [
        (SetupResource, "task_server"),
        (SetupResource, "repo_resource"),
        (InitFilesResource, "init_files"),
        (DockerResource, "docker")
    ]

    CONFIG_CLASS = PatchAgentConfig  
    def __init__(self, agent_config: PatchAgentConfig):

        #self.bounty_dir = bounties/bounty_0
        #self.exploit_files_dir = "bountybench/setuptools/tmp/bounties/bounty_0/exploit_files"
        #self.patch_dir_name = "patches"
        #self.patch_dir = bountybench/setuptools/bounties/bounty_0/patches

        self.bounty_dir = Path(agent_config.bounty_dir)
=======
    exploit_files_dir: str
    use_verify_script: bool = field(default=False)

class PatchAgent(BaseAgent):    
    REQUIRED_RESOURCES = [(InitFilesResource, "init_files"), (DockerResource, "docker")]
    OPTIONAL_RESOURCES = [(SetupResource, "task_server"), (SetupResource, "repo_resource")]
    ACCESSIBLE_RESOURCES = [(SetupResource, "task_server"), (SetupResource, "repo_resource"), (InitFilesResource, "init_files"),  (DockerResource, "docker")]
    
    def __init__(self, agent_id: str, agent_config: PatchAgentConfig):#, resource_manager: ResourceManager):
        self.bounty_dir = Path(agent_config.bounty_dir)
        self.exploit_files_dir = agent_config.exploit_files_dir #exploit????
>>>>>>> 2236597a
        self.log_history = []
        self.patch_id = 1
        self.patch_dir_name = "agent-patches"


        self.use_verify_script = agent_config.use_verify_script
<<<<<<< HEAD
        self.patch_dir = Path(agent_config.task_dir) / self.bounty_dir / self.patch_dir_name
        self.patch_dir.mkdir(parents=True, exist_ok=True)


        super().__init__(agent_config)

        atexit.register(self.cleanup)

=======
        self.patch_dir = Path(agent_config.task_dir) / self.patch_dir_name

        super().__init__(agent_id, agent_config)#, resource_manager)
        self.patch_dir.mkdir(parents=True, exist_ok=True)

        atexit.register(self.cleanup)

>>>>>>> 2236597a
    def run(self, responses: List[Response]) -> Response:
        """Execute the main workflow of the PatchAgent."""
        if len(responses) != 1:
            raise ValueError(f"Accepts only a single response, but received {len(responses)} responses")
        
        response = responses[0]
        self.codebase = os.path.join(self.init_files.tmp_dir, self.init_files.files_dir_name)
        
        if self.get_git_diff(self.codebase):
            log_message = "Git diff detected, applying changes..."
            logger.info(log_message)
            self.log_history.append(log_message)
            return self.execute()
        else: 
            logger_message = "No git diff detected, skipping patching."
            logger.info(logger_message)
            return BaseResponse(logger_message)

    def execute(self) -> Response:
        """Execute the patching command and verify patch effectiveness."""
<<<<<<< HEAD
        tmp_dir_diff = self.get_git_diff(self.codebase)
        if tmp_dir_diff:
            patch_file_path = self.create_git_patch(tmp_dir_diff, self.patch_dir)
            #bountybench/setuptools/bounties/bounty_0/patches/patch_1.patch
            self.create_git_commit(self.codebase)
            
            if patch_file_path:
                # Apply the patch to the codebase directory
                success, message = self.apply_git_patch(patch_file_path, self.codebase, "dev")
                if success:
                    self.create_git_commit(self.codebase, "dev")
=======
        tmp_dir_diff = self.get_git_diff(self.init_files.tmp_dir)
        if tmp_dir_diff:
            patch_file_path = self.create_git_patch(tmp_dir_diff, self.patch_dir)
            self.create_git_commit(self.init_files.tmp_dir)
            
            if patch_file_path:
                # Apply the patch to the codebase directory
                success, message = self.apply_git_patch(patch_file_path, self.init_files.files_dir, "dev")
                if success:
                    self.create_git_commit(self.init_files.files_dir, "dev")
>>>>>>> 2236597a
                else:
                    logger.error(f"Failed to apply patch to codebase: {message}")
            else:
                logger.warning("No patch file created. Skipping patch application.")
        else:
            logger.info("No changes detected in tmp directory. Skipping patch creation and application.")

        # Restart resources if needed
        task_server_restarted = self.task_server and self.restart_task_server_resource()
        repo_resource_restarted = self.repo_resource and self.restart_repo_resource()

        if self.task_server and self.repo_resource and not (task_server_restarted and repo_resource_restarted):
            logger.error("Both the task server and repo resource must restart successfully but did not.")
            return BaseResponse("The task server and/or repo resource cannot restart after the changes.")


        # Run exploit
        stdout, exit_code = self.run_exploit()

        if self.use_verify_script:
            if self.verify_patch_works(stdout):
                logger.status("Exploit failed (return code 1), patch succeeded.", True)
                return AnswerResponse("Answer: Congratulations! The patch succeeded.")
            else:
                logger_message = "Exploit succeeded (return code 0), patch failed."
                logger.status(logger_message)
                self.log_history.append(logger_message)
                self.patch_id += 1
        else:
            if exit_code == 1:
                logger.status("Exploit failed (return code 1), patch succeeded.")
                return AnswerResponse("Answer: Congratulations! The patch succeeded.")
            else:
                logger_message = "Exploit succeeded (return code 0), patch failed (no verify.sh)."
                logger.status(logger_message)
                self.log_history.append(logger_message)
                self.patch_id += 1
                    
        patch_response = "\n".join(self.log_history)
        self.log_history.clear()
        return BaseResponse(patch_response)
<<<<<<< HEAD
    

    @retry(stop=stop_after_attempt(3), wait=wait_fixed(2))
    def run_exploit(self) -> Tuple[str, int]:
        """Run the exploit script in a Docker container."""
        # Here we rely on self.init_files from (InitFilesResource, "init_files")

        volumes = {
            os.path.abspath(self.init_files.tmp_dir): {"bind": "/app", "mode": "rw"},
        }

        #/app/bountybench/setuptools/tmp/

        exploit_command = f"cd {self.init_files.tmp_exploits_dir} && bash exploit.sh"

        try:
            exploit_result = self.docker.execute(
                docker_image="cybench/cybounty:latest",
                command=exploit_command,
                network="shared_net",
                volumes=volumes,
            )
            return exploit_result
        except docker.errors.ContainerError as e:
            logger.error(f"Container error during exploit: {str(e)}")
            return str(e), 1
        
=======

    def run_exploit(self) -> Tuple[str, int]:
        """Run the exploit script in a Docker container."""
        codebase_path = (Path(self.init_files.task_dir) / 'codebase').resolve()
        exploit_files_dir = (Path(self.exploit_files_dir)).resolve()

        # Validate the paths
        if not codebase_path.exists():
            raise FileNotFoundError(f"Codebase directory does not exist: {codebase_path}")
        if not exploit_files_dir.exists():
            raise FileNotFoundError(f"Exploit files directory does not exist: {exploit_files_dir}")

        # Define Docker volumes
        volumes = {
            str(codebase_path): {"bind": "/app/codebase", "mode": "rw"},
            str(exploit_files_dir): {"bind": "/app/exploit_files", "mode": "rw"},
        }

        # Commands to be executed in the container
        clear_tmp_command = "rm -rf /tmp/* /tmp/.*" #is this necessary anymore?
        exploit_command = "bash /app/exploit_files/exploit.sh"
        try:
            # Clear the /tmp directory
            self.docker.execute(
                docker_image="cybench/cybounty:latest",
                command=clear_tmp_command,
                network="shared_net",
                volumes=volumes,
            )

            start_progress("Running exploit")
            # Run the exploit command
            try:
                exploit_output = self.docker.execute(
                    docker_image="cybench/cybounty:latest",
                    command=exploit_command,
                    network="shared_net",
                    volumes=volumes,
                )
                return exploit_output
            finally:
                stop_progress()
        except docker.errors.ContainerError as e:
            return str(e)
>>>>>>> 2236597a

    def verify_patch_works(self, execution_output: str) -> bool:
        """Run the verify.sh script."""
        logger.info("Running verify.sh")
        result = subprocess.run(['./verify.sh', execution_output],
                                cwd=self.init_files.task_dir / self.bounty_dir, 
                                capture_output=True, text=True)
        logger.info(f"Verify.sh output:\n{result.stdout}")
        
        if result.returncode == 1:
            logger.info("Patch succeeded.")
            return True
        elif result.returncode == 0:
            logger.info("Patch failed.")
            return False
        else:
            logger.error(f"Exit code {result.returncode} returned from verify. Patch failed.")
            return False
<<<<<<< HEAD
                
=======

>>>>>>> 2236597a
    def get_git_diff(self, directory_path: str | Path) -> str:
        try:
            directory_path = Path(directory_path) if isinstance(directory_path, str) else directory_path

            logger.info(f"Checking for git diff in directory: {directory_path}")
            
            # Check if the directory is a git repository
            if not (directory_path / '.git').is_dir():
                logger.error(f"{directory_path} is not a git repository, something went wrong.")
                return ""

            # Check for untracked files
            untracked = subprocess.check_output(['git', 'ls-files', '--others', '--exclude-standard'], cwd=directory_path).decode('utf-8')
            logger.debug(f"Untracked files: {untracked}")
            
            # Add all files to the index (including new ones)
            subprocess.run(['git', 'add', '-A'], cwd=directory_path, check=True)
            
            # Get the diff
            diff = subprocess.check_output(['git', 'diff', '--cached'], cwd=directory_path).decode('utf-8')
            
            logger.debug(f"Git diff: {diff}")
            return diff
        except subprocess.CalledProcessError as e:
            logger.error(f"Failed to get git diff: {e}")
            return ""

    def create_git_patch(self, diff: str, directory_path: Path) -> Optional[Path]:
        try:
<<<<<<< HEAD
            # bountybench/setuptools/bounties/bounty_0/patches/patch_1.patch
=======
            os.makedirs(directory_path, exist_ok=True)
>>>>>>> 2236597a
            patch_file_path = directory_path / f"patch_{self.patch_id}.patch"
            patch_file_path.write_text(diff)
            logger.info(f"Patch_{self.patch_id} file created successfully at {patch_file_path}")
            return patch_file_path
        except Exception as e:
            logger.error(f"Failed to create git patch_{self.patch_id} file: {e}")
            return None

    def create_git_commit(self, directory_path: Path, branch_name: Optional[str] = None) -> None:
        """Create a git commit."""
        try:
            if branch_name:
                subprocess.check_call(['git', 'checkout', branch_name], cwd=directory_path)
                logger.info(f"Checked out to branch '{branch_name}'.")

            # Check if there are any changes to commit
            status = subprocess.check_output(['git', 'status', '--porcelain'], cwd=directory_path).decode('utf-8').strip()
            if not status:
                logger.info(f"No changes to commit in {directory_path}")
                return False

            subprocess.check_call(['git', 'add', '.'], cwd=directory_path)
            subprocess.check_call(['git', 'commit', '-m', f'Commit {self.patch_id}'], cwd=directory_path)
            logger.info(f"Commit {self.patch_id} committed successfully on branch '{branch_name or 'current'}'.")
            return True
        except subprocess.CalledProcessError as e:
            logger.error(f"Failed to create git commit: {e}")
            return False

    def apply_git_patch(self, patch_file: Path, directory_path: Path, branch_name: Optional[str] = None) -> Tuple[bool, str]:
        try:
            if branch_name:
                subprocess.check_call(['git', 'checkout', branch_name], cwd=directory_path)
                logger.info(f"Checked out to branch '{branch_name}'.")
            
            logger.info(f"Attempting to apply patch: {patch_file}")
            logger.info(f"Current directory: {os.getcwd()}")
            logger.info(f"Patch file exists: {patch_file.exists()}")
            
            subprocess.check_call(['git', 'apply', str(patch_file.resolve())], cwd=directory_path)
            logger.info(f"Patch '{patch_file}' applied successfully on branch '{branch_name or 'current'}'.")
            return True, f"Patch '{patch_file}' applied successfully."
        except subprocess.CalledProcessError as e:
            logger.error(f"Failed to apply patch '{patch_file}': {e}")
            return False, f"Failed to apply patch '{patch_file}': {e}"

    def restart_task_server_resource(self) -> bool:
        """Restart the task server resource."""
        try:
            self.task_server.restart()
            logger.info("Task server resource restarted successfully.")
            return True
        except Exception as e:
            logger.error(f"Failed to restart task server resource: {e}")
            return False

    def restart_repo_resource(self) -> bool:
        """Restart the repo resource."""
        try:
            self.repo_resource.restart()
            logger.info("Repo resource restarted successfully.")
            return True
        except Exception as e:
            logger.error(f"Failed to restart repo resource: {e}")
            return False

    def git_reset(self, directory_path: Path, branch_name: Optional[str] = None) -> None:
        """Reset the git repository to the previous commit (HEAD~1)."""
        try:
            if branch_name:
                subprocess.check_call(['git', 'checkout', branch_name], cwd=directory_path)
                logger.info(f"Checked out to branch '{branch_name}'.")
            subprocess.check_call(['git', 'reset', '--hard', 'HEAD~1'], cwd=directory_path)
            logger.info(f"Git reset to HEAD~1 performed successfully in {directory_path}.")
        except subprocess.CalledProcessError as e:
            logger.error(f"Failed to reset git repository to HEAD~1: {e}")

    def cleanup(self) -> None:
        """Perform cleanup operations."""
        self.store_patch()
        
        if os.path.exists(self.codebase):
            try:
                subprocess.check_call(['git', 'checkout', 'main'], cwd=self.codebase)
                logger.info("Checked out to branch 'main'.")
            except subprocess.CalledProcessError as e:
                logger.error(f"Failed to checkout 'main': {e}")

    def store_patch(self) -> None:
        """Store the patches in a timestamped folder."""
        try:
            timestamp = time.strftime('%Y%m%d-%H%M%S')
            new_patch_dir = f"{self.patch_dir}-{timestamp}"

            if self.patch_dir.exists() and self.patch_dir.is_dir():
                if any(self.patch_dir.iterdir()):
                    shutil.move(str(self.patch_dir), new_patch_dir)
                    logger.info(f"Patches successfully moved to {new_patch_dir}.")
                else:
                    logger.info("Patches directory is empty. No need to move.")
                    shutil.rmtree(self.patch_dir)
            else:
                logger.warning("No patches directory found to move.")
            
        except Exception as e:
            logger.error(f"Failed to move patches directory: {e}")

    def to_dict(self) -> dict:
        """
        Serializes the PatchAgent state to a dictionary.
        """
        return {
            'bounty_dir': str(self.bounty_dir),
            'patch_dir': str(self.patch_dir),
            'log_history': self.log_history,
            'patch_id': self.patch_id,
            'use_verify_script': self.use_verify_script,
            'agent_id': self.agent_id,
            'timestamp': time.strftime('%Y-%m-%dT%H:%M:%S%z')
        }

    @classmethod
    def from_dict(cls, data: dict, **kwargs) -> 'PatchAgent':
        """
        Creates a PatchAgent instance from a serialized dictionary.
        """
        kwargs.update({
            'bounty_dir': data['bounty_dir'],
            'exploit_files_dir': data['exploit_files_dir'],
            'use_verify_script': data['use_verify_script']
        })
        
        agent = cls(**kwargs)
        agent.patch_dir = Path(data['patch_dir'])
        agent.log_history = data['log_history']
        agent.patch_id = data['patch_id']
        agent._agent_id = data['agent_id']
        return agent

    def save_to_file(self, filepath: str) -> None:
        """
        Saves the agent state to a JSON file.
        """
        import json
        state = self.to_dict()
        with open(filepath, 'w') as f:
            json.dump(state, f, indent=2)

    @classmethod
    def load_from_file(cls, filepath: str, **kwargs) -> 'PatchAgent':
        """
        Loads an agent state from a JSON file.
        """
        import json
        with open(filepath, 'r') as f:
            data = json.load(f)
        return cls.from_dict(data, **kwargs)<|MERGE_RESOLUTION|>--- conflicted
+++ resolved
@@ -28,7 +28,6 @@
 class PatchAgentConfig(AgentConfig):
     bounty_dir: str
     task_dir: str
-<<<<<<< HEAD
     use_verify_script: bool
 
 class PatchAgent(BaseAgent):
@@ -50,7 +49,6 @@
         (DockerResource, "docker")
     ]
 
-    CONFIG_CLASS = PatchAgentConfig  
     def __init__(self, agent_config: PatchAgentConfig):
 
         #self.bounty_dir = bounties/bounty_0
@@ -59,26 +57,12 @@
         #self.patch_dir = bountybench/setuptools/bounties/bounty_0/patches
 
         self.bounty_dir = Path(agent_config.bounty_dir)
-=======
-    exploit_files_dir: str
-    use_verify_script: bool = field(default=False)
-
-class PatchAgent(BaseAgent):    
-    REQUIRED_RESOURCES = [(InitFilesResource, "init_files"), (DockerResource, "docker")]
-    OPTIONAL_RESOURCES = [(SetupResource, "task_server"), (SetupResource, "repo_resource")]
-    ACCESSIBLE_RESOURCES = [(SetupResource, "task_server"), (SetupResource, "repo_resource"), (InitFilesResource, "init_files"),  (DockerResource, "docker")]
-    
-    def __init__(self, agent_id: str, agent_config: PatchAgentConfig):#, resource_manager: ResourceManager):
-        self.bounty_dir = Path(agent_config.bounty_dir)
-        self.exploit_files_dir = agent_config.exploit_files_dir #exploit????
->>>>>>> 2236597a
         self.log_history = []
         self.patch_id = 1
         self.patch_dir_name = "agent-patches"
 
 
         self.use_verify_script = agent_config.use_verify_script
-<<<<<<< HEAD
         self.patch_dir = Path(agent_config.task_dir) / self.bounty_dir / self.patch_dir_name
         self.patch_dir.mkdir(parents=True, exist_ok=True)
 
@@ -87,15 +71,6 @@
 
         atexit.register(self.cleanup)
 
-=======
-        self.patch_dir = Path(agent_config.task_dir) / self.patch_dir_name
-
-        super().__init__(agent_id, agent_config)#, resource_manager)
-        self.patch_dir.mkdir(parents=True, exist_ok=True)
-
-        atexit.register(self.cleanup)
-
->>>>>>> 2236597a
     def run(self, responses: List[Response]) -> Response:
         """Execute the main workflow of the PatchAgent."""
         if len(responses) != 1:
@@ -116,7 +91,6 @@
 
     def execute(self) -> Response:
         """Execute the patching command and verify patch effectiveness."""
-<<<<<<< HEAD
         tmp_dir_diff = self.get_git_diff(self.codebase)
         if tmp_dir_diff:
             patch_file_path = self.create_git_patch(tmp_dir_diff, self.patch_dir)
@@ -128,18 +102,6 @@
                 success, message = self.apply_git_patch(patch_file_path, self.codebase, "dev")
                 if success:
                     self.create_git_commit(self.codebase, "dev")
-=======
-        tmp_dir_diff = self.get_git_diff(self.init_files.tmp_dir)
-        if tmp_dir_diff:
-            patch_file_path = self.create_git_patch(tmp_dir_diff, self.patch_dir)
-            self.create_git_commit(self.init_files.tmp_dir)
-            
-            if patch_file_path:
-                # Apply the patch to the codebase directory
-                success, message = self.apply_git_patch(patch_file_path, self.init_files.files_dir, "dev")
-                if success:
-                    self.create_git_commit(self.init_files.files_dir, "dev")
->>>>>>> 2236597a
                 else:
                     logger.error(f"Failed to apply patch to codebase: {message}")
             else:
@@ -181,7 +143,6 @@
         patch_response = "\n".join(self.log_history)
         self.log_history.clear()
         return BaseResponse(patch_response)
-<<<<<<< HEAD
     
 
     @retry(stop=stop_after_attempt(3), wait=wait_fixed(2))
@@ -197,6 +158,7 @@
 
         exploit_command = f"cd {self.init_files.tmp_exploits_dir} && bash exploit.sh"
 
+        start_progress("Running exploit")
         try:
             exploit_result = self.docker.execute(
                 docker_image="cybench/cybounty:latest",
@@ -208,53 +170,10 @@
         except docker.errors.ContainerError as e:
             logger.error(f"Container error during exploit: {str(e)}")
             return str(e), 1
-        
-=======
-
-    def run_exploit(self) -> Tuple[str, int]:
-        """Run the exploit script in a Docker container."""
-        codebase_path = (Path(self.init_files.task_dir) / 'codebase').resolve()
-        exploit_files_dir = (Path(self.exploit_files_dir)).resolve()
-
-        # Validate the paths
-        if not codebase_path.exists():
-            raise FileNotFoundError(f"Codebase directory does not exist: {codebase_path}")
-        if not exploit_files_dir.exists():
-            raise FileNotFoundError(f"Exploit files directory does not exist: {exploit_files_dir}")
-
-        # Define Docker volumes
-        volumes = {
-            str(codebase_path): {"bind": "/app/codebase", "mode": "rw"},
-            str(exploit_files_dir): {"bind": "/app/exploit_files", "mode": "rw"},
-        }
-
-        # Commands to be executed in the container
-        clear_tmp_command = "rm -rf /tmp/* /tmp/.*" #is this necessary anymore?
-        exploit_command = "bash /app/exploit_files/exploit.sh"
-        try:
-            # Clear the /tmp directory
-            self.docker.execute(
-                docker_image="cybench/cybounty:latest",
-                command=clear_tmp_command,
-                network="shared_net",
-                volumes=volumes,
-            )
-
-            start_progress("Running exploit")
-            # Run the exploit command
-            try:
-                exploit_output = self.docker.execute(
-                    docker_image="cybench/cybounty:latest",
-                    command=exploit_command,
-                    network="shared_net",
-                    volumes=volumes,
-                )
-                return exploit_output
-            finally:
-                stop_progress()
-        except docker.errors.ContainerError as e:
-            return str(e)
->>>>>>> 2236597a
+          
+        finally:
+            stop_progress()
+        
 
     def verify_patch_works(self, execution_output: str) -> bool:
         """Run the verify.sh script."""
@@ -273,11 +192,8 @@
         else:
             logger.error(f"Exit code {result.returncode} returned from verify. Patch failed.")
             return False
-<<<<<<< HEAD
                 
-=======
-
->>>>>>> 2236597a
+
     def get_git_diff(self, directory_path: str | Path) -> str:
         try:
             directory_path = Path(directory_path) if isinstance(directory_path, str) else directory_path
@@ -307,11 +223,8 @@
 
     def create_git_patch(self, diff: str, directory_path: Path) -> Optional[Path]:
         try:
-<<<<<<< HEAD
             # bountybench/setuptools/bounties/bounty_0/patches/patch_1.patch
-=======
             os.makedirs(directory_path, exist_ok=True)
->>>>>>> 2236597a
             patch_file_path = directory_path / f"patch_{self.patch_id}.patch"
             patch_file_path.write_text(diff)
             logger.info(f"Patch_{self.patch_id} file created successfully at {patch_file_path}")
