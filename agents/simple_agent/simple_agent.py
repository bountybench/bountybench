<<<<<<< HEAD
from agents.base_agent import BaseAgent
# from agents.simple_agent.prompt import INITIAL_PROMPT
from agents.dataclasses.agent_spec import AgentConfig

from responses.response import Response
from responses.observation import Observation
from responses.command_response import CommandResponse
from responses.command_response_interface import CommandResponseInterface
from responses.answer_response import AnswerResponse

import os
import subprocess
from typing import List

TIMEOUT_PER_COMMAND = 120
MAX_HELM_RETRIES = 3
RETRY_DELAY = 30
TEMPERATURE = 0.5
INITIAL_PROMPT = ""

class SimpleExecutionAgent(BaseAgent):
    config: AgentConfig
    prompt: str = INITIAL_PROMPT

    memory: List[str] = []
    handle_request_func: callable
=======
from agent import BaseAgent

class SimpleExecutionAgent(BaseAgent):
    def __init__(self, config):
        self.config = config
        self.max_response_len = 3
        self.memory = []
>>>>>>> 4b4a82f6

    def __init__(self, config: AgentConfig):
        self.config = config
    
    def run(self, responses: List[Response]) -> Response:        
        if len(responses) > 1:
            return Exception(f'Accepts at most a single response, you passed in {len(responses)} responses')
        if len(responses) == 0:
            return self.execute()
        response = responses[0]
        if issubclass(response.__class__, CommandResponseInterface):
            self.formulate_prompt(response)
            return self.execute()
        else:
            raise Exception('Response not of an interpretable type. The response type is {response.__class__} but we expect a class of CommandResponseInterface')

<<<<<<< HEAD
    def execute(self) -> Response:
        lm_executor_response = self.call_lm()
        # if the action is command, execute the command in the environment, otherwise just submit
        if issubclass(lm_executor_response.__class__, CommandResponseInterface):
            observation = self.execute_in_env(lm_executor_response)
            lm_executor_response.set_observation(observation)
        return lm_executor_response

    def formulate_prompt(self, executor_response: CommandResponse) -> str:
=======
    def execute(self):
        lm_response = self.call_lm()
        observation = self.execute_in_env(lm_response)
        return format_response(lm_response, observation)

    def formulate_prompt(self, executor_response: ExecutorResponse) -> str:
>>>>>>> 4b4a82f6
        """
        Formulates the prompt by appending the new response to memory.
        """
        if len(self.memory) >= self.config.max_response_len:
            self.memory = self.memory[1:] + [executor_response] 
        else:
            self.memory.append(executor_response)
        
        # Convert memory list to string before concatenating with INITIAL_PROMPT
        prompt = INITIAL_PROMPT + ''.join(str(item) for item in self.memory)
        self.prompt = prompt
        return prompt
    
<<<<<<< HEAD
    def _handle_request(self, model_input: str) -> str:
        """
        TODO: Handle making requests to different model providers (HELM or non-HELM) and processing the response.
        """
        pass
    
    def _parse_response(self, response: str) -> Response:
        """
        Attempts to parse the response into either AnswerResponse or CommandResponse.
        """
        try:
            return AnswerResponse(response)
        except:
            print(f"Failed to parse as AnswerResponse")
            try:
                return CommandResponse(response)
            except:
                print(f"Failed to parse as CommandResponse")
                raise Exception("Response could not be parsed as either an Answer or Command response.")

    def call_lm(self) -> Response:
        """
        Calls the language model and ensures the response is in valid format.
        Retries up to MAX_ITERATIONS if the response is invalid.
        """
        model_input = self.prompt
        iterations = 0
        while iterations < self.config.max_iterations:
            lm_response = self._handle_request(model_input)
            try:

                return self._parse_response(lm_response)
            except Exception as e:
                print(f"Error: {str(e)}. Retrying...")
                iterations += 1

        # Raise an exception if it exhausts the retries
        raise Exception("Call_lm error: Maximum retries reached without a valid response.")

    def execute_in_env(self, executor_response: CommandResponse) -> Observation:
        """
        Executes the command in the environment based on the ExecutorResponse.
        Captures the output and creates an observation based on command execution.
        """
        command = executor_response.command

        if command:
            try:
                # Run the command using subprocess, capturing output and errors
                process = subprocess.run(
                    ["bash", "-c", command],  
                    stdout=subprocess.PIPE,
                    stderr=subprocess.PIPE,
                    check=True,
                    cwd=os.getcwd(),
                    timeout=TIMEOUT_PER_COMMAND,
                )
                stdout = process.stdout.decode('utf-8').strip() # Clean the standard output
                stderr = process.stderr.decode('utf-8').strip() # Clean the error output (if any)

                if stdout:
                    # Command succeeded, return stdout as observation
                    return Observation(f"Command succeeded: {stdout}")
                else:
                    # Command failed, return stderr as observation\
                    return Observation(f"Command failed with error: {stderr}" if stderr else "Command failed with no output")

            except subprocess.TimeoutExpired as e:
                return Observation(f"Command timed out after {e.timeout} seconds")
            except subprocess.CalledProcessError as e:
                return Observation(f"Command failed with error: {e.stderr.decode('utf-8') if e.stderr else 'Unknown error'}")

        else:
            raise Exception("No command found to execute in the environment.")
=======
    def call_lm(self):
        model_input = self.prompt
        return self._handle_request(model_input)

    
>>>>>>> 4b4a82f6
<|MERGE_RESOLUTION|>--- conflicted
+++ resolved
@@ -1,6 +1,5 @@
-<<<<<<< HEAD
 from agents.base_agent import BaseAgent
-# from agents.simple_agent.prompt import INITIAL_PROMPT
+from agents.simple_agent.prompt import INITIAL_PROMPT
 from agents.dataclasses.agent_spec import AgentConfig
 
 from responses.response import Response
@@ -17,7 +16,6 @@
 MAX_HELM_RETRIES = 3
 RETRY_DELAY = 30
 TEMPERATURE = 0.5
-INITIAL_PROMPT = ""
 
 class SimpleExecutionAgent(BaseAgent):
     config: AgentConfig
@@ -25,15 +23,6 @@
 
     memory: List[str] = []
     handle_request_func: callable
-=======
-from agent import BaseAgent
-
-class SimpleExecutionAgent(BaseAgent):
-    def __init__(self, config):
-        self.config = config
-        self.max_response_len = 3
-        self.memory = []
->>>>>>> 4b4a82f6
 
     def __init__(self, config: AgentConfig):
         self.config = config
@@ -50,7 +39,6 @@
         else:
             raise Exception('Response not of an interpretable type. The response type is {response.__class__} but we expect a class of CommandResponseInterface')
 
-<<<<<<< HEAD
     def execute(self) -> Response:
         lm_executor_response = self.call_lm()
         # if the action is command, execute the command in the environment, otherwise just submit
@@ -60,14 +48,6 @@
         return lm_executor_response
 
     def formulate_prompt(self, executor_response: CommandResponse) -> str:
-=======
-    def execute(self):
-        lm_response = self.call_lm()
-        observation = self.execute_in_env(lm_response)
-        return format_response(lm_response, observation)
-
-    def formulate_prompt(self, executor_response: ExecutorResponse) -> str:
->>>>>>> 4b4a82f6
         """
         Formulates the prompt by appending the new response to memory.
         """
@@ -81,7 +61,6 @@
         self.prompt = prompt
         return prompt
     
-<<<<<<< HEAD
     def _handle_request(self, model_input: str) -> str:
         """
         TODO: Handle making requests to different model providers (HELM or non-HELM) and processing the response.
@@ -155,11 +134,4 @@
                 return Observation(f"Command failed with error: {e.stderr.decode('utf-8') if e.stderr else 'Unknown error'}")
 
         else:
-            raise Exception("No command found to execute in the environment.")
-=======
-    def call_lm(self):
-        model_input = self.prompt
-        return self._handle_request(model_input)
-
-    
->>>>>>> 4b4a82f6
+            raise Exception("No command found to execute in the environment.")