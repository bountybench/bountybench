--- conflicted
+++ resolved
@@ -179,17 +179,14 @@
 
     async def run_agent_exploit(self, detect_agent_message: DetectAgentMessage):
         try:
-            logger.info("Executing exploit.sh against the environment.")
             docker_output = await self.run_exploit()
             detect_agent_message.add_child_message(docker_output)
             exit_code = docker_output.additional_metadata["exit_code"]
-<<<<<<< HEAD
-=======
             exploit_output = docker_output.message
             self._log(
                 f"Executing exploit.sh against the environment...\n Exploit.sh output: \n{exploit_output}\n"
             )
->>>>>>> bb98b104
+
         except Exception as e:
             logger.error(f"Failed to execute exploit.sh: {e}")
             self._log(f"Failed to execute exploit.sh: {e}")
