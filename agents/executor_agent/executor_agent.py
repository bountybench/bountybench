import asyncio
from dataclasses import dataclass, field
from typing import Any, Dict, List, Optional, Union

from agents.base_agent import AgentConfig, BaseAgent
from messages.action_messages.action_message import ActionMessage
from messages.action_messages.answer_message import AnswerMessage
from messages.action_messages.command_message import CommandMessage
from messages.agent_messages.agent_message import AgentMessage
from messages.agent_messages.executor_agent_message import ExecutorAgentMessage
from messages.convert_message_utils import cast_action_to_command
from resources.init_files_resource import InitFilesResource
from resources.kali_env_resource import KaliEnvResource
from resources.model_resource.model_resource import ModelResource
from resources.setup_resource import SetupResource
from messages.action_messages.command_message_interface import CommandMessageInterface
from messages.message import Message
from utils.logger import get_main_logger
from utils.progress_logger import start_progress, stop_progress
from resources.memory_resource import MemoryResource

logger = get_main_logger(__name__)

MAX_RETRIES = 3
RETRY_DELAY = 30

class ExecutorAgent(BaseAgent):

    REQUIRED_RESOURCES = [
       (InitFilesResource, "init_files"),
        (KaliEnvResource, "kali_env"),
        (ModelResource, "model"),
        (MemoryResource, "executor_agent_memory")
    ]
    OPTIONAL_RESOURCES = [(SetupResource, "repo_resource"), (SetupResource, "bounty_resource")]
    ACCESSIBLE_RESOURCES = [
        (KaliEnvResource, "kali_env"),
       (InitFilesResource, "init_files"),
        (SetupResource, "repo_resource"),
        (SetupResource, "bounty_resource"),
        (ModelResource, "model"),
        (MemoryResource, "executor_agent_memory")]     
    

    async def run(self, messages: List[Message]) -> Message:
        if len(messages) > 1:
            raise Exception(f"Accepts at most a single message, got {len(messages)}.")
        if len(messages) == 0:        
            prev_agent_message = None
        else:
            prev_agent_message = messages[0]
            while prev_agent_message.version_next:
                prev_agent_message = prev_agent_message.version_next



        agent_message = ExecutorAgentMessage(agent_id=self.agent_id, prev=prev_agent_message)
<<<<<<< HEAD

        self.execute(agent_message, prev_agent_message)
=======
        
        await self.execute(agent_message, prev_agent_message)
>>>>>>> 4c755911

        return agent_message
    



<<<<<<< HEAD

    def execute(self, agent_message: ExecutorAgentMessage, prev_agent_message: Optional[AgentMessage] = None) -> Message:
        model_action_message = self.call_lm(prev_agent_message)
=======
    async def execute(self, agent_message: ExecutorAgentMessage, prev_agent_message: Optional[AgentMessage] = None) -> Message:
        model_action_message = await self.call_lm(prev_agent_message)
        if not model_action_message:
            return
        
>>>>>>> 4c755911

        # If the model couldn't generate a valid command, just return a failure message
        if not model_action_message:
            agent_message.set_message("Model failed to produce a valid response.")
            return agent_message
        agent_message.add_action_message(model_action_message)

        logger.info(f"LM Response:\n{model_action_message.message}")
        if issubclass(model_action_message.__class__, CommandMessageInterface):
            kali_action_message = self.execute_in_env(model_action_message)
            if not kali_action_message:
                return
            agent_message.add_action_message(kali_action_message)
            return kali_action_message

        return model_action_message

<<<<<<< HEAD

    def call_lm(self, lm_input_message: Optional[Message] = None) -> Optional[CommandMessage]:
=======
    async def call_lm(self, lm_input_message: Optional[Message] = None) -> CommandMessage:
>>>>>>> 4c755911
        """
        Calls the language model and ensures the response is in valid format.
        Retries up to MAX_RETRIES if the response is invalid.
        """
        iterations = 0
        
        start_progress("Getting response from LM")
        try:
            while iterations < MAX_RETRIES:
                try:
                    lm_input_message = self.executor_agent_memory.get_memory(lm_input_message)
<<<<<<< HEAD
                    model_output: ActionMessage = self.model.run(lm_input_message)
                    parsed_response = self.parse_response(model_output)
                    return parsed_response
=======
                    model_response = await asyncio.to_thread(self.model.run, input_message=lm_input_message)

                    return model_response
>>>>>>> 4c755911
                except Exception as e:
                    logger.warning(f"Retrying {iterations + 1}/{MAX_RETRIES} after parse error: {e}")
                    iterations += 1

            return None

        except Exception as e:
            logger.error(f"Error in call_lm: {str(e)}")
            raise  # Re-raise the exception after logging it

        finally:
            stop_progress()
    
    def parse_response(self, action_message: ActionMessage) -> Optional[CommandMessage]:
        """
        Attempts to parse the ActionMessage into a CommandMessage.
        If parsing fails, return None so that the agent can still send an AgentMessage.
        """
        try:
            # Convert ActionMessage to CommandMessage
            command_message = cast_action_to_command(action_message)
            return command_message

        except Exception as e:
            logger.info(f"LM responded with: {action_message.message}")
            logger.debug(f"Could not parse response as CommandMessage. Error: {e}")
            return None

    def execute_in_env(self, executor_message: CommandMessage) -> ActionMessage:
        """
        Executes the command in the environment using self.kali_env,
        captures the output, and returns an ActionMessage.
        """
        try:
            kali_message = self.kali_env.run(executor_message)

            return kali_message
        
        except Exception as e:
            logger.exception(f"Failed to execute command: {executor_message.command}.\nException: {str(e)}")
            return ActionMessage(resource_id=self.kali_env.resource_id, message=str(e), prev=executor_message)
        
    def to_dict(self) -> dict:
        """
        Serializes the ExecutorAgent state to a dictionary.
        """
        return {
            'agent_id': self.agent_id,
            "timestamp": getattr(self, "timestamp", None)
        }<|MERGE_RESOLUTION|>--- conflicted
+++ resolved
@@ -55,30 +55,15 @@
 
 
         agent_message = ExecutorAgentMessage(agent_id=self.agent_id, prev=prev_agent_message)
-<<<<<<< HEAD
 
-        self.execute(agent_message, prev_agent_message)
-=======
         
         await self.execute(agent_message, prev_agent_message)
->>>>>>> 4c755911
 
         return agent_message
     
 
-
-
-<<<<<<< HEAD
-
-    def execute(self, agent_message: ExecutorAgentMessage, prev_agent_message: Optional[AgentMessage] = None) -> Message:
-        model_action_message = self.call_lm(prev_agent_message)
-=======
     async def execute(self, agent_message: ExecutorAgentMessage, prev_agent_message: Optional[AgentMessage] = None) -> Message:
         model_action_message = await self.call_lm(prev_agent_message)
-        if not model_action_message:
-            return
-        
->>>>>>> 4c755911
 
         # If the model couldn't generate a valid command, just return a failure message
         if not model_action_message:
@@ -96,37 +81,28 @@
 
         return model_action_message
 
-<<<<<<< HEAD
-
-    def call_lm(self, lm_input_message: Optional[Message] = None) -> Optional[CommandMessage]:
-=======
-    async def call_lm(self, lm_input_message: Optional[Message] = None) -> CommandMessage:
->>>>>>> 4c755911
+    async def call_lm(self, lm_input_message: Optional[Message] = None) ->  Optional[CommandMessage]:
         """
         Calls the language model and ensures the response is in valid format.
         Retries up to MAX_RETRIES if the response is invalid.
         """
         iterations = 0
         
-        start_progress("Getting response from LM")
+        start_progress(f"Getting response from LM")
         try:
+            iterations = 0 
             while iterations < MAX_RETRIES:
                 try:
                     lm_input_message = self.executor_agent_memory.get_memory(lm_input_message)
-<<<<<<< HEAD
-                    model_output: ActionMessage = self.model.run(lm_input_message)
+                    model_output: ActionMessage = await asyncio.to_thread(self.model.run, input_message=lm_input_message)
                     parsed_response = self.parse_response(model_output)
                     return parsed_response
-=======
-                    model_response = await asyncio.to_thread(self.model.run, input_message=lm_input_message)
-
-                    return model_response
->>>>>>> 4c755911
                 except Exception as e:
                     logger.warning(f"Retrying {iterations + 1}/{MAX_RETRIES} after parse error: {e}")
                     iterations += 1
 
-            return None
+            # If we've exhausted all retries
+            raise Exception("call_lm error: Max retries reached without valid response.")
 
         except Exception as e:
             logger.error(f"Error in call_lm: {str(e)}")
