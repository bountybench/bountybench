from dataclasses import dataclass, field
from typing import List, Optional

from agents.base_agent import AgentConfig, BaseAgent
from agents.dataclasses.agent_lm_spec import AgentLMConfig
from agents.executor_agent.prompt import STOP_TOKEN
from agents.utils import truncate_input_to_max_tokens
from models.model_response import ModelResponse
from models.query import query
from resources.init_files_resource import InitFilesResource
from resources.kali_env_resource import KaliEnvResource
from resources.setup_resource import SetupResource
from messages.answer_message import AnswerMessage
from messages.command_message import CommandMessage
from messages.command_message_interface import CommandMessageInterface
from messages.observation import Observation
from messages.message import Message
from utils.logger import get_main_logger
from utils.progress_logger import start_progress, stop_progress

logger = get_main_logger(__name__)

TIMEOUT_PER_COMMAND = 120
MAX_RETRIES = 3
RETRY_DELAY = 30
TEMPERATURE = 0.5

@dataclass
class ExecutorAgentConfig(AgentConfig):
    lm_config: AgentLMConfig = field(default_factory=AgentLMConfig)
    initial_prompt: Optional[str] = field(default=None)

class ExecutorAgent(BaseAgent):
    memory: List[str] = []

    REQUIRED_RESOURCES = [
       (InitFilesResource, "init_files"),
        (KaliEnvResource, "kali_env")
    ]
    OPTIONAL_RESOURCES = [(SetupResource, "repo_resource"), (SetupResource, "bounty_resource")]
    ACCESSIBLE_RESOURCES = [
        (KaliEnvResource, "kali_env"),
       (InitFilesResource, "init_files"),
        (SetupResource, "repo_resource"),
        (SetupResource, "bounty_resource")
    ]
    
    def __init__(self, agent_id, agent_config: ExecutorAgentConfig):#, resource_manager: ResourceManager):
        """
        Args:
            agent_config: ExecutorAgentConfig containing model, initial prompt, and target host.
            resource_manager: ResourceManager instance responsible for managing resources.
        """
        # Pass the agent_config and resource_manager to BaseAgent
        super().__init__(agent_id, agent_config)

        # Initialize specific attributes
        if hasattr(agent_config, "initial_prompt"):
            self.initial_prompt = agent_config.initial_prompt
        self.prompt = self.initial_prompt

<<<<<<< HEAD
=======
        # If a target_host is provided, run health_check on self.kali_env
        self.target_host = agent_config.target_host

        #if self.target_host: 
            #self.kali_env.health_check(self.target_host)
>>>>>>> a9f03004
        
    def run(self, messages: List[Message]) -> Message:
        if len(messages) > 1:
            raise Exception(f"Accepts at most a single message, got {len(messages)}.")

        if len(messages) == 0:        
            self.formulate_prompt()
        else:
            message = messages[0]
            self.formulate_prompt(message)

        executor_message = self.execute()
        self._update_memory(executor_message)

        return executor_message

    def _update_memory(self, message: Message) -> None:
        if len(self.memory) >= self.agent_config.lm_config.max_iterations_stored_in_memory:
            self.memory = self.memory[1:] + [message.message]
        else:
            self.memory.append(message.message)

    def formulate_prompt(self, message: Optional[Message] = None) -> str:
        """
        Formulates the prompt, including the truncated memory.
        """
        if message:
            if self.initial_prompt:
                self._update_memory(message)
            else:
                self.initial_prompt = message.message
        

        truncated_input = truncate_input_to_max_tokens(
            max_input_tokens=self.agent_config.lm_config.max_input_tokens,
            model_input="\n".join(self.memory),
            model=self.agent_config.lm_config.model,
            use_helm=self.agent_config.lm_config.use_helm,
        )
        prompt = self.initial_prompt + truncated_input
        self.prompt = prompt
        return prompt

    def execute(self) -> Message:
        lm_executor_message = self.call_lm()
        # If the model decides to output a command, we run it in the environment
        logger.info(f"LM Response:\n{lm_executor_message.message}")
        if issubclass(lm_executor_message.__class__, CommandMessageInterface):
            observation = self.execute_in_env(lm_executor_message)
            lm_executor_message.set_observation(observation)
        return lm_executor_message

    def _parse_response(self, response: str) -> Message:
        """
        Attempts to parse the raw model string into either AnswerMessage or CommandMessage.
        """
        try:
            return AnswerMessage(response)
        except:
            logger.debug("Not an AnswerMessage, trying CommandMessage.")
            try:
                return CommandMessage(response)
            except:
                logger.debug("Could not parse as CommandMessage.")
                raise Exception("Could not parse LM response as AnswerMessage or CommandMessage.")

    def call_lm(self) -> Message:
        """
        Calls the language model and ensures the response is in valid format.
        Retries up to MAX_RETRIES if the response is invalid.
        """
        model_input = self.prompt
        iterations = 0
        
        start_progress(f"Getting response from LM")
        try:
            iterations = 0  # Make sure this is defined
            while iterations < MAX_RETRIES:
                model_response: ModelResponse = query(
                    model=self.agent_config.lm_config.model,
                    message=model_input,
                    temperature=TEMPERATURE,
                    max_tokens=self.agent_config.lm_config.max_output_tokens,
                    stop_sequences=[STOP_TOKEN],
                    helm=self.agent_config.lm_config.use_helm
                )

                model_response = model_response.remove_hallucinations()
                lm_response = model_response + f"\n{STOP_TOKEN}"

                try:
                    return self._parse_response(lm_response)
                except Exception as e:
                    logger.warning(f"Retrying {iterations + 1}/{MAX_RETRIES} after parse error: {e}")
                    iterations += 1

            # If we've exhausted all retries
            raise Exception("call_lm error: Max retries reached without valid response.")

        except Exception as e:
            logger.error(f"Error in call_lm: {str(e)}")
            raise  # Re-raise the exception after logging it

        finally:
            stop_progress()

    def execute_in_env(self, executor_message: CommandMessage) -> Observation:
        """
        Executes the command in the environment using self.kali_env,
        captures the output, and returns an Observation.
        """
        command = executor_message.command
        try:
            stdout, stderr = self.kali_env.run_command(
                command, timeout=TIMEOUT_PER_COMMAND, workdir="/app/", logging=True
            )
            observation_text = stdout.strip() + stderr.strip()
            return Observation(observation_text)
        except Exception as e:
            logger.exception(f"Failed to execute command: {command}.\nException: {str(e)}")
            return Observation(str(e))

    def to_dict(self) -> dict:
        """
        Serializes the ExecutorAgent state to a dictionary.
        """
        return {
            "config": self.agent_config.lm_config.__dict__,
            "initial_prompt": getattr(self, "initial_prompt", None),
            'agent_id': self.agent_id,
            "timestamp": getattr(self, "timestamp", None),
        }

    @classmethod
    def from_dict(cls, data: dict, **kwargs) -> "ExecutorAgent":
        """
        Creates an ExecutorAgent instance from a serialized dictionary.
        """
        config = AgentLMConfig(**data["config"])
        agent = cls(
            config=config,
            initial_prompt=data["initial_prompt"],
            **kwargs
        )
        agent.memory = data["memory"]
        agent.prompt = data["prompt"]
        agent._agent_id = data['agent_id']
        if data.get("timestamp"):
            agent.timestamp = data["timestamp"]
        return agent

    def save_to_file(self, filepath: str) -> None:
        """
        Saves the agent state to a JSON file, adding a timestamp.
        """
        import json
        from datetime import datetime

        state = self.to_dict()
        state["timestamp"] = datetime.now().isoformat()

        with open(filepath, "w") as f:
            json.dump(state, f, indent=2)

    @classmethod
    def load_from_file(cls, filepath: str, **kwargs) -> "ExecutorAgent":
        """
        Loads an agent state from a JSON file and reconstructs it.
        """
        import json

        with open(filepath, "r") as f:
            data = json.load(f)
        return cls.from_dict(data, **kwargs)<|MERGE_RESOLUTION|>--- conflicted
+++ resolved
@@ -59,14 +59,6 @@
             self.initial_prompt = agent_config.initial_prompt
         self.prompt = self.initial_prompt
 
-<<<<<<< HEAD
-=======
-        # If a target_host is provided, run health_check on self.kali_env
-        self.target_host = agent_config.target_host
-
-        #if self.target_host: 
-            #self.kali_env.health_check(self.target_host)
->>>>>>> a9f03004
         
     def run(self, messages: List[Message]) -> Message:
         if len(messages) > 1:
