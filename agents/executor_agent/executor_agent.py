from typing import List, Optional

from agents.base_agent import BaseAgent
from agents.dataclasses.agent_spec import AgentConfig
from agents.executor_agent.prompt import INITIAL_PROMPT, STOP_TOKEN
from agents.utils import truncate_input_to_max_tokens
from models.model_response import ModelResponse
from models.query import query
from resources.init_files_resource import InitFilesResource
from resources.kali_env_resource import KaliEnvResource
from resources.setup_resource import SetupResource
from responses.answer_response import AnswerResponse
from responses.command_response import CommandResponse
from responses.command_response_interface import CommandResponseInterface
from responses.observation import Observation
from responses.response import Response
from utils.logger import get_main_logger
from utils.workflow_logger import WorkflowLogger

logger = get_main_logger(__name__)

TIMEOUT_PER_COMMAND = 120
MAX_RETRIES = 3
RETRY_DELAY = 30
TEMPERATURE = 0.5


class ExecutorAgent(BaseAgent):
    memory: List[str] = []    
    REQUIRED_RESOURCES = [InitFilesResource, SetupResource, KaliEnvResource]
    OPTIONAL_RESOURCES = []
    ACCESSIBLE_RESOURCES = [KaliEnvResource]

    def __init__(self, config: AgentConfig, initial_prompt: str, *args, **kwargs):
        super().__init__(*args, **kwargs)
        self.config = config

        self.initial_prompt = initial_prompt
        self.prompt = self.initial_prompt

        if kwargs.get("target_host", ""):
            self.kali_env.health_check(kwargs.get("target_host", ""))

    def run(self, responses: List[Response]) -> Response:
        if len(responses) > 1:
            raise Exception(f'Accepts at most a single response, you passed in {len(responses)} responses')
        
        # When no external information is given, e.g. first run or no additional agents
        if len(responses) == 0:        
            self.formulate_prompt()
        else:
            response = responses[0]
            self.formulate_prompt(response)

        executor_response = self.execute()
        self._update_memory(executor_response)

<<<<<<< HEAD
        return executor_response
            
    def _update_memory(self, response) -> str:
        if len(self.memory) >= self.config.max_response_len:
            self.memory = self.memory[1:] + [response.response]
=======
    def formulate_prompt(self, executor_response: CommandResponse) -> str:
        """
        Formulates the prompt by appending the new response to memory.
        """
        if len(self.memory) >= self.config.max_iterations_stored_in_memory:
            self.memory = self.memory[1:] + [executor_response.response]
>>>>>>> 187c653c
        else:
            self.memory.append(response.response)

    def formulate_prompt(self, response: Optional[Response] = None) -> str:
        """
        Formulates the prompt.
        """
        if response:
            self._update_memory(response)

        truncated_input = truncate_input_to_max_tokens(
            max_input_tokens=self.config.max_input_tokens,
            model_input="\n".join(self.memory),
            model=self.config.model,
            use_helm=self.config.use_helm,
        )
        prompt = self.initial_prompt + truncated_input
        self.prompt = prompt
        return prompt

    def execute(self) -> Response:
        lm_executor_response = self.call_lm()
        # if the action is command, execute the command in the environment, otherwise just submit
        if issubclass(lm_executor_response.__class__, CommandResponseInterface):
            observation = self.execute_in_env(lm_executor_response)
            # only command response has set observation func
            lm_executor_response.set_observation(observation)
        logger.info(f"LM Response:\n{lm_executor_response.response}")
        return lm_executor_response

    def _parse_response(self, response: str) -> Response:
        """
        Attempts to parse the response into either AnswerResponse or CommandResponse.
        """
        try:
            return AnswerResponse(response)
        except:
            logger.debug(
                "LM response not an AnswerResponse type. Attempting to parse as CommandResponse.")
            try:
                return CommandResponse(response)
            except:
                logger.debug("LM response not an CommandResponse type.")
                raise Exception(
                    "Response could not be parsed as either an Answer or Command response.")

    def call_lm(self) -> Response:
        """
        Calls the language model and ensures the response is in valid format.
        Retries up to MAX_ITERATIONS if the response is invalid.
        """
        model_input = self.prompt
        iterations = 0
        while iterations < MAX_RETRIES:
            model_response: ModelResponse = query(
                model=self.config.model,
                message=model_input,
                temperature=TEMPERATURE,
                max_tokens=self.config.max_output_tokens,
                stop_sequences=[STOP_TOKEN],
                helm=self.config.use_helm
            )

            model_response = model_response.remove_hallucinations()

            lm_response = model_response + f"\n{STOP_TOKEN}"
            try:
                return self._parse_response(lm_response)
            except Exception as e:
                logger.warning(
                    f"Retrying {iterations}/{MAX_RETRIES} after error: {e}")
                iterations += 1

        # Raise an exception if it exhausts the retries
        raise Exception(
            "Call_lm error: Maximum retries reached without a valid response.")

    def execute_in_env(self, executor_response: CommandResponse) -> Observation:
        """
        Executes the command in the environment based on the ExecutorResponse.
        Captures the output and creates an observation based on command execution.
        """
        command = executor_response.command
        try:
            # Use kali_env to execute the command inside the container
            stdout, stderr = self.kali_env.run_command(
                command, timeout=TIMEOUT_PER_COMMAND, workdir="/app/", logging=True
            )

            # Check for command execution without errors, even if no stdout was produced
            observation = stdout.strip() + stderr.strip()
            logger.info(f"Executed the command in agent environment: {command}.\n\nstdout: {stdout.strip()}\n\nstderr: {stderr.strip()}")

            return Observation(observation)
        except Exception as e:
            # If an actual exception occurred during execution, log it as a failure
            logger.exception(
                f"Failed to execute command in agent environment: {command}.\n\n Exception: {str(e)}")
            return Observation(str(e))

    def to_dict(self) -> dict:
        """
        Serializes the ExecutorAgent state to a dictionary.
        """
        return {
            'config': self.config.__dict__,
            'memory': self.memory,
            'initial_prompt': self.initial_prompt,
            'prompt': self.prompt,
            'timestamp': self.timestamp if hasattr(self, 'timestamp') else None
        }

    @classmethod
    def from_dict(cls, data: dict, **kwargs) -> 'ExecutorAgent':
        """
        Creates an ExecutorAgent instance from a serialized dictionary.
        
        Args:
            data: Dictionary containing the serialized agent state
            **kwargs: Additional arguments to pass to the agent constructor
            
        Returns:
            ExecutorAgent: Reconstructed agent instance
        """
        config = AgentConfig(**data['config'])
        agent = cls(
            config=config,
            initial_prompt=data['initial_prompt'],
            **kwargs
        )
        agent.memory = data['memory']
        agent.prompt = data['prompt']
        if data.get('timestamp'):
            agent.timestamp = data['timestamp']
        return agent

    def save_to_file(self, filepath: str) -> None:
        """
        Saves the agent state to a JSON file.
        
        Args:
            filepath: Path to save the agent state
        """
        import json
        from datetime import datetime
        
        # Add timestamp to state
        state = self.to_dict()
        state['timestamp'] = datetime.now().isoformat()
        
        with open(filepath, 'w') as f:
            json.dump(state, f, indent=2)

    @classmethod
    def load_from_file(cls, filepath: str, **kwargs) -> 'ExecutorAgent':
        """
        Loads an agent state from a JSON file.
        
        Args:
            filepath: Path to the saved agent state
            **kwargs: Additional arguments to pass to the agent constructor
            
        Returns:
            ExecutorAgent: Reconstructed agent instance
        """
        import json
        
        with open(filepath, 'r') as f:
            data = json.load(f)
        
        return cls.from_dict(data, **kwargs)<|MERGE_RESOLUTION|>--- conflicted
+++ resolved
@@ -55,20 +55,11 @@
         executor_response = self.execute()
         self._update_memory(executor_response)
 
-<<<<<<< HEAD
         return executor_response
             
     def _update_memory(self, response) -> str:
         if len(self.memory) >= self.config.max_response_len:
             self.memory = self.memory[1:] + [response.response]
-=======
-    def formulate_prompt(self, executor_response: CommandResponse) -> str:
-        """
-        Formulates the prompt by appending the new response to memory.
-        """
-        if len(self.memory) >= self.config.max_iterations_stored_in_memory:
-            self.memory = self.memory[1:] + [executor_response.response]
->>>>>>> 187c653c
         else:
             self.memory.append(response.response)
 
