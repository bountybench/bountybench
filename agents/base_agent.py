--- conflicted
+++ resolved
@@ -58,15 +58,12 @@
 
             self.run = wrapped_run
 
-<<<<<<< HEAD
-    def register_resources(self):
-=======
+
     @classmethod
     def get_required_resources(cls) -> Set[str]:
         return cls.REQUIRED_RESOURCES
     
-    def initialize_resources(self):
->>>>>>> 165ae1a0
+    def register_resources(self):
         """
         Binds required and optional resources from the ResourceManager.
         
