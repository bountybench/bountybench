--- conflicted
+++ resolved
@@ -1,16 +1,7 @@
 from abc import ABC, abstractmethod
-<<<<<<< HEAD
-from dataclasses import dataclass
-import re
-from typing import List, Optional, Set, Tuple, Union
-
-from resources.base_resource import BaseResource
-from responses.failure_response import FailureResponse
-=======
 from typing import List, Set, Tuple, Type, Union
 
 from resources.base_resource import BaseResource
->>>>>>> 388575fb
 from responses.response import Response
 from responses.response_history import ResponseHistory
 from utils.logger import get_main_logger
@@ -21,177 +12,13 @@
     """Raised when a resource is accessed before initialization."""
     pass
 
-<<<<<<< HEAD
-@dataclass
-class AgentConfig:
-    id: str
-=======
 class AgentConfig(ABC):
     """Abstract base class for all agent configurations."""
     pass
->>>>>>> 388575fb
 
 class BaseAgent(ABC):
     """
     Abstract base class for agents with managed resources.
-<<<<<<< HEAD
-
-    Resources are declared in three lists:
-    - REQUIRED_RESOURCES: Must exist, or KeyError is raised
-    - OPTIONAL_RESOURCES: Used if available, no exception if missing
-    - ACCESSIBLE_RESOURCES: Subset of required and optional that will be bound as attributes
-
-    Resource entries can be:
-    - A resource class (e.g., DockerResource)
-    - A tuple (ResourceClass, "custom_attr_name")
-    """
-
-    REQUIRED_RESOURCES: List[Union[type, Tuple[type, str]]] = []
-    OPTIONAL_RESOURCES: List[Union[type, Tuple[type, str]]] = []
-    ACCESSIBLE_RESOURCES: List[Union[type, Tuple[type, str]]] = []
-    
-    def __init__(self, agent_config: AgentConfig, resource_manager=None):
-        """
-        Initialize the agent without fetching resources.
-        Resources are initialized later via register_resources().
-        """
-        # Set these attributes first
-        object.__setattr__(self, '_initializing', True)
-        object.__setattr__(self, '_resources_initialized', False)
-        object.__setattr__(self, '_required_resources', set())
-        object.__setattr__(self, '_optional_resources', set())
-
-        # Now compute the resources
-        object.__setattr__(self, '_required_resources', self._compute_required_resources())
-        object.__setattr__(self, '_optional_resources', self._compute_optional_resources())
-        
-        self.resource_manager = resource_manager
-        self.response_history = ResponseHistory()
-        self.agent_config = agent_config
-        self.target_host_address = getattr(agent_config, "target_host", "")
-        
-        # Initialize all possible resource attributes to None
-        for resource in self.REQUIRED_RESOURCES + self.OPTIONAL_RESOURCES:
-            attr_name = self._entry_to_str(resource)
-            object.__setattr__(self, attr_name, None)
-
-        # Wrap the run method to ensure resources are initialized
-        self._original_run = self.run
-        self.run = self._wrapped_run
-        
-        object.__setattr__(self, '_initializing', False)
-        logger.info(f"Initialized agent {agent_config.id}")
-        # Optional: wrap the run(...) method for failure detection
-        # if hasattr(self, "run") and kwargs.get("failure_detection", False):
-        #     original_run = self.run
-
-        #     def wrapped_run(responses: List[Response]) -> Response:
-        #         new_response = original_run(responses)
-        #         if self.response_history.is_repetitive(new_response):
-        #             new_response = FailureResponse("Repetitive response detected")
-        #         else:
-        #             self.response_history.log(new_response)
-        #         return new_response
-
-        #     self.run = wrapped_run
-
-    def _compute_required_resources(self):
-        return set(self._entry_to_str(resource) for resource in self.REQUIRED_RESOURCES)
-
-    def _compute_optional_resources(self):
-        return set(self._entry_to_str(resource) for resource in self.OPTIONAL_RESOURCES)
-
-    def _wrapped_run(self, responses: List[Response]) -> Response:
-        """Ensure resources are initialized before running the agent."""
-        if not self._resources_initialized:
-            raise ResourceNotInitializedError("Resources not initialized. Call register_resources() first.")
-        return self._original_run(responses)
-
-    @classmethod
-    def get_required_resources(cls) -> Set[str]:
-        """Get the set of required resource attribute names."""
-        return set(cls._entry_to_str(resource) for resource in cls.REQUIRED_RESOURCES + cls.OPTIONAL_RESOURCES)
-
-    def register_resources(self):
-        """
-        Bind resources from the ResourceManager to the agent.
-        
-        Raises:
-            RuntimeError: If ResourceManager is not set.
-            ValueError: If ACCESSIBLE_RESOURCES is not a subset of (REQUIRED + OPTIONAL).
-            KeyError: If a required resource is missing.
-        """
-        if not self.resource_manager:
-            raise RuntimeError(f"Agent '{self.__class__.__name__}' has no ResourceManager set.")
-
-        declared_resources = self._required_resources | self._optional_resources
-        accessible_attr_names = {self._entry_to_str(e) for e in self.ACCESSIBLE_RESOURCES}
-
-        missing = accessible_attr_names - declared_resources
-        if missing:
-            raise ValueError(f"{self.__class__.__name__}: ACCESSIBLE_RESOURCES must be a subset of REQUIRED + OPTIONAL. Missing: {missing}")
-
-        for entry in self.ACCESSIBLE_RESOURCES:
-            attr_name = self._entry_to_str(entry)
-            try:
-                resource_obj = self.resource_manager.get_resource(attr_name)
-                object.__setattr__(self, attr_name, resource_obj)
-            except KeyError:
-                if attr_name in self._required_resources:
-                    raise
-                logger.warning(f"Optional resource '{attr_name}' not allocated. Attribute remains None.")
-
-        self._resources_initialized = True
-
-    @staticmethod
-    def _generate_attr_name(resource_cls: type) -> str:
-        """Generate a snake_case attribute name from a resource class name."""
-        name = resource_cls.__name__
-        if name.endswith("Resource"):
-            name = name[:-len("Resource")]
-        words = re.findall(r'[A-Z][a-z]*|\d+', name)
-        return '_'.join(word.lower() for word in words)
-
-    @classmethod
-    def _entry_to_str(cls, entry: Union[type, Tuple[type, str]]) -> str:
-        """Get the attribute name for a resource entry."""
-        return entry[1] if isinstance(entry, tuple) else cls._generate_attr_name(entry)
-
-    def __getattribute__(self, name):
-        """Custom attribute access to enforce resource initialization."""
-        if name in ['_resources_initialized', '_initializing', '_required_resources', '_optional_resources']:
-            return object.__getattribute__(self, name)
-        
-        resources_initialized = object.__getattribute__(self, '_resources_initialized')
-        if not resources_initialized:
-            required_resources = object.__getattribute__(self, '_required_resources')
-            optional_resources = object.__getattribute__(self, '_optional_resources')
-            
-            if name in required_resources:
-                if name in optional_resources:
-                    return None
-                raise ResourceNotInitializedError(f"Resource '{name}' not initialized. Call register_resources() first.")
-        
-        return object.__getattribute__(self, name)
-
-    def __setattr__(self, name, value):
-        """Custom attribute setting to enforce resource initialization."""
-        if name in ['_resources_initialized', '_initializing']:
-            object.__setattr__(self, name, value)
-            return
-        
-        initializing = object.__getattribute__(self, '_initializing')
-        resources_initialized = object.__getattribute__(self, '_resources_initialized')
-        
-        if not initializing and not resources_initialized:
-            required_resources = object.__getattribute__(self, '_required_resources')
-            optional_resources = object.__getattribute__(self, '_optional_resources')
-            
-            if name in required_resources and name not in optional_resources:
-                raise ResourceNotInitializedError(f"Cannot set resource '{name}'. Call register_resources() first.")
-        
-        object.__setattr__(self, name, value)
-=======
 
     Resources are declared in three lists:
     - REQUIRED_RESOURCES: Must exist, or KeyError is raised
@@ -230,7 +57,6 @@
     def get_optional_resources(cls) -> Set[str]:
         """Get the set of optional resource attribute names."""
         return set(cls._parse_resource_entry(resource)[1] for resource in cls.OPTIONAL_RESOURCES)
->>>>>>> 388575fb
 
     @abstractmethod
     def run(self, responses: List[Response]) -> Response:
