from abc import ABC, abstractmethod
from typing import List, Set, Tuple, Type, Union

from resources.base_resource import BaseResource
<<<<<<< HEAD
from messages.message import Message
from messages.message_history import MessageHistory
=======
from responses.response import Response
from responses.response_history import ResponseHistory
>>>>>>> 388575fb
from utils.logger import get_main_logger

logger = get_main_logger(__name__)

class ResourceNotInitializedError(Exception):
    """Raised when a resource is accessed before initialization."""
    pass

class AgentConfig(ABC):
    """Abstract base class for all agent configurations."""
    pass

class BaseAgent(ABC):
    """
    Abstract base class for agents with managed resources.

    Resources are declared in three lists:
    - REQUIRED_RESOURCES: Must exist, or KeyError is raised
    - OPTIONAL_RESOURCES: Used if available, no exception if missing
    - ACCESSIBLE_RESOURCES: Subset of required and optional that will be bound as attributes

    Resource entries can be:
    - A resource class (e.g., DockerResource)
    - A tuple (ResourceClass, "custom_attr_name")
    """

    REQUIRED_RESOURCES: List[Union[type, Tuple[type, str]]] = []
    OPTIONAL_RESOURCES: List[Union[type, Tuple[type, str]]] = []
    ACCESSIBLE_RESOURCES: List[Union[type, Tuple[type, str]]] = []

    def __init__(self, agent_id: str, agent_config: AgentConfig):
        self._agent_id = agent_id
        self.agent_config = agent_config
        self.message_history = MessageHistory()
        self.target_host_address = getattr(agent_config, "target_host", "")

        logger.info(f"Initialized agent {self.agent_id}")

    @staticmethod
    def _parse_resource_entry(entry: Union[Type[BaseResource], Tuple[Type[BaseResource], str]]) -> Tuple[Type[BaseResource], str]:
        if isinstance(entry, tuple):
            return entry
        return entry, entry.__name__.lower()

    @classmethod
    def get_required_resources(cls) -> Set[str]:
        """Get the set of required resource attribute names."""
        return set(cls._parse_resource_entry(resource)[1] for resource in cls.REQUIRED_RESOURCES)

    @classmethod
    def get_optional_resources(cls) -> Set[str]:
        """Get the set of optional resource attribute names."""
        return set(cls._parse_resource_entry(resource)[1] for resource in cls.OPTIONAL_RESOURCES)

    @abstractmethod
    def run(self, messages: List[Message]) -> Message:
        """
        Execute the agent's main logic and produce a message.
        
        Args:
            messages: List of previous messages, if any.
        
        Returns:
            The agent's message after processing.
        """
        pass

    @property
    def agent_id(self) -> str:
        return self._agent_id<|MERGE_RESOLUTION|>--- conflicted
+++ resolved
@@ -2,13 +2,8 @@
 from typing import List, Set, Tuple, Type, Union
 
 from resources.base_resource import BaseResource
-<<<<<<< HEAD
 from messages.message import Message
 from messages.message_history import MessageHistory
-=======
-from responses.response import Response
-from responses.response_history import ResponseHistory
->>>>>>> 388575fb
 from utils.logger import get_main_logger
 
 logger = get_main_logger(__name__)
