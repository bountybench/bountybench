--- conflicted
+++ resolved
@@ -47,16 +47,11 @@
         self.agent_config = agent_config
         self.target_host_address = getattr(self.agent_config, "target_host", "")
 
-<<<<<<< HEAD
         # We do NOT call _register_resources() here. Instead, we wait until
         # the user calls `initialize_resources()` after ResourceManager has allocated them.
 
-        # Optional: Wrap the `run` method for failure detection
-        if hasattr(self, "run") and hasattr(self.agent_config, "failure_detection"):
-=======
         # Optional: wrap the run(...) method for failure detection
         if hasattr(self, "run") and kwargs.get("failure_detection", False):
->>>>>>> 40efe549
             original_run = self.run
 
             def wrapped_run(responses: List[Response]) -> Response:
