--- conflicted
+++ resolved
@@ -63,17 +63,6 @@
     def update_phase_agents_models(self, new_model: str):
         for agent_id in self._phase_agents:
             agent = self._phase_agents[agent_id]
-<<<<<<< HEAD
-            logger.info(f"Updating agent: {agent}, {agent.model.to_dict()}")
-            for resource_entry in agent.REQUIRED_RESOURCES + agent.OPTIONAL_RESOURCES:
-                resource_type, attr_name = self._parse_resource_entry(resource_entry)
-                if "model" == attr_name:
-                    resource_config = ModelResourceConfig.create(model=new_model)
-                    resource = ModelResource("model", resource_config)
-                    setattr(agent, attr_name, resource)
-                    logger.info(f"Updated agent: {agent}, {agent.model.to_dict()}")
-                    break
-=======
             if ModelResource in [resource[0] for resource in agent.ACCESSIBLE_RESOURCES]:
                 if not hasattr(agent, "model"):
                     raise AttributeError("Agent does not have a 'model' attribute")
@@ -82,7 +71,6 @@
                 resource = ModelResource("model", resource_config)
                 setattr(agent, "model", resource)
                 logger.info(f"Updated agent: {agent}, {agent.model.to_dict()}")
->>>>>>> 2043681a
 
     def create_agent(self, agent_id: str, agent_class: Type[BaseAgent], agent_config: AgentConfig) -> BaseAgent:
         """Create a new agent and bind resources to it."""
