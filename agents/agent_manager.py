--- conflicted
+++ resolved
@@ -94,20 +94,11 @@
 
     def bind_resources_to_agent(self, agent: BaseAgent):
         """Bind required and optional resources to the agent."""
-<<<<<<< HEAD
-        
-        workflow_resources = self.resource_dict.id_to_resource.get(self.workflow_id, {})
-=======
->>>>>>> 4561fc66
 
         for resource_entry in agent.REQUIRED_RESOURCES + agent.OPTIONAL_RESOURCES:
             resource_type, attr_name = self._parse_resource_entry(resource_entry)
 
             resource = None
-<<<<<<< HEAD
-            if attr_name in workflow_resources:
-                resource = workflow_resources[attr_name]
-=======
             if attr_name:
                 if attr_name in self.resource_dict:
                     resource = self.resource_dict[attr_name]
@@ -118,7 +109,6 @@
                 if resources:
                     resource = resources[0]
 
->>>>>>> 4561fc66
             if resource:
                 setattr(agent, attr_name, resource)
             elif resource_entry in agent.REQUIRED_RESOURCES:
