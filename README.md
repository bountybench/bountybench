--- conflicted
+++ resolved
@@ -63,7 +63,6 @@
     --interactive
 ```
 
-<<<<<<< HEAD
 ### Running the Workflow UI
 To start, install the latest requirements.txt:
 ```
@@ -81,7 +80,7 @@
 ```
 uvicorn api.server:app --reload-exclude=bountybench
 ```
-=======
+
 ## System Architecture
 
 ### Workflow and Resource Manager
@@ -232,4 +231,21 @@
 3. Use the `register_resource`, `register_agent`, and `register_phase` methods to add resources, agents, and phases to the workflow.
 
 4. Implement any additional methods specific to your workflow.
->>>>>>> 9c27692d
+
+### Running the Workflow UI
+To start, install the latest requirements.txt:
+```
+pip install -r requirements.txt
+```
+
+To run the workflow UI, use the following command:
+```
+cd frontend
+npm install
+npm run
+```
+
+To start the backend server, use the following command:
+```
+uvicorn api.server:app --reload-exclude=bountybench
+```