# bountyagent

## Table of Contents

- [bountyagent](#bountyagent)
  - [Table of Contents](#table-of-contents)
  - [Installation](#installation)
  - [Environment Setup](#environment-setup)
    - [1. Ensure Python 3.11 is Installed](#1-ensure-python-311-is-installed)
    - [2. Create a Virtual Environment](#2-create-a-virtual-environment)
    - [3. Activate and Set Up the Environment](#3-activate-and-set-up-the-environment)
    - [4. Configure the .env File](#4-configure-the-env-file)
  - [Usage](#usage)
    - [Running the Workflow](#running-the-workflow)
    - [Running the Workflow UI](#running-the-workflow-ui)
  - [System Architecture](#system-architecture)
    - [Workflow and Resource Manager](#workflow-and-resource-manager)
    - [Phases](#phases)
    - [Agents](#agents)
    - [Resources](#resources)
    - [Validation Process](#validation-process)
      - [Required Phases Validation:](#required-phases-validation)
      - [Required Agents Validation:](#required-agents-validation)
      - [Required Resources Validation:](#required-resources-validation)
  - [Development](#development)
    - [Agent Development](#agent-development)
    - [Phase Development](#phase-development)
    - [Workflow Development](#workflow-development)

## Installation
## Environment Setup

### 1. Ensure Python 3.11 is Installed
Verify that Python 3.11 is available on your system:
```
python3.11 --version
```
### 2. Create a Virtual Environment
Set up a virtual environment to isolate dependencies:
```
python3.11 -m venv venv
```

### 3. Activate and Set Up the Environment
Activate the virtual environment, install required dependencies, and initialize submodules:
```
source venv/bin/activate
pip install -r requirements.txt
git submodule update --init
```

### 4. Configure the .env File
Create and populate a .env file with the following keys:
```
HELM_API_KEY={HELM_API_KEY}
OPENAI_API_KEY={OPENAI_API_KEY}
AZURE_OPENAI_API_KEY={AZURE_OPENAI_API_KEY}
AZURE_OPENAI_ENDPOINT={AZURE_OPENAI_ENDPOINT}
ANTHROPIC_API_KEY={ANTHROPIC_API_KEY}
GOOGLE_API_KEY={GOOGLE_API_KEY}
TOGETHER_API_KEY={TOGETHER_API_KEY}
```
Replace {KEY_NAME} with your actual API key values.

## Usage

### Running the Workflow
To run the exploit-and-patch workflow interactively, use the following command:
```
python3 -m workflows.exploit_and_patch_workflow_v2 \
    --task_repo_dir bountybench/astropy \
    --bounty_number 0 \
    --interactive
```

### Running the Workflow UI
To start, install the latest requirements.txt:
```
pip install -r requirements.txt
```

To run the workflow UI, use the following command:
```
cd frontend
npm install
npm run
```

To start the backend server, use the following command:
```
python server.py
<<<<<<< HEAD
```

## System Architecture

### Workflow and Resource Manager

The `BaseWorkflow` class serves as the core orchestrator of the system. It manages the execution of phases, coordinates resource allocation, and handles the overall flow of the workflow.

Key features:
- Automatic resource initialization and allocation
- Phase sequencing and execution
- Agent registration and configuration
- Logging and metadata management

The `ResourceManager` works in tandem with the workflow to handle resource lifecycle:
- Resource registration and initialization
- Allocation of resources to phases and agents
- Automatic cleanup and deallocation of resources

Automatic processes:
- Resource scheduling across phases
- Initialization of resources before phase execution
- Deallocation of resources after phase completion

### Phases

Phases represent distinct stages in a workflow. The `BasePhase` class provides a foundation for creating custom phases.

Key features:
- Automatic agent rotation within a phase
- Resource allocation for the phase duration
- Iteration management and completion criteria

Automatic processes:
- Agent selection for each iteration
- Resource binding for agents within the phase
- Execution of iterations until completion criteria are met

### Agents

Agents are the workhorses of the system, performing specific tasks within phases. The `BaseAgent` class offers a flexible framework for agent development.

Key features:
- Declarative resource requirements
- Automatic resource binding
- Standardized execution interface

Automatic processes:
- Resource validation and binding before execution
- Error handling for missing required resources
- Attribute-based access to bound resources

### Resources

Resources represent reusable components or services that agents can utilize. The `BaseResource` class provides a template for creating custom resources.

Key features:
- Lifecycle management (initialization, allocation, deallocation)
- Configuration via `BaseResourceConfig`
- Integration with the ResourceManager for centralized control

Automatic processes:
- Resource initialization based on configuration
- Allocation to agents when required
- Cleanup and deallocation when no longer needed

### Validation Process
The `BaseWorkflow` class includes a built-in validation process to ensure that all required components are properly registered and configured. This validation occurs automatically during workflow initialization and includes the following checks:

#### Required Phases Validation:

Ensures that all phases specified in the `REQUIRED_PHASES` class attribute are properly registered.
Raises a `ValueError` if any required phase is missing.
#### Required Agents Validation:
Checks that all agents specified in each phase's `REQUIRED_AGENTS` attribute are registered.
Raises a `ValueError` if any required agent is missing for a particular phase.
#### Required Resources Validation:
Verifies that all resources specified in each agent's `REQUIRED_RESOURCES` attribute are registered with the ResourceManager.
Raises a `ValueError` if any required resource is missing.

To leverage this validation process:
Ensure that your workflow subclass correctly defines the `REQUIRED_PHASES` attribute, each phase class properly defines`REQUIRED_AGENTS`, each agent class properly defines `REQUIRED_RESOURCES`.
Use the `register_resource`, `register_agent`, and `register_phase` methods in your workflow's configuration methods to register all necessary components.
The validation process will automatically run during workflow initialization, helping to catch configuration errors early in the development process.

## Development

This section provides guidelines for developing new components within the project.

### Agent Development

When developing a new agent, subclass `BaseAgent` and implement the following:

1. Define `REQUIRED_RESOURCES`, `OPTIONAL_RESOURCES`, and `ACCESSIBLE_RESOURCES` class attributes:
   ```python
   REQUIRED_RESOURCES = [ResourceClass1, (ResourceClass2, "custom_name")]
   OPTIONAL_RESOURCES = [(ResourceClass3, "optional_resource")]
   ACCESSIBLE_RESOURCES = [ResourceClass1, (ResourceClass2, "custom_name"), (ResourceClass3, "optional_resource")]
   ```
2. Implement the run method:
    ```python
    def run(self, responses: List[Response]) -> Response:
        # Agent logic here
        pass
    ```
3. Optionally, implement additional helper methods as needed.

4. Ensure proper resource handling:
    - Required resources will automatically raise a KeyError if missing.
    - Optional resources will be None if not available.
    - Only resources listed in ACCESSIBLE_RESOURCES will be bound as attributes.

### Phase Development
When creating a new phase, subclass `BasePhase` and implement the following:

1. Define the REQUIRED_AGENTS class attribute:
    ```python
    REQUIRED_AGENTS = [AgentClass1, AgentClass2]
    ```

2. Implement the run_one_iteration method:
    ```python
    def run_one_iteration(
        self,
        agent_instance: Any,
        previous_output: Optional[Response],
        iteration_num: int
    ) -> Tuple[Response, bool]:
        # Phase logic here
        pass
    ```

### Workflow Development
To create a new workflow, subclass `BaseWorkflow` and implement the following methods:
- `get_initial_prompt`
- `define_agent_configs`
- `define_phase_configs`
- `setup_directories`

1. Define the REQUIRED_PHASES class attribute:
    ```python
    REQUIRED_PHASES = [PhaseClass1, PhaseClass2]
    ```
2. Implement the `define_resource_configs` method to register necessary resources - `BaseWorkflow` automatically registers `InitFilesResource` and `SetupResource`(s) (the basic resources for a bounty task) as necessary:
    ```python
    def define_resource_configs(self) -> None:
        super().define_resource_configs()
        # Register additional resources here
    ```
3. Use the `register_resource`, `register_agent`, and `register_phase` methods to add resources, agents, and phases to the workflow.

4. Implement any additional methods specific to your workflow.
=======
```
>>>>>>> 535bad14
<|MERGE_RESOLUTION|>--- conflicted
+++ resolved
@@ -89,7 +89,6 @@
 To start the backend server, use the following command:
 ```
 python server.py
-<<<<<<< HEAD
 ```
 
 ## System Architecture
@@ -241,7 +240,4 @@
     ```
 3. Use the `register_resource`, `register_agent`, and `register_phase` methods to add resources, agents, and phases to the workflow.
 
-4. Implement any additional methods specific to your workflow.
-=======
-```
->>>>>>> 535bad14
+4. Implement any additional methods specific to your workflow.