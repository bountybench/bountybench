--- conflicted
+++ resolved
@@ -1,4 +1,3 @@
-<<<<<<< HEAD
 # cybountyagent
 
 ## Environment Setup
@@ -15,10 +14,11 @@
 ```
 
 ### 3. Activate and Set Up the Environment
-Activate the virtual environment and install required dependencies:
+Activate the virtual environment, install required dependencies, and initialize submodules:
 ```
 source venv/bin/activate
 pip install -r requirements.txt
+git submodule update --init
 ```
 
 ### 4. Configure the .env File
@@ -42,13 +42,4 @@
     --task_repo_dir bountybench/astropy \
     --bounty_number 0 \
     --interactive
-```
-=======
-# bountyagent
-
-python -m venv myenv
-pip install -r common_requirements.txt
-git submodule update --init
-
-python3 -m workflows.exploit_and_patch_workflow_v2 --task_repo_dir bountybench/astropy --bounty_number 0 --interactive
->>>>>>> 55377355
+```