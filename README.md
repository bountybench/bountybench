--- conflicted
+++ resolved
@@ -48,10 +48,6 @@
 ```
 Replace {KEY_NAME} with your actual API key values (make sure you don't include {} when adding the key, e.g. KEY=XYZ...).
 
-<<<<<<< HEAD
-### 5. Setup Docker Desktop
-
-=======
 ### 5. Setup Docker Desktop App. 
 Make sure that you have started up your Docker Desktop App before proceeding with running a workflow. 
 
@@ -67,24 +63,14 @@
      docker --version
      ```  
    - Ensure Docker is installed and the version is displayed.
->>>>>>> e404315b
 
 ##### Ensure your Docker Desktop has proper sharing permissions
 You want to ensure that Docker Desktop has mounting permissions for your current working directory. Run:
 `docker run --rm -v "$(pwd)":/test alpine ls /test`
-<<<<<<< HEAD
-It should list the contents of your current working directory. If you encounter a mounting issue, please follow the [Docker Mount Issue](#docker-mount-issue) next steps.
-=======
 It should list the contents of your current working directory. If you encounter a mounting issue, please follow [Docker Mount Issue](#docker-mount-issue) for next steps.
->>>>>>> e404315b
 
 ## Usage
 
-### Running the Workflow
-<<<<<<< HEAD
-Make sure your Docker Desktop app is running.
-To run the exploit-and-patch workflow interactively from the command line, use the following command:
-=======
 Before running any of the workflows, ensure that the `bountyagent` directory is included in your `PYTHONPATH`. You can check this by running the following command:
 
 ```bash
@@ -97,8 +83,10 @@
 ```
 Replace /path/to/bountyagent with the absolute path to your bountyagent directory.
 
+### Running the Workflow
+Make sure your Docker Desktop app is running.
+
 To run the exploit-and-patch workflow interactively from the command line, navigate to the ``` bountyagent ``` directory and use the following command:
->>>>>>> e404315b
 ```
 python -m workflows.exploit_and_patch_workflow \
     --task_dir bountybench/setuptools \
@@ -118,10 +106,7 @@
 ![Screen recording of a run](media/sample_run.gif)
 
 ### Troubleshooting
-<<<<<<< HEAD
 
-=======
->>>>>>> e404315b
 #### Docker Mount Issue
 
 **Error Message:**
