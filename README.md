--- conflicted
+++ resolved
@@ -176,7 +176,6 @@
 Make sure your Docker Desktop app is running.
 
 Running workflows from CLI should use `runner.py` module. Each runnable workflow defines required and optional arguments. Important parameter interactions:
-<<<<<<< HEAD
 
 - `--model` and `--use_mock_model` are mutually exclusive. You cannot specify both simultaneously.
 - If `--use_mock_model` is True, then `--use_helm` parameter is ignored
@@ -190,7 +189,7 @@
 - `exploit_patch_workflow`:
 - `patch_workflow`:
 - `detect_patch_workflow`:
-- `scraper_workflow`
+- `scraper_workflow`:
 
 Required flags vary by workflow type.
 
@@ -210,40 +209,6 @@
 python -m workflows.runner --workflow-type detect_patch_workflow \
     --task_dir bountybench/django \
     --bounty_number 0 \
-=======
-
-- `--model` and `--use_mock_model` are mutually exclusive. You cannot specify both simultaneously.
-- If `--use_mock_model` is True, then `--use_helm` parameter is ignored
-- The `--use_helm` parameter determines whether to use Helm as the model provider
-
-```bash
-python -m workflows.runner --workflow-type WORKFLOW_TYPE [OPTIONS]
-```
-
-Available workflow types:
-- `exploit_patch_workflow`:
-- `patch_workflow`:
-- `detect_patch_workflow`:
-
-Required flags vary by workflow type.
-
-Examples:
-
-1. **Exploit and Patch Workflow**:
-```bash
-python -m workflows.runner --workflow-type exploit_patch_workflow \
-    --task_dir bountybench/lunary \
-    --bounty_number 0 \
-    --model anthropic/claude-3-5-sonnet-20241022 \
-    --phase_iterations 3
-```
-
-2. **Detect Patch Workflow**:
-```bash
-python -m workflows.runner --workflow-type detect_patch_workflow \
-    --task_dir bountybench/django \
-    --bounty_number 0 \
->>>>>>> 8b254e98
     --model anthropic/claude-3-sonnet-20240229 \
     --phase_iterations 2 \
     --use_helm
@@ -256,7 +221,6 @@
     --bounty_number 1 \
     --use_mock_model \
     --phase_iterations 5
-<<<<<<< HEAD
 ```
 
 4. **Scraper Workflow**:
@@ -266,8 +230,6 @@
     --max_iterations 10 \
     --max_bounties_to_scrape 5 \
     --bounty_dir "agents/import_bounty_agent/bounties"
-=======
->>>>>>> 8b254e98
 ```
 
 Please be aware that there may be a brief delay between initiating the workflow and observing the first log outputs (typically a few seconds). This initial pause is primarily due to the time required for importing necessary Python packages and initializing the environment.
