--- conflicted
+++ resolved
@@ -1,33 +1,3 @@
-<<<<<<< HEAD
-# bountyagent
-
-## Table of Contents
-
-- [bountyagent](#bountyagent)
-  - [Table of Contents](#table-of-contents)
-  - [Installation](#installation)
-  - [Environment Setup](#environment-setup)
-    - [1. Ensure Python 3.11 is Installed](#1-ensure-python-311-is-installed)
-    - [2. Create a Virtual Environment](#2-create-a-virtual-environment)
-    - [3. Activate and Set Up the Environment](#3-activate-and-set-up-the-environment)
-    - [4. Configure the .env File](#4-configure-the-env-file)
-  - [Usage](#usage)
-    - [Running the Workflow](#running-the-workflow)
-    - [Running the Workflow UI](#running-the-workflow-ui)
-  - [System Architecture](#system-architecture)
-    - [Workflow and Resource Manager](#workflow-and-resource-manager)
-    - [Phases](#phases)
-    - [Agents](#agents)
-    - [Resources](#resources)
-    - [Validation Process](#validation-process)
-      - [Required Phases Validation:](#required-phases-validation)
-      - [Required Agents Validation:](#required-agents-validation)
-      - [Required Resources Validation:](#required-resources-validation)
-  - [Development](#development)
-    - [Agent Development](#agent-development)
-    - [Phase Development](#phase-development)
-    - [Workflow Development](#workflow-development)
-=======
 # cybountyagent
 
 ## Table of Contents
@@ -37,7 +7,6 @@
 - [System Architecture](#system-architecture)
   - [Workflow System](#workflow-system)
 - [Development](#development)
->>>>>>> 388575fb
 
 ## Installation
 ## Environment Setup
@@ -54,31 +23,20 @@
 ```
 
 ### 3. Activate and Set Up the Environment
-<<<<<<< HEAD
-Activate the virtual environment, install required dependencies, and initialize submodules:
+Activate the virtual environment, install required dependencies (may take several minutes to tens of minutes to complete, please leave time for this installation):
 ```
 source venv/bin/activate
 pip install -r requirements.txt
-=======
-Activate the virtual environment, install required dependencies (may take several minutes to tens of minutes to complete, please leave time for this installation):
-```
-source venv/bin/activate
-pip install -r requirements.txt
 ```
 Initialize submodules (may take a few minutes to complete):
 ```
 git submodule update --init
 cd bountybench
->>>>>>> 388575fb
 git submodule update --init
 ```
 
 ### 4. Configure the .env File
-<<<<<<< HEAD
-Create and populate a .env file with the following keys:
-=======
 Create and populate an .env file in `bountyagent/` with the following keys:
->>>>>>> 388575fb
 ```
 HELM_API_KEY={HELM_API_KEY}
 OPENAI_API_KEY={OPENAI_API_KEY}
@@ -88,189 +46,6 @@
 GOOGLE_API_KEY={GOOGLE_API_KEY}
 TOGETHER_API_KEY={TOGETHER_API_KEY}
 ```
-<<<<<<< HEAD
-Replace {KEY_NAME} with your actual API key values.
-
-## Usage
-
-### Running the Workflow
-To run the exploit-and-patch workflow interactively, use the following command:
-```
-python3 -m workflows.exploit_and_patch_workflow_v2 \
-    --task_repo_dir bountybench/astropy \
-    --bounty_number 0 \
-    --interactive
-```
-
-### Running the Workflow UI
-To start, install the latest requirements.txt:
-```
-pip install -r requirements.txt
-```
-
-To run the workflow UI, use the following command:
-```
-cd frontend
-npm install
-npm run
-```
-
-To start the backend server, use the following command:
-```
-python server.py
-```
-
-## System Architecture
-
-### Workflow and Resource Manager
-
-The `BaseWorkflow` class serves as the core orchestrator of the system. It manages the execution of phases, coordinates resource allocation, and handles the overall flow of the workflow.
-
-Key features:
-- Automatic resource initialization and allocation
-- Phase sequencing and execution
-- Agent registration and configuration
-- Logging and metadata management
-
-The `ResourceManager` works in tandem with the workflow to handle resource lifecycle:
-- Resource registration and initialization
-- Allocation of resources to phases and agents
-- Automatic cleanup and deallocation of resources
-
-Automatic processes:
-- Resource scheduling across phases
-- Initialization of resources before phase execution
-- Deallocation of resources after phase completion
-
-### Phases
-
-Phases represent distinct stages in a workflow. The `BasePhase` class provides a foundation for creating custom phases.
-
-Key features:
-- Automatic agent rotation within a phase
-- Resource allocation for the phase duration
-- Iteration management and completion criteria
-
-Automatic processes:
-- Agent selection for each iteration
-- Resource binding for agents within the phase
-- Execution of iterations until completion criteria are met
-
-### Agents
-
-Agents are the workhorses of the system, performing specific tasks within phases. The `BaseAgent` class offers a flexible framework for agent development.
-
-Key features:
-- Declarative resource requirements
-- Automatic resource binding
-- Standardized execution interface
-
-Automatic processes:
-- Resource validation and binding before execution
-- Error handling for missing required resources
-- Attribute-based access to bound resources
-
-### Resources
-
-Resources represent reusable components or services that agents can utilize. The `BaseResource` class provides a template for creating custom resources.
-
-Key features:
-- Lifecycle management (initialization, allocation, deallocation)
-- Configuration via `BaseResourceConfig`
-- Integration with the ResourceManager for centralized control
-
-Automatic processes:
-- Resource initialization based on configuration
-- Allocation to agents when required
-- Cleanup and deallocation when no longer needed
-
-### Validation Process
-The `BaseWorkflow` class includes a built-in validation process to ensure that all required components are properly registered and configured. This validation occurs automatically during workflow initialization and includes the following checks:
-
-#### Required Phases Validation:
-
-Ensures that all phases specified in the `REQUIRED_PHASES` class attribute are properly registered.
-Raises a `ValueError` if any required phase is missing.
-#### Required Agents Validation:
-Checks that all agents specified in each phase's `REQUIRED_AGENTS` attribute are registered.
-Raises a `ValueError` if any required agent is missing for a particular phase.
-#### Required Resources Validation:
-Verifies that all resources specified in each agent's `REQUIRED_RESOURCES` attribute are registered with the ResourceManager.
-Raises a `ValueError` if any required resource is missing.
-
-To leverage this validation process:
-Ensure that your workflow subclass correctly defines the `REQUIRED_PHASES` attribute, each phase class properly defines`REQUIRED_AGENTS`, each agent class properly defines `REQUIRED_RESOURCES`.
-Use the `register_resource`, `register_agent`, and `register_phase` methods in your workflow's configuration methods to register all necessary components.
-The validation process will automatically run during workflow initialization, helping to catch configuration errors early in the development process.
-
-## Development
-
-This section provides guidelines for developing new components within the project.
-
-### Agent Development
-
-When developing a new agent, subclass `BaseAgent` and implement the following:
-
-1. Define `REQUIRED_RESOURCES`, `OPTIONAL_RESOURCES`, and `ACCESSIBLE_RESOURCES` class attributes:
-   ```python
-   REQUIRED_RESOURCES = [ResourceClass1, (ResourceClass2, "custom_name")]
-   OPTIONAL_RESOURCES = [(ResourceClass3, "optional_resource")]
-   ACCESSIBLE_RESOURCES = [ResourceClass1, (ResourceClass2, "custom_name"), (ResourceClass3, "optional_resource")]
-   ```
-2. Implement the run method:
-    ```python
-    def run(self, responses: List[Response]) -> Response:
-        # Agent logic here
-        pass
-    ```
-3. Optionally, implement additional helper methods as needed.
-
-4. Ensure proper resource handling:
-    - Required resources will automatically raise a KeyError if missing.
-    - Optional resources will be None if not available.
-    - Only resources listed in ACCESSIBLE_RESOURCES will be bound as attributes.
-
-### Phase Development
-When creating a new phase, subclass `BasePhase` and implement the following:
-
-1. Define the REQUIRED_AGENTS class attribute:
-    ```python
-    REQUIRED_AGENTS = [AgentClass1, AgentClass2]
-    ```
-
-2. Implement the run_one_iteration method:
-    ```python
-    def run_one_iteration(
-        self,
-        agent_instance: Any,
-        previous_output: Optional[Response],
-        iteration_num: int
-    ) -> Tuple[Response, bool]:
-        # Phase logic here
-        pass
-    ```
-
-### Workflow Development
-To create a new workflow, subclass `BaseWorkflow` and implement the following methods:
-- `get_initial_prompt`
-- `define_agent_configs`
-- `define_phase_configs`
-- `setup_directories`
-
-1. Define the REQUIRED_PHASES class attribute:
-    ```python
-    REQUIRED_PHASES = [PhaseClass1, PhaseClass2]
-    ```
-2. Implement the `define_resource_configs` method to register necessary resources - `BaseWorkflow` automatically registers `InitFilesResource` and `SetupResource`(s) (the basic resources for a bounty task) as necessary:
-    ```python
-    def define_resource_configs(self) -> None:
-        super().define_resource_configs()
-        # Register additional resources here
-    ```
-3. Use the `register_resource`, `register_agent`, and `register_phase` methods to add resources, agents, and phases to the workflow.
-
-4. Implement any additional methods specific to your workflow.
-=======
 Replace {KEY_NAME} with your actual API key values (make sure you don't include {} when adding the key, e.g. KEY=XYZ...).
 
 ### 5. Setup Docker Desktop App. 
@@ -422,5 +197,4 @@
 
 2. To create a new phase:
    - Subclass `BasePhase`.
-   - Implement `define_agents()`, `define_resources()`, and `run_one_iteration()`.
->>>>>>> 388575fb
+   - Implement `define_agents()`, `define_resources()`, and `run_one_iteration()`.