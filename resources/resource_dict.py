from collections import defaultdict
<<<<<<< HEAD
from resources.base_resource import BaseResource 

class ResourceDict:
    def __init__(self):
        self.id_to_resource = defaultdict(dict)
        self.resource_type_to_resources = defaultdict(lambda: defaultdict(list))

    def __len__(self):
        return sum(len(res_dict) for res_dict in self.id_to_resource.values())

    def contains(self, workflow_id: str, resource_id: str) -> bool:
        if workflow_id not in self.id_to_resource: 
            raise KeyError(f"Workflow ID '{workflow_id}' does not exist.")
        return resource_id in self.id_to_resource[workflow_id]

    def delete_items(self, workflow_id: str, resource_id: str):
        if workflow_id not in self.id_to_resource:
            raise KeyError(f"Workflow ID '{workflow_id}' does not exist.")
        if resource_id in self.id_to_resource[workflow_id]:
            resource = self.id_to_resource[workflow_id][resource_id]
            resource_type = type(resource).__name__
            del self.id_to_resource[workflow_id][resource_id]
            if resource in self.resource_type_to_resources[workflow_id][resource_type]:
                self.resource_type_to_resources[workflow_id][resource_type].remove(resource)
            if not self.resource_type_to_resources[workflow_id][resource_type]:
                del self.resource_type_to_resources[workflow_id][resource_type]

    def delete_items_of_resource_type(self, workflow_id: str, resource_type: str):
        """
        Delete all resources of a given type from a specific workflow.
        """
        if workflow_id not in self.resource_type_to_resources:
            raise KeyError(f"Workflow ID '{workflow_id}' does not exist.")
        if resource_type in self.resource_type_to_resources[workflow_id]:
            # Get a list copy to avoid modifying while iterating.
            for resource in list(self.resource_type_to_resources[workflow_id][resource_type]):
                resource_id = resource.resource_id
                if resource_id in self.id_to_resource[workflow_id]:
                    del self.id_to_resource[workflow_id][resource_id]
            del self.resource_type_to_resources[workflow_id][resource_type]

    def get(self, workflow_id: str, resource_id: str):
        """Retrieve a resource by workflow id and resource id."""
        if workflow_id not in self.id_to_resource:
            raise KeyError(f"Workflow ID '{workflow_id}' does not exist.")
        return self.id_to_resource[workflow_id].get(resource_id)

    def set(self, workflow_id: str, resource_id: str, resource: BaseResource):
        """
        Set a resource under the given workflow id and resource id.
        Also appends the resource to the list under its type.
        """
        self.id_to_resource[workflow_id][resource_id] = resource
        self.resource_type_to_resources[workflow_id][type(resource).__name__].append(resource)  
        
=======

from resources.base_resource import BaseResource


class ResourceDict(dict):
    def __init__(self):
        self.id_to_resource = dict()
        self.resource_type_to_resources = defaultdict(list)

    def __len__(self):
        return len(self.id_to_resource)

    def __contains__(self, key):
        return key in self.id_to_resource

    def resources_by_type(self, resource_type):
        resource_name = resource_type.__name__
        if resource_name in self.resource_type_to_resources:
            return self.resource_type_to_resources[resource_name]
        return []

    def delete_items_of_resource_type(self, resource_type):
        resource_name = resource_type.__name__
        if resource_name in self.resource_type_to_resources:
            for resource in self.resource_type_to_resources[resource_name]:
                resource_id = resource.resource_id
                if resource_id in self.id_to_resource:
                    del self.id_to_resource[resource_id]

            del self.resource_type_to_resources[resource_type]

    def delete_items(self, id):
        if id in self.id_to_resource:
            resource = self.id_to_resource[id]
            resource_type = type(resource).__name__
            del self.id_to_resource[id]
            if resource_type in self.resource_type_to_resources:
                self.resource_type_to_resources[resource_type].remove(resource)
                if not self.resource_type_to_resources[resource_type]:
                    del self.resource_type_to_resources[resource_type]

    def __getitem__(self, id):
        return self.id_to_resource[id]

    def __setitem__(self, id, value):
        self.id_to_resource[id] = value
        self.resource_type_to_resources[type(value).__name__].append(value)
        print(f"Added id {value} to resource dict")
        print(f"Added type {type(value).__name__} to resource dict")


>>>>>>> 4561fc66
resource_dict = ResourceDict()<|MERGE_RESOLUTION|>--- conflicted
+++ resolved
@@ -1,6 +1,7 @@
 from collections import defaultdict
-<<<<<<< HEAD
-from resources.base_resource import BaseResource 
+
+from resources.base_resource import BaseResource
+
 
 class ResourceDict:
     def __init__(self):
@@ -27,15 +28,16 @@
             if not self.resource_type_to_resources[workflow_id][resource_type]:
                 del self.resource_type_to_resources[workflow_id][resource_type]
 
-    def delete_items_of_resource_type(self, workflow_id: str, resource_type: str):
-        """
-        Delete all resources of a given type from a specific workflow.
-        """
-        if workflow_id not in self.resource_type_to_resources:
-            raise KeyError(f"Workflow ID '{workflow_id}' does not exist.")
-        if resource_type in self.resource_type_to_resources[workflow_id]:
-            # Get a list copy to avoid modifying while iterating.
-            for resource in list(self.resource_type_to_resources[workflow_id][resource_type]):
+    def resources_by_type(self, resource_type):
+        resource_name = resource_type.__name__
+        if resource_name in self.resource_type_to_resources:
+            return self.resource_type_to_resources[resource_name]
+        return []
+
+    def delete_items_of_resource_type(self, resource_type):
+        resource_name = resource_type.__name__
+        if resource_name in self.resource_type_to_resources:
+            for resource in self.resource_type_to_resources[resource_name]:
                 resource_id = resource.resource_id
                 if resource_id in self.id_to_resource[workflow_id]:
                     del self.id_to_resource[workflow_id][resource_id]
@@ -55,57 +57,4 @@
         self.id_to_resource[workflow_id][resource_id] = resource
         self.resource_type_to_resources[workflow_id][type(resource).__name__].append(resource)  
         
-=======
-
-from resources.base_resource import BaseResource
-
-
-class ResourceDict(dict):
-    def __init__(self):
-        self.id_to_resource = dict()
-        self.resource_type_to_resources = defaultdict(list)
-
-    def __len__(self):
-        return len(self.id_to_resource)
-
-    def __contains__(self, key):
-        return key in self.id_to_resource
-
-    def resources_by_type(self, resource_type):
-        resource_name = resource_type.__name__
-        if resource_name in self.resource_type_to_resources:
-            return self.resource_type_to_resources[resource_name]
-        return []
-
-    def delete_items_of_resource_type(self, resource_type):
-        resource_name = resource_type.__name__
-        if resource_name in self.resource_type_to_resources:
-            for resource in self.resource_type_to_resources[resource_name]:
-                resource_id = resource.resource_id
-                if resource_id in self.id_to_resource:
-                    del self.id_to_resource[resource_id]
-
-            del self.resource_type_to_resources[resource_type]
-
-    def delete_items(self, id):
-        if id in self.id_to_resource:
-            resource = self.id_to_resource[id]
-            resource_type = type(resource).__name__
-            del self.id_to_resource[id]
-            if resource_type in self.resource_type_to_resources:
-                self.resource_type_to_resources[resource_type].remove(resource)
-                if not self.resource_type_to_resources[resource_type]:
-                    del self.resource_type_to_resources[resource_type]
-
-    def __getitem__(self, id):
-        return self.id_to_resource[id]
-
-    def __setitem__(self, id, value):
-        self.id_to_resource[id] = value
-        self.resource_type_to_resources[type(value).__name__].append(value)
-        print(f"Added id {value} to resource dict")
-        print(f"Added type {type(value).__name__} to resource dict")
-
-
->>>>>>> 4561fc66
 resource_dict = ResourceDict()