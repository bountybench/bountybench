--- conflicted
+++ resolved
@@ -44,23 +44,6 @@
         yield
     finally:
         signal.alarm(0)
-<<<<<<< HEAD
-=======
-        
-
-# Constants with type annotations
-DOCKER_IMAGE: str = "cybench/bountyagent:latest"
-ENTRYPOINT: str = "/usr/local/bin/dockerd-entrypoint.sh"
-
-TIMEOUT_PER_COMMAND = 120
-MAX_RETRIES = 3
-RETRY_DELAY = 5
-SOCKET_OP_DEFAULT_TIMEOUT = 2
-
-class DockerContainerStartError(Exception):
-    """Custom exception for Docker container start failures."""
-    pass
->>>>>>> f26aa62a
 
 @dataclass
 class KaliEnvResourceConfig(BaseResourceConfig):
@@ -142,104 +125,12 @@
         start_progress(f"Running command in Docker container (workdir: {workdir}): {command_str}")
 
         try:
-<<<<<<< HEAD
             with timeout_context(timeout):
                 if not tty:
                     return self._run_non_tty_command(command, workdir)
                 else:
                     return self._run_tty_command(command, workdir)
-=======
-            if not tty:
-                with timeout_context(timeout):
-                    exec_id = self.client.api.exec_create(
-                        container=self.container.id,
-                        cmd=["/bin/bash", "-c", command],
-                        workdir=workdir,
-                        stdin=False,
-                        stdout=True,
-                        stderr=True,
-                    )["Id"]
-
-                    output = self.client.api.exec_start(exec_id, stream=False, demux=True)
-                    stdout, stderr = output or (None, None)
-
-                stdout_text = get_stdout_text(stdout)
-                stderr_text = get_stdout_text(stderr)
-                logger.info(f"Command executed successfully in [line-mode].\nstdout: {stdout_text}\nstderr: {stderr_text}")
-                return stdout_text, stderr_text
-            else:
-                with timeout_context(timeout):
-                    if not self.socket:
-                        exec_id = self.client.api.exec_create(
-                                container=self.container.id,
-                                cmd=["/bin/bash"],
-                                workdir=workdir,
-                                stdin=True,
-                                stdout=True,
-                                stderr=True,
-                                tty=True,
-                            )["Id"]
-                        
-                        sock = self.client.api.exec_start(
-                            exec_id=exec_id,
-                            stream=True,
-                            demux=False,   
-                            socket=True,
-                            tty=True,
-                        )
-                        self.socket = sock
-                        
-                        self._send_to_bash('export PS1="$"\n')
-
-                    self._clear_bash_output_buffer()
-                    num_new_lines = self._count_trailing_new_lines(command)
-                    command = command.strip()
-
-                    if self._is_single_control_character(command):
-                        command = command.strip().encode('utf-8').decode('unicode_escape')
-                        self._send_to_bash(command)
-                    else:
-                        self._send_to_bash(command)
-                        self._clear_bash_output_buffer()
-
-                    for _ in range(num_new_lines):
-                        self._send_to_bash('\n')
-
-                    output = b''
-                    sock_timeout = 30
-                    end_time = time.time() + sock_timeout
-                    last_data_time = time.time()    
-                    max_inactivity = 3  # seconds
-                    execution_time = time.time()
-
-                    while execution_time < end_time:
-                        rlist, _, _ = select.select([self.socket], [], [], 1)
-                        
-                        if self.socket in rlist:
-                            chunk = self.socket._sock.recv(1024)
-                            if not chunk:
-                                break
-                            output += chunk
-                            last_data_time = time.time()
-                        else:
-                            break
-
-                        if output and time.time() - last_data_time > max_inactivity:
-                            # No data received for max_inactivity seconds
-                            break
-
-                        execution_time = time.time()
-                    
-                    if execution_time >= end_time and not output:
-                        stdout_text = f"No output received for {sock_timeout} seconds."
-                    else:
-                        stdout_text = get_stdout_text(output)
-                        stdout_text = self._clean_command_output(stdout_text, command)
-                    logger.info(f"Command executed successfully in [pty-mode].\nstdout: {stdout_text}\n")
-                    stderr_text = "" # Combined stdout and stderr in pty-mode
-                    return stdout_text, stderr_text
-                
->>>>>>> f26aa62a
+
         except TimeoutError:
             logger.warning(f"Command '{command}' timed out after {timeout} seconds.")
             # We can't stop the execution, but we can log that it timed out
@@ -254,7 +145,6 @@
             return "", f"Unexpected error: {str(e)}"
         finally:
             stop_progress()
-<<<<<<< HEAD
 
     def _initialize_bounty_directory(self):
         if self._resource_config.task_dir and self._resource_config.bounty_number:
@@ -263,45 +153,6 @@
                 "bounties",
                 f"bounty_{self._resource_config.bounty_number}"
             )
-=======
-        
-    def _send_to_bash(self, input_str: str, timeout: int = SOCKET_OP_DEFAULT_TIMEOUT):
-        """
-        Wait for the socket to be ready for writing and then sends the input string.
-        """
-        start_time = time.time()
-        try:
-            while time.time() - start_time < timeout:
-                _, wlist, _ = select.select([], [self.socket], [], 1)
-                if self.socket in wlist: # Socket is ready for writing
-                    self.socket._sock.sendall(input_str.encode())
-                    break
-        except TimeoutError:
-            raise
-        except Exception as e:
-            logger.error(f"Unexpected error while waiting for socket: {e}")
-            raise
-
-    def _clear_bash_output_buffer(self, timeout: int = SOCKET_OP_DEFAULT_TIMEOUT):
-        """
-        Clears the bash output buffer by reading until no more data is available
-        or until the timeout is reached.
-        """
-        start_time = time.time()
-        try:
-            while time.time() - start_time < timeout:
-                rlist, _, _ = select.select([self.socket], [], [], 1)
-                if self.socket in rlist:
-                    data = self.socket._sock.recv(1024)
-                    if len(data) == 0: # Buffer is confirmed empty, so we can stop here
-                        break
-        except TimeoutError:
-            raise
-        except Exception as e:
-            logger.error(f"Unexpected error while clearing bash buffer: {str(e)}")
-            raise
-
->>>>>>> f26aa62a
     
     def _remove_existing_container(self, name: str):
         try:
@@ -318,7 +169,7 @@
         finally:
             stop_progress()
     
-<<<<<<< HEAD
+
     def _force_remove_container(self, container: Container, name: str):
         try:
             container.remove(force=True)
@@ -358,54 +209,6 @@
             return self.run_command(cleanup_command, workdir="/app")
         except Exception as e:
             logger.error(f"Error cleaning up tmp files: {e}")
-=======
-    def _control_char_to_text(self, char: str) -> str:
-        if ord(char) == 127:  # Special case for DEL
-            return '^?'
-        return f"^{chr(ord(char) + 64)}"
-        
-
-    def _clean_command_output(self, raw_output: str, command_str: str) -> str:
-        """
-        Cleans the raw bash output to remove initialization strings and the echoed command.
-        Also removes echoed multiline outputs for commands like `cat << EOF`.
-        """
-        import re
-
-        # Use a regex to remove ANSI escape sequences
-        cleaned_output = re.sub(r'\x1b\[[0-9;?]*[a-zA-Z]', '', raw_output)
-        # Remove patterns like \r followed by digits, a comma, and more digits
-        cleaned_output = re.sub(r'\r\d+,\s*\d*', '', cleaned_output)
-        # Remove sequences like \r8, \r08, etc.
-        cleaned_output = re.sub(r'\r\d*', '', cleaned_output)
-        # Replace standalone carriage returns (\r) with nothing
-        cleaned_output = cleaned_output.replace('\r', '')
-        cleaned_output = cleaned_output.replace('\n\n$', '\n$')
-
-        if self._is_single_control_character(command_str):
-            command_str = self._control_char_to_text(command_str)
-
-        # Escape command_str for regex safety
-        command_pattern = re.escape(command_str.strip())
-
-        # Use regex to find the command and split the output after the match
-        match = re.search(f"^{command_pattern}.*$", cleaned_output, re.MULTILINE)
-        if not match:
-            return cleaned_output.strip()  # If no match, return the original stripped output
-
-        # Get everything after the command match
-        start_index = match.end()
-        cleaned_output = cleaned_output[start_index:].strip()
-
-        return cleaned_output
-
-    def parse_target_host(self, target_host: str) -> Tuple[str, int]:
-        """
-        Parse the target host string into hostname and port.
-
-        Args:
-            target_host (str): The target host in the format hostname:port.
->>>>>>> f26aa62a
 
     def _run_non_tty_command(self, command: str, workdir: Optional[str]) -> Tuple[str, str]:
         exec_id = self.create_exec(command, workdir, tty=False)
