--- conflicted
+++ resolved
@@ -2,15 +2,13 @@
 import os
 import sys
 import time
-<<<<<<< HEAD
+
 from typing import Dict, Optional, Tuple, Any
 from resources.kali_env_resource_util import KaliEnvResourceUtil
-=======
+
 import select
-from typing import Dict, Optional, Tuple
-import time
 from pathlib import Path
->>>>>>> 1cf07d54
+
 
 import docker
 from docker.models.containers import Container
@@ -79,18 +77,7 @@
         self.util.validate_container_status(self.container, logger)
         self.target_host = self._resource_config.target_host
         self.socket = None # Socket for writing to the pseudo-terminal
-<<<<<<< HEAD
         self._initialize_bounty_directory()
-=======
-        
-        # Initialize bounty directory if task_dir and bounty_number provided
-        if self._resource_config.task_dir and self._resource_config.bounty_number:
-            self.bounty_dir = (
-                self._resource_config.task_dir
-                / "bounties"
-                / f"bounty_{self._resource_config.bounty_number}"
-            )
->>>>>>> 1cf07d54
         
         if self.target_host:
             self.connect_to_target_hosts_check(self.target_host)
@@ -162,11 +149,12 @@
             stop_progress()
 
     def _initialize_bounty_directory(self):
+        # Initialize bounty directory if task_dir and bounty_number provided
         if self._resource_config.task_dir and self._resource_config.bounty_number:
-            self.bounty_dir = os.path.join(
-                str(self._resource_config.task_dir),
-                "bounties",
-                f"bounty_{self._resource_config.bounty_number}"
+            self.bounty_dir = (
+                self._resource_config.task_dir
+                / "bounties"
+                / f"bounty_{self._resource_config.bounty_number}"
             )
     
     def _remove_existing_container(self, name: str):
