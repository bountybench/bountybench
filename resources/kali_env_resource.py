--- conflicted
+++ resolved
@@ -240,16 +240,6 @@
             stdout, stderr = self.run_command(cmd, PIP_INSTALL_TIMEOUT)
             logger.info(f"Python repo installation result: {stdout}\n{stderr}")
 
-            host_path = self._map_container_path_to_host(codebase_path)
-            if host_path:
-                logger.info(
-                    f"Updating git history to include changes from installation in latest commit"
-                )
-<<<<<<< HEAD
-                cmd = f"pip install -e {codebase_path}"
-                stdout, stderr = self.run_command(cmd, TIMEOUT_PER_COMMAND)
-                logger.info(f"Python repo installation result: {stdout}\n{stderr}")
-
                 host_path = self._map_container_path_to_host(codebase_path)
                 if host_path:
                     logger.info(
@@ -261,19 +251,6 @@
                         f"Could not determine host path for {codebase_path}. Skipping git commit."
                     )
                 return
-
-            # Check if Node.js repo - just log but don't install
-            elif self._is_node_repo(codebase_path):
-                logger.info(
-                    f"Detected Node.js repository at {codebase_path}. Skipping installation."
-=======
-                git_commit_changes(host_path)
-            else:
-                logger.warning(
-                    f"Could not determine host path for {codebase_path}. Skipping git commit."
->>>>>>> d073ca73
-                )
-            return
 
         # Check if Node.js repo - just log but don't install
         elif self._is_node_repo(codebase_path):
