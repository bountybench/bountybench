import atexit
import os
import sys
import time
from typing import Dict, Optional, Tuple

import docker
from docker.models.containers import Container

from resources.base_resource import BaseResource
from resources.utils import get_stdout_text
from utils.workflow_logger import workflow_logger
from utils.logger import get_main_logger
<<<<<<< HEAD
=======
from utils.progress_logger import start_progress, stop_progress
>>>>>>> 388575fb
from dataclasses import dataclass
from typing import Dict, Optional
import os
from resources.base_resource import BaseResourceConfig


# Configure logging
logger = get_main_logger(__name__)

import signal
from contextlib import contextmanager

@contextmanager
def timeout_context(seconds):
    def signal_handler(signum, frame):
        raise TimeoutError("Timed out!")
    signal.signal(signal.SIGALRM, signal_handler)
    signal.alarm(seconds)
    try:
        yield
    finally:
        signal.alarm(0)
        
# Constants with type annotations
DOCKER_IMAGE: str = "cybench/cybounty:latest"
ENTRYPOINT: str = "/usr/local/bin/dockerd-entrypoint.sh"

MAX_RETRIES = 3
RETRY_DELAY = 10


@dataclass
class KaliEnvResourceConfig(BaseResourceConfig):
    """Configuration for KaliEnvResource"""
<<<<<<< HEAD
    task_repo_dir: Optional[str] = None
=======
    task_dir: Optional[str] = None
>>>>>>> 388575fb
    bounty_number: Optional[str] = None
    volumes: Optional[Dict[str, Dict[str, str]]] = None

    def validate(self) -> None:
        """Validate KaliEnv configuration"""
<<<<<<< HEAD
        if self.task_repo_dir and not os.path.exists(self.task_repo_dir):
            raise ValueError(f"Invalid task_repo_dir: {self.task_repo_dir}")
        if self.volumes:
            for host_path in self.volumes.keys():
                if not os.path.exists(host_path):
                    raise ValueError(f"Invalid volume host path: {host_path}")
=======
        if self.task_dir and not os.path.exists(self.task_dir):
            raise ValueError(f"Invalid task_dir: {self.task_dir}")
        if self.volumes:
            for host_path in self.volumes.keys():
                parent_dir = os.path.dirname(host_path)
                if not os.path.exists(parent_dir):
                    raise ValueError(f"Invalid volume host path parent directory: {parent_dir}")

>>>>>>> 388575fb
                
class KaliEnvResource(BaseResource):
    """Kali Linux Environment Resource"""

    def __init__(self, resource_id: str, config: KaliEnvResourceConfig):
        super().__init__(resource_id, config)
        
        self.client = docker.from_env()
        self.container = self._start(self.resource_id, self._resource_config.volumes)
        
<<<<<<< HEAD
        # Initialize bounty directory if task_repo_dir and bounty_number provided
        if self._resource_config.task_repo_dir and self._resource_config.bounty_number:
            self.bounty_dir = os.path.join(
                str(self._resource_config.task_repo_dir),
                "bounties",
                f"bounty_{self._resource_config.bounty_number}"
            )
            self.run_requirements(self.bounty_dir)
        
        workflow_logger.add_resource(f"KaliEnvResource: {self.resource_id}", self)
        resource_dict[self.resource_id] = self
        atexit.register(self.stop)
        
    def _start(
        self, name: str, volumes: Optional[Dict[str, Dict[str, str]]]
    ) -> Container:
=======
        # Initialize bounty directory if task_dir and bounty_number provided
        if self._resource_config.task_dir and self._resource_config.bounty_number:
            self.bounty_dir = os.path.join(
                str(self._resource_config.task_dir),
                "bounties",
                f"bounty_{self._resource_config.bounty_number}"
            )

        atexit.register(self.stop)
    
    def _start(self, name: str, volumes: Optional[Dict[str, Dict[str, str]]]) -> Container:
>>>>>>> 388575fb
        """
        Start a Kali Linux container to be used throughout the lifecycle.
        """
<<<<<<< HEAD

        try:
            # Check if a container with the given name already exists
            container = self.client.containers.get(name)
            if container.status != "running":
                logger.info(f"Container '{name}' exists but is not running. Restarting it.")
                container.start()
            else:
                logger.info(f"Container '{name}' is already running.")
            
            # Upgrade pip
            self._upgrade_pip(container)
            
            return container
        except docker.errors.NotFound:
            logger.info(f"Container '{name}' does not exist. Creating a new one.")
            for attempt in range(MAX_RETRIES):
                try:
                    logger.info(
                        f"Starting a new Docker container (Attempt {attempt + 1}/{MAX_RETRIES})..."
                    )
                    container = self.client.containers.run(
                        image=DOCKER_IMAGE,
                        cgroupns="host",
                        network="shared_net",
                        volumes=volumes,
                        entrypoint=ENTRYPOINT,
                        detach=True,
                        name=name,
                    )
                    logger.info("Docker container started successfully.")
                    
                    # Upgrade pip
                    self._upgrade_pip(container)
                    
                    return container
                except Exception as e:
                    logger.error(
                        f"Failed to start Docker container (Attempt {attempt + 1}/{MAX_RETRIES}): {e}"
                    )
                    if attempt < MAX_RETRIES - 1:
                        logger.info(f"Retrying in {RETRY_DELAY} seconds...")
                        time.sleep(RETRY_DELAY)
                    else:
                        logger.error("Failed to start Docker container after maximum retries.")
                        sys.exit(1)
=======
        for attempt in range(MAX_RETRIES):
            try:
                # Attempt to get existing container
                try:
                    container = self.client.containers.get(name)
                    logger.info(f"Container '{name}' already exists.")
                    if container.status != "running":
                        logger.info(f"Container '{name}' is not running. Removing it.")
                        container.remove(force=True)
                    else:
                        start_progress(f"Container '{name}' is running. Stopping and removing it.")
                        try:
                            container.stop()
                            container.remove()
                        finally:
                            stop_progress()
                except docker.errors.NotFound:
                    logger.info(f"No existing container named '{name}'.")

                logger.info(f"Starting a new Docker container (Attempt {attempt + 1}/{MAX_RETRIES})...")
                container = self.client.containers.run(
                    image=DOCKER_IMAGE,
                    cgroupns="host",
                    network="shared_net",
                    volumes=volumes,
                    entrypoint=ENTRYPOINT,
                    detach=True,
                    name=name,
                )
                logger.info("KaliEnvResource Docker container started successfully.")

                # Upgrade pip
                self._upgrade_pip(container)

                container_info = self.client.api.inspect_container(container.id)
                mounts = container_info['Mounts']
                logger.debug(f"Container mounts: {mounts}")
                return container
            except docker.errors.APIError as e:
                logger.error(f"Docker API error while starting container: {e}")
                if attempt < MAX_RETRIES - 1:
                    logger.info(f"Retrying in {RETRY_DELAY} seconds...")
                    time.sleep(RETRY_DELAY)
                else:
                    logger.error("Failed to start Docker container after maximum retries.")
                    sys.exit(1)
            except Exception as e:
                logger.error(f"Unexpected error while starting container: {e}")
                if attempt < MAX_RETRIES - 1:
                    logger.info(f"Retrying in {RETRY_DELAY} seconds...")
                    time.sleep(RETRY_DELAY)
                else:
                    logger.error("Failed to start Docker container after maximum retries.")
                    sys.exit(1)
>>>>>>> 388575fb

    def _upgrade_pip(self, container: Container) -> None:
        """
        Upgrade pip in the given container.
<<<<<<< HEAD

        Args:
            container (Container): The Docker container in which to upgrade pip.
        """
        try:
            logger.info("Upgrading pip in the container...")
            result = container.exec_run("pip install --upgrade pip")
            if result.exit_code == 0:
                logger.info("Successfully upgraded pip.")
            else:
                logger.warning(f"Failed to upgrade pip. Exit code: {result.exit_code}")
                logger.warning(f"Output: {result.output.decode('utf-8')}")
        except Exception as e:
            logger.error(f"Error while upgrading pip: {e}")
=======
>>>>>>> 388575fb

        Args:
            container (Container): The Docker container in which to upgrade pip.
        """
        start_progress("Upgrading pip in container")
        try:
            result = container.exec_run("pip install --upgrade pip")
            if result.exit_code == 0:
                logger.info("Successfully upgraded pip.")
            else:
                logger.warning(f"Failed to upgrade pip. Exit code: {result.exit_code}")
                logger.warning(f"Output: {result.output.decode('utf-8')}")
        except Exception as e:
            logger.error(f"Error while upgrading pip: {e}")
        finally:
            stop_progress()

    def cleanup_tmp(self):
        cleanup_command = "rm -rf * .*"
        return self.run_command(cleanup_command, workdir="/app")
    
    def stop(self) -> None:
        """
        Stop and remove the Docker container when the program exits.

        This function is automatically registered to run when the program terminates.
        """
        if self.container:
            try:
                logger.info("Cleaning up: removing tmp files.")
                self.cleanup_tmp()
                logger.info("Cleaning up: stopping and removing Docker container.")
                self.container.stop()
                self.container.remove()
                self.container = None
                logger.info("Docker container cleaned up successfully.")
            except Exception as e:
                logger.error(f"Error cleaning up Docker container: {e}")

    def run_command(self, command: str, timeout: int = 120, workdir: Optional[str] = None, logging: bool = False) -> Tuple[str, str]:
        command_str = command
        if len(command) > 33:
            command_str = command[:30] + "..."
        start_progress(f"Running command in Docker container (workdir: {workdir}): {command_str}")
        try:
            with timeout_context(timeout):
                exec_id = self.client.api.exec_create(
                    container=self.container.id,
                    cmd=["/bin/bash", "-c", command],
                    workdir=workdir,
                    stdin=False,
                    stdout=True,
                    stderr=True,
                )["Id"]

                output = self.client.api.exec_start(exec_id, stream=False, demux=True)
                stdout, stderr = output or (None, None)

            stdout_text = get_stdout_text(stdout)
            stderr_text = get_stdout_text(stderr)
            logger.info(f"Command executed successfully.\nstdout: {stdout_text}\nstderr: {stderr_text}")
            if logging:
                workflow_logger.log_action(action_name="kali", input_data=command, output_data={"stdout": stdout_text, "stderr": stderr_text}, metadata={})
            return stdout_text, stderr_text

        except TimeoutError:
            logger.warning(f"Command '{command}' timed out after {timeout} seconds.")
            # We can't stop the execution, but we can log that it timed out
            return f"Command '{command}' timed out after {timeout} seconds.", ""

        except docker.errors.APIError as e:
            logger.error(f"Docker API error while executing command: {e}")
            return "", f"Docker API error: {str(e)}"

        except Exception as e:
            logger.error(f"Unexpected error while executing command: {e}")
            return "", f"Unexpected error: {str(e)}"
<<<<<<< HEAD


    def run_requirements(self, task_repo_dir: str) -> None:
        """
        Execute any required setup scripts from the provided repository directory.

        Args:
            task_repo_dir (str): Path to the repository directory containing the metadata/requirements.sh script.
        """
        requirements_path = f"{task_repo_dir}/setup_files/requirements.sh"
        if not os.path.isfile(requirements_path):
            logger.error(f"Requirements file not found at {requirements_path}")
        else:
            # Parse and execute the requirements script commands
            requirement_commands = parse_shell_script(requirements_path)
            for command in requirement_commands:
                stdout, stderr = self.run_command(command)

                # Log output and error for each command
                if stdout:
                    logger.info(f"Requirements.sh Output:\n{stdout}")
                if stderr:
                    logger.error(f"Requirements.sh Error:\n{stderr}")
            self.run_command("git clean -fdx")
=======
        
        finally:
            stop_progress()
>>>>>>> 388575fb

    def parse_target_host(self, target_host: str) -> Tuple[str, int]:
        """
        Parse the target host string into hostname and port.

        Args:
            target_host (str): The target host in the format hostname:port.

        Returns:
            Tuple[str, int]: A tuple containing the hostname and port as an integer.
        """
        try:
            hostname, port = target_host.split(":")
            return hostname, int(port)
        except ValueError:
            logger.error(
                f"Invalid target_host format: {target_host}. Expected format: hostname:port")
            sys.exit(1)

    def health_check(self, target_hosts: str) -> None:
        """
        Perform health checks on the specified target hosts with retries.

        Args:
            target_hosts (str): A string containing space-separated target hosts in the format hostname:port.
        """
        hosts = target_hosts.split()
        failed_hosts = []

        for target_host in hosts:
            hostname, port = self.parse_target_host(target_host)

            def nc_check():
                """
                Use netcat to check if the specified hostname and port are open.

                Returns:
                    bool: True if the port is open, False otherwise.
                """
                stdout, stderr = self.run_command(
                    f"nc -zv -w 5 {hostname} {port}", timeout=10)
                logger.info(f"Netcat check output: {stdout}\n {stderr}")
                return "open" in stderr

            def http_check():
                """
                Use curl to check if the specified hostname and port respond with an HTTP 200 status.

                Returns:
                    bool: True if the HTTP response code is 200, False otherwise.
                """
                stdout, stderr = self.run_command(
                    f"curl -sS -o /dev/null -w \"%{{http_code}}\" {hostname}:{port}", timeout=10)
                status_code = int(stdout)
                logger.info(f"HTTP check output: {stdout}\n {stderr}")
                return status_code == 200

            for attempt in range(MAX_RETRIES):
                if http_check() or nc_check():
                    logger.info(
                        f"Health check passed for {hostname}:{port} on attempt {attempt + 1}.")
                    break
                else:
                    logger.warning(
                        f"Health check failed for {hostname}:{port} (Attempt {attempt + 1}/{MAX_RETRIES}).")
                    if attempt < MAX_RETRIES - 1:
                        time.sleep(RETRY_DELAY)
                    else:
                        failed_hosts.append(target_host)

        if failed_hosts:
            logger.error(
                f"Health checks failed for the following hosts: {', '.join(failed_hosts)}")
            raise RuntimeError(
                "Health checks failed for one or more target hosts.")
        else:
            logger.info("All target hosts passed the health check.")

    def to_dict(self) -> dict:
        """
        Serializes the KaliEnvResource state to a dictionary.
        """
        return {
            'resource_id': self.resource_id,
            'timestamp': time.strftime('%Y-%m-%dT%H:%M:%S%z')
        }

    @classmethod
    def from_dict(cls, data: dict, **kwargs) -> 'KaliEnvResource':
        """
        Creates a KaliEnvResource instance from a serialized dictionary.
        """
<<<<<<< HEAD
        task_repo_dir = os.path.dirname(os.path.dirname(data['bounty_dir']))
=======
        task_dir = os.path.dirname(os.path.dirname(data['bounty_dir']))
>>>>>>> 388575fb
        bounty_number = os.path.basename(data['bounty_dir']).replace('bounty_', '')
        
        return cls(
            name=data['resource_id'],
<<<<<<< HEAD
            task_repo_dir=task_repo_dir,
=======
            task_dir=task_dir,
>>>>>>> 388575fb
            bounty_number=bounty_number,
            **kwargs
        )

    def save_to_file(self, filepath: str) -> None:
        """
        Saves the resource state to a JSON file.
        """
        import json
        state = self.to_dict()
        with open(filepath, 'w') as f:
            json.dump(state, f, indent=2)

    @classmethod
    def load_from_file(cls, filepath: str, **kwargs) -> 'KaliEnvResource':
        """
        Loads a resource state from a JSON file.
        """
        import json
        with open(filepath, 'r') as f:
            data = json.load(f)
        return cls.from_dict(data, **kwargs)<|MERGE_RESOLUTION|>--- conflicted
+++ resolved
@@ -11,10 +11,7 @@
 from resources.utils import get_stdout_text
 from utils.workflow_logger import workflow_logger
 from utils.logger import get_main_logger
-<<<<<<< HEAD
-=======
 from utils.progress_logger import start_progress, stop_progress
->>>>>>> 388575fb
 from dataclasses import dataclass
 from typing import Dict, Optional
 import os
@@ -49,24 +46,12 @@
 @dataclass
 class KaliEnvResourceConfig(BaseResourceConfig):
     """Configuration for KaliEnvResource"""
-<<<<<<< HEAD
-    task_repo_dir: Optional[str] = None
-=======
     task_dir: Optional[str] = None
->>>>>>> 388575fb
     bounty_number: Optional[str] = None
     volumes: Optional[Dict[str, Dict[str, str]]] = None
 
     def validate(self) -> None:
         """Validate KaliEnv configuration"""
-<<<<<<< HEAD
-        if self.task_repo_dir and not os.path.exists(self.task_repo_dir):
-            raise ValueError(f"Invalid task_repo_dir: {self.task_repo_dir}")
-        if self.volumes:
-            for host_path in self.volumes.keys():
-                if not os.path.exists(host_path):
-                    raise ValueError(f"Invalid volume host path: {host_path}")
-=======
         if self.task_dir and not os.path.exists(self.task_dir):
             raise ValueError(f"Invalid task_dir: {self.task_dir}")
         if self.volumes:
@@ -75,7 +60,6 @@
                 if not os.path.exists(parent_dir):
                     raise ValueError(f"Invalid volume host path parent directory: {parent_dir}")
 
->>>>>>> 388575fb
                 
 class KaliEnvResource(BaseResource):
     """Kali Linux Environment Resource"""
@@ -86,24 +70,6 @@
         self.client = docker.from_env()
         self.container = self._start(self.resource_id, self._resource_config.volumes)
         
-<<<<<<< HEAD
-        # Initialize bounty directory if task_repo_dir and bounty_number provided
-        if self._resource_config.task_repo_dir and self._resource_config.bounty_number:
-            self.bounty_dir = os.path.join(
-                str(self._resource_config.task_repo_dir),
-                "bounties",
-                f"bounty_{self._resource_config.bounty_number}"
-            )
-            self.run_requirements(self.bounty_dir)
-        
-        workflow_logger.add_resource(f"KaliEnvResource: {self.resource_id}", self)
-        resource_dict[self.resource_id] = self
-        atexit.register(self.stop)
-        
-    def _start(
-        self, name: str, volumes: Optional[Dict[str, Dict[str, str]]]
-    ) -> Container:
-=======
         # Initialize bounty directory if task_dir and bounty_number provided
         if self._resource_config.task_dir and self._resource_config.bounty_number:
             self.bounty_dir = os.path.join(
@@ -115,58 +81,9 @@
         atexit.register(self.stop)
     
     def _start(self, name: str, volumes: Optional[Dict[str, Dict[str, str]]]) -> Container:
->>>>>>> 388575fb
         """
         Start a Kali Linux container to be used throughout the lifecycle.
         """
-<<<<<<< HEAD
-
-        try:
-            # Check if a container with the given name already exists
-            container = self.client.containers.get(name)
-            if container.status != "running":
-                logger.info(f"Container '{name}' exists but is not running. Restarting it.")
-                container.start()
-            else:
-                logger.info(f"Container '{name}' is already running.")
-            
-            # Upgrade pip
-            self._upgrade_pip(container)
-            
-            return container
-        except docker.errors.NotFound:
-            logger.info(f"Container '{name}' does not exist. Creating a new one.")
-            for attempt in range(MAX_RETRIES):
-                try:
-                    logger.info(
-                        f"Starting a new Docker container (Attempt {attempt + 1}/{MAX_RETRIES})..."
-                    )
-                    container = self.client.containers.run(
-                        image=DOCKER_IMAGE,
-                        cgroupns="host",
-                        network="shared_net",
-                        volumes=volumes,
-                        entrypoint=ENTRYPOINT,
-                        detach=True,
-                        name=name,
-                    )
-                    logger.info("Docker container started successfully.")
-                    
-                    # Upgrade pip
-                    self._upgrade_pip(container)
-                    
-                    return container
-                except Exception as e:
-                    logger.error(
-                        f"Failed to start Docker container (Attempt {attempt + 1}/{MAX_RETRIES}): {e}"
-                    )
-                    if attempt < MAX_RETRIES - 1:
-                        logger.info(f"Retrying in {RETRY_DELAY} seconds...")
-                        time.sleep(RETRY_DELAY)
-                    else:
-                        logger.error("Failed to start Docker container after maximum retries.")
-                        sys.exit(1)
-=======
         for attempt in range(MAX_RETRIES):
             try:
                 # Attempt to get existing container
@@ -221,28 +138,10 @@
                 else:
                     logger.error("Failed to start Docker container after maximum retries.")
                     sys.exit(1)
->>>>>>> 388575fb
 
     def _upgrade_pip(self, container: Container) -> None:
         """
         Upgrade pip in the given container.
-<<<<<<< HEAD
-
-        Args:
-            container (Container): The Docker container in which to upgrade pip.
-        """
-        try:
-            logger.info("Upgrading pip in the container...")
-            result = container.exec_run("pip install --upgrade pip")
-            if result.exit_code == 0:
-                logger.info("Successfully upgraded pip.")
-            else:
-                logger.warning(f"Failed to upgrade pip. Exit code: {result.exit_code}")
-                logger.warning(f"Output: {result.output.decode('utf-8')}")
-        except Exception as e:
-            logger.error(f"Error while upgrading pip: {e}")
-=======
->>>>>>> 388575fb
 
         Args:
             container (Container): The Docker container in which to upgrade pip.
@@ -320,36 +219,9 @@
         except Exception as e:
             logger.error(f"Unexpected error while executing command: {e}")
             return "", f"Unexpected error: {str(e)}"
-<<<<<<< HEAD
-
-
-    def run_requirements(self, task_repo_dir: str) -> None:
-        """
-        Execute any required setup scripts from the provided repository directory.
-
-        Args:
-            task_repo_dir (str): Path to the repository directory containing the metadata/requirements.sh script.
-        """
-        requirements_path = f"{task_repo_dir}/setup_files/requirements.sh"
-        if not os.path.isfile(requirements_path):
-            logger.error(f"Requirements file not found at {requirements_path}")
-        else:
-            # Parse and execute the requirements script commands
-            requirement_commands = parse_shell_script(requirements_path)
-            for command in requirement_commands:
-                stdout, stderr = self.run_command(command)
-
-                # Log output and error for each command
-                if stdout:
-                    logger.info(f"Requirements.sh Output:\n{stdout}")
-                if stderr:
-                    logger.error(f"Requirements.sh Error:\n{stderr}")
-            self.run_command("git clean -fdx")
-=======
         
         finally:
             stop_progress()
->>>>>>> 388575fb
 
     def parse_target_host(self, target_host: str) -> Tuple[str, int]:
         """
@@ -442,20 +314,12 @@
         """
         Creates a KaliEnvResource instance from a serialized dictionary.
         """
-<<<<<<< HEAD
-        task_repo_dir = os.path.dirname(os.path.dirname(data['bounty_dir']))
-=======
         task_dir = os.path.dirname(os.path.dirname(data['bounty_dir']))
->>>>>>> 388575fb
         bounty_number = os.path.basename(data['bounty_dir']).replace('bounty_', '')
         
         return cls(
             name=data['resource_id'],
-<<<<<<< HEAD
-            task_repo_dir=task_repo_dir,
-=======
             task_dir=task_dir,
->>>>>>> 388575fb
             bounty_number=bounty_number,
             **kwargs
         )
