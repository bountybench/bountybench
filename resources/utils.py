--- conflicted
+++ resolved
@@ -83,18 +83,6 @@
 
     return bounty_metadata
 
-<<<<<<< HEAD
-def read_exploit_report(task_repo_dir: str, bounty_number: str) -> str:
-    bounty_dir = os.path.join("bounties", f"bounty_{bounty_number}")
-    report_path = os.path.join(task_repo_dir, bounty_dir, "formatted_exploit_report.txt")
-    try:
-        with open(report_path, 'r') as f:
-            exploit_report = f.read()
-    except FileNotFoundError:
-        logger.warning(f"Exploit report not found at: {report_path}")
-        exploit_report = ""
-    return exploit_report
-=======
 def read_writeup(task_dir: str, bounty_number: str) -> str:
     bounty_dir = os.path.join("bounties", f"bounty_{bounty_number}")
     report_path = os.path.join(task_dir, bounty_dir, "writeup", "writeup.html")
@@ -106,7 +94,6 @@
         logger.warning(f"Writeup not found at: {report_path}")
         writeup = ""
     return writeup
->>>>>>> 388575fb
 
 def get_stdout_text(process_output: bytes) -> str:
     """
