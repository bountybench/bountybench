--- conflicted
+++ resolved
@@ -66,13 +66,7 @@
         """
         Remove the temporary directory used for the task.
         """
-<<<<<<< HEAD
-        patches_path = os.path.join(self.task_repo_dir, "patches")
-        tmp_dir_path = os.path.join(self.task_repo_dir, self.tmp_dir)
-        if os.path.exists(tmp_dir_path):
-=======
         if os.path.exists(self.tmp_dir):
->>>>>>> 3b729972
             try:
                 subprocess.run(["rm", "-rf", self.tmp_dir], check=True)
                 logger.info(f"Removed temporary directory: {self.tmp_dir}")
@@ -92,20 +86,7 @@
                 logger.error(
                     f"Failed to remove temporary directory: {e.stderr}")
         else:
-<<<<<<< HEAD
-            logger.error(f"Temporary directory does not exist: {tmp_dir_path}")
-        
-        if os.path.exists(patches_path):
-            try:
-                subprocess.run(["rm", "-rf", patches_path], check=True)
-                logger.info(f"Removed patches directory: {patches_path}")
-            except subprocess.CalledProcessError as e:
-                logger.error(f"Failed to remove patches directory: {e.stderr}")
-        else:
-            logger.error(f"Patches directory does not exist: {patches_path}")
-=======
             logger.error(f"Temporary directory does not exist: {self.tmp_dir}")
->>>>>>> 3b729972
 
     def setup_repo(self, work_dir):
         if os.path.exists(work_dir):
