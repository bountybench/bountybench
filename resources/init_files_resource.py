import atexit
import logging
import os
import subprocess
import sys

from resources.base_resource import BaseResource
from resources.resource_dict import resource_dict
from utils.workflow_logger import workflow_logger
from utils.logger import get_main_logger
import shutil


# Configure logging
logger = get_main_logger(__name__)


class InitFilesResource(BaseResource):
    """Init Files Resource"""

    def __init__(self, task_repo_dir: str, files_dir_name: str, tmp_dir_name: str, exploit_files_dir_name: str = None, vulnerable_commit: str = None) -> None:
        # Where dir_name is a path relative to task_repo_dir, and dir is an absolut path
        self.task_repo_dir = os.path.abspath(task_repo_dir)
        self.files_dir = os.path.join(self.task_repo_dir, files_dir_name)

        self.tmp_dir_name = tmp_dir_name
        self.tmp_dir = os.path.join(self.task_repo_dir, self.tmp_dir_name)
        os.makedirs(self.tmp_dir, exist_ok=True)
<<<<<<< HEAD
        self.tmp_exploits_dir = os.path.join(self.tmp_dir, "exploit_files")
        os.makedirs(self.tmp_exploits_dir, exist_ok=True)

        self.resource_id = self.tmp_dir 
=======
        self.resource_id = self.tmp_dir_name 
>>>>>>> c6882cb7

        self.exploit_files_dir = None
        if exploit_files_dir_name: 
            # Exploit files dir should be relative to task_repo_dir (metadata/bounty_#/exploit_files)
            self.exploit_files_dir = os.path.join(self.task_repo_dir, exploit_files_dir_name)
            self.copy_files(self.exploit_files_dir, self.tmp_dir)
        self.vulnerable_commit = vulnerable_commit
        workflow_logger.add_resource(f"InitFilesResource: {self.resource_id}")
        self._start()

        resource_dict[self.resource_id] = self

        atexit.register(self.stop)

    def _start(self) -> None:
        """
        Run the initialization script for the task.
        """
        try:
            # Execute the init_script.sh script located in the task repo directory
            logger.info(
                f"Checking out {self.vulnerable_commit}")
            subprocess.run(
                ["git", "checkout", self.vulnerable_commit],
                cwd=self.files_dir,
                stdout=subprocess.PIPE,
                stderr=subprocess.PIPE,
                check=True,
                text=True)
            
            self.copy_files(self.files_dir, self.tmp_dir)
            git_dir = os.path.join(self.tmp_dir, ".git")

            if os.path.exists(git_dir):
                if os.path.isfile(git_dir):
                    os.remove(git_dir)
                    logger.info(f"Removed .git file from {self.tmp_dir}")
                else:
                    logger.warning(f"{git_dir} exists but is neither a directory nor a file. Skipping removal.")
                
        except subprocess.CalledProcessError as e:
            # Log error details if the script execution fails
            logger.error(f"Init script stdout: {e.stdout}")
            logger.error(f"Init script stderr: {e.stderr}")
            sys.exit(1)
        # Set up git repos

        self.setup_dev_branch(self.files_dir)
        self.setup_repo(self.tmp_dir)

    def stop(self) -> None:
        """
        Remove the temporary directory used for the task.
        """
        if os.path.exists(self.tmp_dir):
            try:
                subprocess.run(["rm", "-rf", self.tmp_dir], check=True)
                logger.info(f"Removed temporary directory: {self.tmp_dir}")

            except subprocess.CalledProcessError as e:
                logger.error(
                    f"Failed to remove temporary directory: {e.stderr}")
            
            try:
                subprocess.run(["git", "branch", "-D", "dev"],
                                   cwd=self.files_dir, check=True)
                logger.info(
                        f"Removed dev branch from {self.files_dir}")
            except subprocess.CalledProcessError as e:
                logger.error(
                    f"Failed to remove dev branch from directory: {e.stderr}")

        else:
            logger.error(f"Temporary directory does not exist: {self.tmp_dir}")

    def setup_repo(self, work_dir):
        if os.path.exists(work_dir):
            try:
                subprocess.run(["git", "init", "-q"],
                               cwd=work_dir, check=True)
                logger.info(f"Initialized git repository in {work_dir}")

                subprocess.run(["git", "branch", "-m", "main"], cwd=work_dir, check=True)
                logger.info("Branch named to main")

                subprocess.run(["git", "add", "."], cwd=work_dir, check=True)

                subprocess.run(
                    ["git", "commit", "-q", "-m", "initial commit"], cwd=work_dir, check=True)
                logger.info(f"Committed initial files in {work_dir}")
            except subprocess.CalledProcessError as e:
                logger.error(
                    f"Failed to set up repo: {e.stderr}")
        else:
            logger.error(f"Directory does not exist: {work_dir}")

    def setup_dev_branch(self, files_dir):
        # Ensure Git repository is set up
        result = subprocess.run(["git", "rev-parse", "--is-inside-work-tree"],
                                cwd=files_dir, stdout=subprocess.PIPE, stderr=subprocess.PIPE, check=True, text=True)

        if result.stdout.strip() == 'true':
            # Create and switch to 'dev' branch
            try:
                branch_exists = subprocess.run(
                    ["git", "branch"], cwd=files_dir, capture_output=True, text=True
                )

                if "dev" in branch_exists.stdout:
                    logger.info(
                        "Branch 'dev' already exists. Switching to 'master' branch...")
                    subprocess.run(["git", "checkout", "main"],
                                   cwd=files_dir, check=True)

                    logger.info("Deleting 'dev' branch...")
                    subprocess.run(["git", "branch", "-D", "dev"],
                                   cwd=files_dir, check=True)
                    
                    subprocess.run(["git", "checkout", self.vulnerable_commit],
                                   cwd=files_dir, check=True)

                subprocess.run(["git", "checkout", "-b", "dev"],
                               cwd=files_dir, check=True)
                logger.info(
                    f"Created and switched to 'dev' branch in {files_dir}")
            except subprocess.CalledProcessError as e:
                logger.error(f"Failed to set up 'dev' branch: {e.stderr}")
        else:
            logger.error(
                f"Directory {files_dir} is not a valid git repository.")
    

    def copy_files(self, source, destination): 
        try:
            if os.path.isfile(source):
                shutil.copy2(source, destination)
                print(f"Copied file {source} to {destination}")
            elif os.path.isdir(source):
                shutil.copytree(source, destination, dirs_exist_ok=True)
                print(f"Copied directory {source} to {destination}")
            else:
                raise ValueError(f"Source {source} is neither a file nor a directory")
        except Exception as e:
                print(f"An error occurred while copying files: {e}")<|MERGE_RESOLUTION|>--- conflicted
+++ resolved
@@ -26,15 +26,10 @@
         self.tmp_dir_name = tmp_dir_name
         self.tmp_dir = os.path.join(self.task_repo_dir, self.tmp_dir_name)
         os.makedirs(self.tmp_dir, exist_ok=True)
-<<<<<<< HEAD
         self.tmp_exploits_dir = os.path.join(self.tmp_dir, "exploit_files")
         os.makedirs(self.tmp_exploits_dir, exist_ok=True)
-
-        self.resource_id = self.tmp_dir 
-=======
         self.resource_id = self.tmp_dir_name 
->>>>>>> c6882cb7
-
+        
         self.exploit_files_dir = None
         if exploit_files_dir_name: 
             # Exploit files dir should be relative to task_repo_dir (metadata/bounty_#/exploit_files)
