import atexit
import logging
import os
import subprocess
import sys

from resources.resource_dict import resource_dict
from resources.base_resource import BaseResource

# Configure logging
logging.basicConfig(level=logging.INFO)
logger = logging.getLogger(__name__)

<<<<<<< HEAD
=======

#things to do: 
    #Task_repo_dir: 
        # make task_repo_dir into git
        # git add .
        # git commit -m "initial commit"
        # create temporary branch
    #Temporary directory: 
        # make temporary_dir into git
        # git add .
        # git commit -m "initial commit"
        

>>>>>>> 41ce9953
class InitFilesResource(BaseResource):
    """Init Files Resource"""

    def __init__(self, task_repo_dir: str, tmp_dir: str) -> None:
        self.resource_id = os.path.join(task_repo_dir, tmp_dir)
        self.task_repo_dir = os.path.abspath(task_repo_dir)
        self.files_dir = os.path.join(self.task_repo_dir, "original_files")
        self.tmp_dir = tmp_dir
        self.start()

        resource_dict[self.resource_id] = self
        atexit.register(self.stop)

    def start(self) -> None:
        """
        Run the initialization script for the task.
        """
        try:
            # Execute the init_script.sh script located in the task repo directory
            print(f"Task repo dir: {self.task_repo_dir}")
            if (os.path.exists(os.path.join(self.task_repo_dir, "init_script.sh"))):
                print("The file does exist")
            init_result = subprocess.run(
                ["./init_script.sh", self.tmp_dir],
                cwd=self.task_repo_dir,
                stdout=subprocess.PIPE,
                stderr=subprocess.PIPE,
                check=True,
                text=True,
            )
            # Log stdout and stderr output from the script
            logger.info(f"Init script stdout: {init_result.stdout}")
            logger.info(f"Init script stderr: {init_result.stderr}")
        except subprocess.CalledProcessError as e:
            # Log error details if the script execution fails
            logger.error(f"Init script stdout: {e.stdout}")
            logger.error(f"Init script stderr: {e.stderr}")
            sys.exit(1)
        # Set up git repos
        self.setup_repo(self.files_dir)
        self.setup_dev_branch()
        tmp_dir_path = os.path.join(self.task_repo_dir, self.tmp_dir)
        self.setup_repo(tmp_dir_path)

    def stop(self) -> None:
        """
        Remove the temporary directory used for the task.
        """
        tmp_dir_path = os.path.join(self.task_repo_dir, self.tmp_dir)
        if os.path.exists(tmp_dir_path):
            try:
                # Remove the .git directory if it exists
                git_dir = os.path.join(tmp_dir_path, ".git")
                if os.path.exists(git_dir):
                    subprocess.run(["rm", "-rf", git_dir], check=True)
                    logger.info(f"Removed .git directory from {tmp_dir_path}")

                # Remove the temporary directory
                subprocess.run(["rm", "-rf", tmp_dir_path], check=True)
                logger.info(f"Removed temporary directory: {tmp_dir_path}")

                try:
                    local_git_dir = os.path.join(self.files_dir, ".git")
                    if os.path.exists(local_git_dir):
                        subprocess.run(["rm", "-rf", local_git_dir], check=True)
                        logger.info(f"Removed .git directory from {self.files_dir}")
                except subprocess.CalledProcessError as e:
                    logger.error(f"Failed to remove local repo directory: {e.stderr}")
                    
            except subprocess.CalledProcessError as e:
                logger.error(f"Failed to remove temporary directory: {e.stderr}")
        else:
            logger.error(f"Temporary directory does not exist: {tmp_dir_path}")

    def setup_repo(self, work_dir):
        if os.path.exists(work_dir):
            try:
                subprocess.run(["git", "init"],
                               cwd=work_dir, check=True)
                logger.info(f"Initialized the repository in {work_dir}")
                
                subprocess.run(["git", "add", "."], cwd=work_dir, check=True)
                logger.info(f"Added all files to the repository in {work_dir}")

                subprocess.run(
                    ["git", "commit", "-m", "initial commit"], cwd=work_dir, check=True)
                logger.info(f"Committed initial files in {work_dir}")
            except subprocess.CalledProcessError as e:
                logger.error(
                    f"Failed to set up repo: {e.stderr}")
        else:
            logger.error(f"Directory does not exist: {work_dir}")
            
    def setup_dev_branch(self):
        # Ensure Git repository is set up
        result = subprocess.run(["git", "rev-parse", "--is-inside-work-tree"],
                                    cwd=self.files_dir, stdout=subprocess.PIPE, stderr=subprocess.PIPE, check=True, text=True)

        if result.stdout.strip() == 'true':
            # Create and switch to 'dev' branch
            try:
                branch_exists = subprocess.run(
                    ["git", "branch"], cwd=self.files_dir, capture_output=True, text=True
                )
                
                if "dev" in branch_exists.stdout:
                    logger.info("Branch 'dev' already exists. Switching to 'master' branch...")
                    subprocess.run(["git", "checkout", "master"], cwd=self.files_dir, check=True)

                    logger.info("Deleting 'dev' branch...")
                    subprocess.run(["git", "branch", "-D", "dev"], cwd=self.files_dir, check=True)

                subprocess.run(["git", "checkout", "-b", "dev"], cwd=self.files_dir, check=True)
                logger.info(f"Created and switched to 'dev' branch in {self.files_dir}")
            except subprocess.CalledProcessError as e:
                logger.error(f"Failed to set up 'dev' branch: {e.stderr}")
        else:
            logger.error(f"Directory {self.files_dir} is not a valid git repository.")<|MERGE_RESOLUTION|>--- conflicted
+++ resolved
@@ -11,22 +11,7 @@
 logging.basicConfig(level=logging.INFO)
 logger = logging.getLogger(__name__)
 
-<<<<<<< HEAD
-=======
 
-#things to do: 
-    #Task_repo_dir: 
-        # make task_repo_dir into git
-        # git add .
-        # git commit -m "initial commit"
-        # create temporary branch
-    #Temporary directory: 
-        # make temporary_dir into git
-        # git add .
-        # git commit -m "initial commit"
-        
-
->>>>>>> 41ce9953
 class InitFilesResource(BaseResource):
     """Init Files Resource"""
 
