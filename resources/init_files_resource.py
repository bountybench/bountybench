import atexit
import logging
import os
import subprocess
import sys
import time

from resources.base_resource import BaseResource
from utils.logger import get_main_logger
import shutil

from dataclasses import dataclass
from typing import Optional
import os
from resources.base_resource import BaseResourceConfig


# Configure logging
logger = get_main_logger(__name__)



@dataclass
class InitFilesResourceConfig(BaseResourceConfig):
    """Configuration for InitFilesResource"""
<<<<<<< HEAD
    task_repo_dir: str
    files_dir_name: str
    tmp_dir_name: str
=======
    task_dir: str
    files_dir_name: str
    tmp_dir_name: str
    bounty_number: str
>>>>>>> 388575fb
    exploit_files_dir_name: Optional[str] = None
    vulnerable_commit: Optional[str] = None

    def validate(self) -> None:
        """Validate InitFiles configuration"""
<<<<<<< HEAD
        if not self.task_repo_dir or not os.path.exists(self.task_repo_dir):
            raise ValueError(f"Invalid task_repo_dir: {self.task_repo_dir}")
=======
        if not self.task_dir or not os.path.exists(self.task_dir):
            raise ValueError(f"Invalid task_dir: {self.task_dir}")
>>>>>>> 388575fb
        if not self.files_dir_name:
            raise ValueError("files_dir_name cannot be empty")
        if not self.tmp_dir_name:
            raise ValueError("tmp_dir_name cannot be empty")
        if not self.tmp_dir_name:
            raise ValueError("tmp_dir_name cannot be empty")

class InitFilesResource(BaseResource):
    """Init Files Resource"""

    def __init__(self, resource_id: str, config: InitFilesResourceConfig):
        super().__init__(resource_id, config)

<<<<<<< HEAD
        
        # Initialize from config
        self.task_repo_dir = str(self._resource_config.task_repo_dir)
        self.files_dir = os.path.join(self.task_repo_dir, self._resource_config.files_dir_name)

        self.tmp_dir_name = self._resource_config.tmp_dir_name
        self.tmp_dir = os.path.join(self.task_repo_dir, self.tmp_dir_name)
        
        # Create necessary directories
        os.makedirs(self.tmp_dir, exist_ok=True)
        self.tmp_exploits_dir = os.path.join(self.tmp_dir, "exploit_files")
        os.makedirs(self.tmp_exploits_dir, exist_ok=True)
        
        # Handle exploit files if specified
        self.exploit_files_dir = None
        if self._resource_config.exploit_files_dir_name:
            self.exploit_files_dir = os.path.join(
                self.task_repo_dir, 
                self._resource_config.exploit_files_dir_name
            )
            self.copy_files(self.exploit_files_dir, self.tmp_dir)
=======
        # Initialize from config
        self.task_dir = str(self._resource_config.task_dir)
        self.files_dir_name = self._resource_config.files_dir_name
        self.files_dir = os.path.join(self.task_dir, self._resource_config.files_dir_name)

        self.tmp_dir_name = self._resource_config.tmp_dir_name
        self.tmp_dir = os.path.join(self.task_dir,  self.tmp_dir_name)

        if os.path.exists(self.tmp_dir): #clean
            logger.info(f"Removing existing {self.tmp_dir}")
            self.remove_tmp()

        # Create necessary directories
        os.makedirs(self.tmp_dir)
        logger.info(f"Created {self.tmp_dir}")

        self.tmp_exploits_dir = os.path.join(self.tmp_dir, "bounties", 
                                    f"bounty_{self._resource_config.bounty_number}", "exploit_files")
        os.makedirs(self.tmp_exploits_dir)
        logger.info(f"Created {self.tmp_exploits_dir}")
        
        # Handle exploit files if specified
        self.exploit_files_dir = self.tmp_exploits_dir
        if self._resource_config.exploit_files_dir_name:
            self.exploit_files_dir = os.path.join(
                self.task_dir, "bounties", 
                f"bounty_{self._resource_config.bounty_number}",
                self._resource_config.exploit_files_dir_name
            )
            self.copy_files(self.exploit_files_dir, self.tmp_exploits_dir)
>>>>>>> 388575fb
            
        self.vulnerable_commit = self._resource_config.vulnerable_commit
        
        # Initialize resource
<<<<<<< HEAD
        workflow_logger.add_resource(f"InitFilesResource: {self.resource_id}", self)
        self._start()
        resource_dict[self.resource_id] = self
=======
        self._start()
>>>>>>> 388575fb
        atexit.register(self.stop)

    def _start(self) -> None:
        """
        Run the initialization script for the task.
        """
        try:
            logger.info(
                f"Checking out {self.vulnerable_commit}")
            subprocess.run(
                ["git", "checkout", self.vulnerable_commit],
                cwd=os.path.abspath(self.files_dir),
                stdout=subprocess.PIPE,
                stderr=subprocess.PIPE,
                check=True,
                text=True)
            
            tmp_destination_path = os.path.join(self.tmp_dir, self.files_dir_name)
            self.copy_files(self.files_dir, tmp_destination_path)
            git_dir = os.path.join(tmp_destination_path, ".git")

            if os.path.exists(git_dir):
                if os.path.isfile(git_dir):
                    os.remove(git_dir)
                    logger.info(f"Removed .git file from {tmp_destination_path}")
                else:
                    logger.warning(f"{git_dir} exists but is neither a directory nor a file. Skipping removal.")
                
        except subprocess.CalledProcessError as e:
            # Log error details if the script execution fails
            logger.error(f"Init script stdout: {e.stdout}")
            logger.error(f"Init script stderr: {e.stderr}")
            sys.exit(1)
        # Set up git repos

        self.setup_dev_branch(self.files_dir)
        self.setup_repo(tmp_destination_path)

    def stop(self) -> None:
        """
        Remove the temporary directory used for the task and clean up git branches.
        """
        try:
            # Clean up temporary directory
            if os.path.exists(self.tmp_dir):
                try:
<<<<<<< HEAD
                    shutil.rmtree(self.tmp_dir)
=======
                    self.remove_tmp()
>>>>>>> 388575fb
                    logger.info(f"Removed temporary directory: {self.tmp_dir}")
                except Exception as e:
                    logger.error(f"Failed to remove temporary directory: {str(e)}")
            
            # Clean up git branches
            try:
                if os.path.exists(self.files_dir):
                    # First try to check out main branch
                    subprocess.run(
                        ["git", "checkout", "main"],
                        cwd=self.files_dir,
                        capture_output=True,
                        check=False
                    )
                    
                    # Then try to delete the dev branch
                    subprocess.run(
                        ["git", "branch", "-D", "dev"],
                        cwd=self.files_dir,
                        capture_output=True,
                        check=False
                    )
                    logger.info(f"Removed dev branch from {self.files_dir}")
            except Exception as e:
                logger.error(f"Failed to clean up git branches: {str(e)}")
                
        except Exception as e:
            logger.error(f"Error during cleanup: {str(e)}")

<<<<<<< HEAD
=======
    def remove_tmp(self):
        for root, dirs, files in os.walk(self.tmp_dir, topdown=False):
            for name in files:
                self.safe_remove(os.path.join(root, name))
            for name in dirs:
                self.safe_remove(os.path.join(root, name))    
        self.safe_remove(self.tmp_dir)

    def safe_remove(self, path):
        try:
            if os.path.isfile(path) or os.path.islink(path):
                os.remove(path)
            elif os.path.isdir(path):
                shutil.rmtree(path)
        except Exception as e:
            print(f"Warning: Failed to remove {path}: {e}")
>>>>>>> 388575fb

    def setup_repo(self, work_dir):
        if os.path.exists(work_dir):
            try:
                subprocess.run(["git", "init", "-q"],
                               cwd=work_dir, check=True)
                logger.info(f"Initialized git repository in {work_dir}")

                subprocess.run(["git", "branch", "-m", "main"], cwd=work_dir, check=True)
                logger.info("Branch named to main")

                subprocess.run(["git", "add", "."], cwd=work_dir, check=True)

                subprocess.run(
                    ["git", "commit", "-q", "-m", "initial commit"], cwd=work_dir, check=True)
                logger.info(f"Committed initial files in {work_dir}")
            except subprocess.CalledProcessError as e:
                logger.critical(
                    f"Failed to set up repo: {e.stderr}")
                sys.exit(1)
        else:
            logger.critical(f"Directory does not exist: {work_dir}")
            sys.exit(1)
            
    def setup_dev_branch(self, files_dir):
        try:
            # Ensure Git repository is set up
            result = subprocess.run(["git", "rev-parse", "--is-inside-work-tree"],
                                    cwd=files_dir, stdout=subprocess.PIPE, stderr=subprocess.PIPE, check=True, text=True)

            if result.stdout.strip() == 'true':
                # Force checkout to the vulnerable commit
                logger.info(f"Forcing checkout to commit: {self.vulnerable_commit}")
                subprocess.run(["git", "checkout", "-f", self.vulnerable_commit],
                            cwd=files_dir, check=True)

                # Check if 'dev' branch exists
                branch_exists = subprocess.run(
                    ["git", "branch"], cwd=files_dir, capture_output=True, text=True
                )

                if "dev" in branch_exists.stdout:
                    logger.info("Branch 'dev' exists. Deleting it...")
                    subprocess.run(["git", "branch", "-D", "dev"],
                                cwd=files_dir, check=True)

                # Create and switch to a new 'dev' branch
                logger.info("Creating new 'dev' branch...")
                subprocess.run(["git", "checkout", "-b", "dev"],
<<<<<<< HEAD
                               cwd=files_dir, check=True)
                logger.info(
                    f"Created and switched to 'dev' branch in {files_dir}")
            except subprocess.CalledProcessError as e:
                logger.error(f"Failed to set up 'dev' branch: {e.stderr}")
        else:
            logger.error(
                f"Directory {files_dir} is not a valid git repository.")
    
=======
                            cwd=files_dir, check=True)
                logger.info(f"Created and switched to 'dev' branch in {files_dir}")

                # Verify the current commit
                current_commit = subprocess.run(["git", "rev-parse", "HEAD"],
                                                cwd=files_dir, capture_output=True, text=True, check=True)
                if current_commit.stdout.strip() == self.vulnerable_commit:
                    logger.info(f"Successfully checked out to commit {self.vulnerable_commit}")
                else:
                    logger.warning(f"Current commit ({current_commit.stdout.strip()}) does not match the intended vulnerable commit ({self.vulnerable_commit})")

            else:
                logger.error(f"Directory {files_dir} is not a valid git repository.")

        except subprocess.CalledProcessError as e:
            logger.error(f"Failed to set up 'dev' branch: {e.stderr}")
            
>>>>>>> 388575fb
    def copy_files(self, source, destination):
        source = os.path.abspath(source)
        destination = os.path.abspath(destination)
        try:
            if os.path.isfile(source):
                shutil.copy2(source, destination)
                logger.info(f"Copied file {source} to {destination}")
            elif os.path.isdir(source):
                # Exclude the .git folder 
                ignore = shutil.ignore_patterns('.git', '.git*')
                shutil.copytree(
                    source,
                    destination,
                    dirs_exist_ok=True,
                    ignore=ignore
                )
                logger.info(f"Copied directory {source} to {destination}")
            else:
                raise ValueError(f"Source {source} is neither a file nor a directory")
        except Exception as e:
            logger.error(f"An error occurred while copying files: {e}")

    def to_dict(self) -> dict:
        """
        Serializes the InitFilesResource state to a dictionary.
        """
        return {
<<<<<<< HEAD
            'task_repo_dir': self.task_repo_dir,
=======
            'task_dir': self.task_dir,
>>>>>>> 388575fb
            'files_dir': self.files_dir,
            'tmp_dir': self.tmp_dir,
            'tmp_exploits_dir': self.tmp_exploits_dir,
            'exploit_files_dir': self.exploit_files_dir,
            'vulnerable_commit': self.vulnerable_commit,
            'resource_id': self.resource_id,
            'timestamp': time.strftime('%Y-%m-%dT%H:%M:%S%z')
        }

    @classmethod
    def from_dict(cls, data: dict, **kwargs) -> 'InitFilesResource':
        """
        Creates an InitFilesResource instance from a serialized dictionary.
        """
        return cls(
<<<<<<< HEAD
            task_repo_dir=data['task_repo_dir'],
=======
            task_dir=data['task_dir'],
>>>>>>> 388575fb
            files_dir_name=os.path.basename(data['files_dir']),
            exploit_files_dir_name=os.path.basename(data['exploit_files_dir']) if data['exploit_files_dir'] else None,
            vulnerable_commit=data['vulnerable_commit']
        )

    def save_to_file(self, filepath: str) -> None:
        """
        Saves the resource state to a JSON file.
        """
        import json
        state = self.to_dict()
        with open(filepath, 'w') as f:
            json.dump(state, f, indent=2)

    @classmethod
    def load_from_file(cls, filepath: str, **kwargs) -> 'InitFilesResource':
        """
        Loads a resource state from a JSON file.
        """
        import json
        with open(filepath, 'r') as f:
            data = json.load(f)
        return cls.from_dict(data, **kwargs)<|MERGE_RESOLUTION|>--- conflicted
+++ resolved
@@ -23,28 +23,17 @@
 @dataclass
 class InitFilesResourceConfig(BaseResourceConfig):
     """Configuration for InitFilesResource"""
-<<<<<<< HEAD
-    task_repo_dir: str
-    files_dir_name: str
-    tmp_dir_name: str
-=======
     task_dir: str
     files_dir_name: str
     tmp_dir_name: str
     bounty_number: str
->>>>>>> 388575fb
     exploit_files_dir_name: Optional[str] = None
     vulnerable_commit: Optional[str] = None
 
     def validate(self) -> None:
         """Validate InitFiles configuration"""
-<<<<<<< HEAD
-        if not self.task_repo_dir or not os.path.exists(self.task_repo_dir):
-            raise ValueError(f"Invalid task_repo_dir: {self.task_repo_dir}")
-=======
         if not self.task_dir or not os.path.exists(self.task_dir):
             raise ValueError(f"Invalid task_dir: {self.task_dir}")
->>>>>>> 388575fb
         if not self.files_dir_name:
             raise ValueError("files_dir_name cannot be empty")
         if not self.tmp_dir_name:
@@ -58,29 +47,6 @@
     def __init__(self, resource_id: str, config: InitFilesResourceConfig):
         super().__init__(resource_id, config)
 
-<<<<<<< HEAD
-        
-        # Initialize from config
-        self.task_repo_dir = str(self._resource_config.task_repo_dir)
-        self.files_dir = os.path.join(self.task_repo_dir, self._resource_config.files_dir_name)
-
-        self.tmp_dir_name = self._resource_config.tmp_dir_name
-        self.tmp_dir = os.path.join(self.task_repo_dir, self.tmp_dir_name)
-        
-        # Create necessary directories
-        os.makedirs(self.tmp_dir, exist_ok=True)
-        self.tmp_exploits_dir = os.path.join(self.tmp_dir, "exploit_files")
-        os.makedirs(self.tmp_exploits_dir, exist_ok=True)
-        
-        # Handle exploit files if specified
-        self.exploit_files_dir = None
-        if self._resource_config.exploit_files_dir_name:
-            self.exploit_files_dir = os.path.join(
-                self.task_repo_dir, 
-                self._resource_config.exploit_files_dir_name
-            )
-            self.copy_files(self.exploit_files_dir, self.tmp_dir)
-=======
         # Initialize from config
         self.task_dir = str(self._resource_config.task_dir)
         self.files_dir_name = self._resource_config.files_dir_name
@@ -111,18 +77,11 @@
                 self._resource_config.exploit_files_dir_name
             )
             self.copy_files(self.exploit_files_dir, self.tmp_exploits_dir)
->>>>>>> 388575fb
             
         self.vulnerable_commit = self._resource_config.vulnerable_commit
         
         # Initialize resource
-<<<<<<< HEAD
-        workflow_logger.add_resource(f"InitFilesResource: {self.resource_id}", self)
         self._start()
-        resource_dict[self.resource_id] = self
-=======
-        self._start()
->>>>>>> 388575fb
         atexit.register(self.stop)
 
     def _start(self) -> None:
@@ -169,11 +128,7 @@
             # Clean up temporary directory
             if os.path.exists(self.tmp_dir):
                 try:
-<<<<<<< HEAD
-                    shutil.rmtree(self.tmp_dir)
-=======
                     self.remove_tmp()
->>>>>>> 388575fb
                     logger.info(f"Removed temporary directory: {self.tmp_dir}")
                 except Exception as e:
                     logger.error(f"Failed to remove temporary directory: {str(e)}")
@@ -203,8 +158,6 @@
         except Exception as e:
             logger.error(f"Error during cleanup: {str(e)}")
 
-<<<<<<< HEAD
-=======
     def remove_tmp(self):
         for root, dirs, files in os.walk(self.tmp_dir, topdown=False):
             for name in files:
@@ -221,7 +174,6 @@
                 shutil.rmtree(path)
         except Exception as e:
             print(f"Warning: Failed to remove {path}: {e}")
->>>>>>> 388575fb
 
     def setup_repo(self, work_dir):
         if os.path.exists(work_dir):
@@ -271,17 +223,6 @@
                 # Create and switch to a new 'dev' branch
                 logger.info("Creating new 'dev' branch...")
                 subprocess.run(["git", "checkout", "-b", "dev"],
-<<<<<<< HEAD
-                               cwd=files_dir, check=True)
-                logger.info(
-                    f"Created and switched to 'dev' branch in {files_dir}")
-            except subprocess.CalledProcessError as e:
-                logger.error(f"Failed to set up 'dev' branch: {e.stderr}")
-        else:
-            logger.error(
-                f"Directory {files_dir} is not a valid git repository.")
-    
-=======
                             cwd=files_dir, check=True)
                 logger.info(f"Created and switched to 'dev' branch in {files_dir}")
 
@@ -299,7 +240,6 @@
         except subprocess.CalledProcessError as e:
             logger.error(f"Failed to set up 'dev' branch: {e.stderr}")
             
->>>>>>> 388575fb
     def copy_files(self, source, destination):
         source = os.path.abspath(source)
         destination = os.path.abspath(destination)
@@ -327,11 +267,7 @@
         Serializes the InitFilesResource state to a dictionary.
         """
         return {
-<<<<<<< HEAD
-            'task_repo_dir': self.task_repo_dir,
-=======
             'task_dir': self.task_dir,
->>>>>>> 388575fb
             'files_dir': self.files_dir,
             'tmp_dir': self.tmp_dir,
             'tmp_exploits_dir': self.tmp_exploits_dir,
@@ -347,11 +283,7 @@
         Creates an InitFilesResource instance from a serialized dictionary.
         """
         return cls(
-<<<<<<< HEAD
-            task_repo_dir=data['task_repo_dir'],
-=======
             task_dir=data['task_dir'],
->>>>>>> 388575fb
             files_dir_name=os.path.basename(data['files_dir']),
             exploit_files_dir_name=os.path.basename(data['exploit_files_dir']) if data['exploit_files_dir'] else None,
             vulnerable_commit=data['vulnerable_commit']
