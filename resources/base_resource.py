from abc import ABC, abstractmethod
from dataclasses import dataclass, asdict
<<<<<<< HEAD
from typing import Dict, Any, Optional
=======
from typing import Dict, Any
>>>>>>> 388575fb
from abc import ABC
import json


@dataclass
class BaseResourceConfig(ABC):
    """
    Base configuration class for all resources.
    Provides common functionality for configuration management.
    """


    def __post_init__(self):
        """
        Automatically validate the configuration after initialization.
        """
        self.validate()
    
    def to_dict(self) -> Dict[str, Any]:
        """
        Convert the configuration to a dictionary.
        """
        return asdict(self)

    def to_json(self) -> str:
        """
        Convert the configuration to a JSON string.
        """
        return json.dumps(self.to_dict(), indent=2)

    @classmethod
    def from_dict(cls, data: Dict[str, Any]) -> 'BaseResourceConfig':
        """
        Create a configuration instance from a dictionary.
        """
        return cls(**data)

    @classmethod
    def from_json(cls, json_str: str) -> 'BaseResourceConfig':
        """
        Create a configuration instance from a JSON string.
        """
        data = json.loads(json_str)
        return cls.from_dict(data)

    def validate(self) -> None:
        """
        Validate the configuration.
        Subclasses should override this method to add specific validation rules.
        Raises ValueError if validation fails.
        """
        pass
    
class BaseResource(ABC):
    @abstractmethod
    def stop(*args, **kwargs):
        pass

    def __init__(self, resource_id, resource_config):
        self._resource_id = resource_id
        self._resource_config = resource_config

    def __enter__(self):
        return self

    def __exit__(self, exc_type, exc_value, traceback):
        self.stop()

    # if resource_id is relied on, then mandatory for all Resources
    @property
    def resource_id(self):
        return self._resource_id

    def __str__(self):
        return self._resource_id<|MERGE_RESOLUTION|>--- conflicted
+++ resolved
@@ -1,10 +1,6 @@
 from abc import ABC, abstractmethod
 from dataclasses import dataclass, asdict
-<<<<<<< HEAD
-from typing import Dict, Any, Optional
-=======
 from typing import Dict, Any
->>>>>>> 388575fb
 from abc import ABC
 import json
 
