--- conflicted
+++ resolved
@@ -16,12 +16,6 @@
 from resources.base_resource import BaseResourceConfig
 
 
-from dataclasses import dataclass
-from typing import Dict, Optional
-import os
-from resources.base_resource import BaseResourceConfig
-
-
 logger = get_main_logger(__name__)
 
 
@@ -29,24 +23,14 @@
 class SetupResourceConfig(BaseResourceConfig):
     """Configuration for SetupResource"""
     task_level_setup: bool
-<<<<<<< HEAD
-    task_repo_dir: str
-    files_dir: str
-=======
     task_dir: str
->>>>>>> 388575fb
     bounty_number: Optional[str] = None
     server_address: Optional[str] = None
 
     def validate(self) -> None:
         """Validate Setup configuration"""
-<<<<<<< HEAD
-        if not os.path.exists(self.task_repo_dir):
-            raise ValueError(f"Invalid task_repo_dir: {self.task_repo_dir}")
-=======
         if not os.path.exists(self.task_dir):
             raise ValueError(f"Invalid task_dir: {self.task_dir}")
->>>>>>> 388575fb
         if self.server_address and ":" not in self.server_address:
             raise ValueError(f"Invalid server_address format: {self.server_address}")
         
@@ -58,26 +42,14 @@
         # Call the superclass constructor first
         super().__init__(resource_id, config)
 
-<<<<<<< HEAD
-        self.task_repo_dir = str(self._resource_config.task_repo_dir)
-        self.files_dir = self._resource_config.files_dir
-=======
->>>>>>> 388575fb
 
         self.task_dir = str(self._resource_config.task_dir)
 
-<<<<<<< HEAD
+
         # Access the configuration
         self.task_level_setup = self._resource_config.task_level_setup
         self.role = "task_server" if self.task_level_setup else "repo_resource"
 
-=======
-
-        # Access the configuration
-        self.task_level_setup = self._resource_config.task_level_setup
-        self.role = "task_server" if self.task_level_setup else "repo_resource"
-
->>>>>>> 388575fb
         # Handle server address if provided (task_server only)
         if self.task_level_setup:
             if not self._resource_config.server_address:
@@ -88,11 +60,7 @@
             if not self._resource_config.bounty_number:
                 raise ValueError("Bounty number is required for task_server setup.")
             self.bounty_dir = os.path.join(
-<<<<<<< HEAD
-                self.task_repo_dir,
-=======
                 self.task_dir,
->>>>>>> 388575fb
                 "bounties",
                 f"bounty_{self._resource_config.bounty_number}",
             )
@@ -105,10 +73,6 @@
         self.container_names: List[str] = []
         self.health_check_timeout = 120
 
-<<<<<<< HEAD
-        workflow_logger.add_resource(f"SetupResource: {self.role}", self)
-=======
->>>>>>> 388575fb
         self._start()
         atexit.register(self.stop)
 
@@ -129,11 +93,7 @@
         work_dir = (
             os.path.join(self.bounty_dir, "setup_files")
             if self.task_level_setup
-<<<<<<< HEAD
-            else self.task_repo_dir
-=======
             else self.task_dir
->>>>>>> 388575fb
         )
 
         if not os.path.exists(work_dir):
@@ -243,10 +203,6 @@
             logger.info(f"Container names extracted: {container_names}")
             return container_names
         else:
-<<<<<<< HEAD
-            logger.warning("No container names found in the output.")
-=======
->>>>>>> 388575fb
             return []
 
     def to_dict(self) -> dict:
@@ -255,12 +211,7 @@
         """
         return {
             'task_level_setup': self.task_level_setup,
-<<<<<<< HEAD
-            'task_repo_dir': self.task_repo_dir,
-            'files_dir': self.files_dir,
-=======
             'task_dir': self.task_dir,
->>>>>>> 388575fb
             'bounty_dir': self.bounty_dir,
             'host_name': self.host_name,
             'port_number': self.port_number,
@@ -280,12 +231,7 @@
         
         instance = cls(
             task_level_setup=data['task_level_setup'],
-<<<<<<< HEAD
-            task_repo_dir=data['task_repo_dir'],
-            files_dir=data['files_dir'],
-=======
             task_dir=data['task_dir'],
->>>>>>> 388575fb
             bounty_number=bounty_number,
             server_address=server_address
         )
