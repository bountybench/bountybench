import os
import signal
from contextlib import contextmanager
from pathlib import Path
from typing import Callable, Optional, Tuple

from dotenv import find_dotenv, load_dotenv, set_key

from resources.model_resource.model_mapping import (
    HelmModelInfo,
    NonHelmModelInfo,
    get_model_info,
)
from resources.model_resource.services.service_providers import PROVIDER_CONFIG


<<<<<<< HEAD
def _api_key_lookup(model_name: str, helm: bool) -> str:
=======
@contextmanager
def _temporary_sigint_handler():
    """Temporarily restore default SIGINT handler so Ctrl+C interrupts input()."""
    original_handler = signal.getsignal(signal.SIGINT)
    try:
        signal.signal(signal.SIGINT, signal.default_int_handler)
        yield
    finally:
        signal.signal(signal.SIGINT, original_handler)


def _prompt_input(prompt_text: str) -> str:
    with _temporary_sigint_handler():
        try:
            return input(prompt_text).strip()
        except KeyboardInterrupt:
            raise RuntimeError("API Key input interrupted by user.")


def _model_provider_lookup(model_name: str, helm: bool) -> str:
>>>>>>> f32c4b19
    """
    Given a model name, return the associated API key environment variable name.
    If using Helm, return the Helm API key environment variable name.
    """
    if helm:
        model_info: HelmModelInfo = get_model_info(model_name, helm=True)
        print(f"[API Service] Helm model info: {model_info}")
        return PROVIDER_CONFIG[model_info.provider].api_key_name
    else:
        model_info: NonHelmModelInfo = get_model_info(model_name, helm=False)
        print(f"[API Service] Non-Helm model info: {model_info}")
        return PROVIDER_CONFIG[model_info.provider].api_key_name


def _auth_service_lookup(model_name: str, helm: bool) -> Optional[Callable]:
    """
    Given a model name, return the associated authentication service.
    If using Helm, return the Helm authentication service.
    """
    if helm:
        model_info: HelmModelInfo = get_model_info(model_name, helm=True)
        print(f"[API Service] Helm model info: {model_info}")
        return PROVIDER_CONFIG[model_info.provider].auth_function
    else:
        model_info: NonHelmModelInfo = get_model_info(model_name, helm=False)
        print(f"[API Service] Non-Helm model info: {model_info}")
        return PROVIDER_CONFIG[model_info.provider].auth_function


def verify_and_auth_api_key(
    model_name: str, helm: bool, auth_service: Optional[Callable] = None
):
    requested_api_key: str = _api_key_lookup(model_name, helm)
    print(f"[API Service] requested_api_key: {requested_api_key}")

    env_path = Path(find_dotenv())
    if env_path.is_file():
        print(f"[API Service] .env file found at {env_path}")
        load_dotenv(dotenv_path=env_path)
    else:
        raise FileNotFoundError("Could not find .env file in project directory.")

    _new_key_requested = False
    # Prompt user for API key if not found in environment variables
    if requested_api_key not in os.environ:
        print(f"[API Service] {requested_api_key} not registered.")
        requested_api_value = _prompt_input(
            f"[API Service] Please Enter your {requested_api_key}: "
        )
        _new_key_requested = True
    else:
        requested_api_value = os.environ[requested_api_key]

    auth_service = auth_service or _auth_service_lookup(model_name, helm)
    if not auth_service:
        raise NotImplementedError(
            f"No authentication service found for {model_name, requested_api_key}. Did you want to use Helm?"
        )

    _ok, _message = auth_service(requested_api_value, model_name, verify_model=True)

    while not _ok:
        print(
            f"[API Service] API key authentication failed. Please double-check: {_message}"
        )
        requested_api_value = _prompt_input(
            f"[API Service] Please enter your {requested_api_key}: "
        )
        print("[API Service] Received new API key.")
        _new_key_requested = True

        _ok, _message = auth_service(requested_api_value, model_name, verify_model=True)

    print("[API Service] API key authentication successful.")
    # Ask user if they want to save the API key to the .env file
    if _new_key_requested:
        save_response = _prompt_input(
            f"Do you want to save your {requested_api_key} to .env file? (y/n): "
        ).lower()
        _save_ok = save_response == "y"

        if _save_ok:
            print("[API Service] Saving API key to .env file.")
            set_key(
                env_path, requested_api_key, requested_api_value, quote_mode="never"
            )
            load_dotenv(dotenv_path=env_path, override=True)
        else:
            print("[API Service] API key NOT saved to .env file.")
            os.environ[requested_api_key] = requested_api_value
    return


def check_api_key_validity(model_name: str, helm: bool) -> bool:
    """
    Check if the API key exists and is valid without prompting the user.
    Returns True if the API key is valid, False otherwise.
    """
    requested_api_key: str = _api_key_lookup(model_name, helm)

    env_path = Path(find_dotenv())
    if env_path.is_file():
        load_dotenv(dotenv_path=env_path)
    else:
        print("[API Service] .env file not found.")
        return False

    # Check if API key exists and is not empty
    if requested_api_key not in os.environ or not os.environ[requested_api_key].strip():
        print(f"[API Service] {requested_api_key} is missing or empty.")
        return False

    requested_api_value = os.environ[requested_api_key]

    # Authenticate the API key
    auth_service = _auth_service_lookup(model_name, helm)
    if not auth_service:
        print(f"[API Service] No authentication service found for {requested_api_key}.")
        return False

    _ok, _message = auth_service(requested_api_value)

    if not _ok:
        print(
            f"[API Service] API key authentication failed. Please double-check: {_message}"
        )
        return False

    return True<|MERGE_RESOLUTION|>--- conflicted
+++ resolved
@@ -14,10 +14,6 @@
 from resources.model_resource.services.service_providers import PROVIDER_CONFIG
 
 
-<<<<<<< HEAD
-def _api_key_lookup(model_name: str, helm: bool) -> str:
-=======
-@contextmanager
 def _temporary_sigint_handler():
     """Temporarily restore default SIGINT handler so Ctrl+C interrupts input()."""
     original_handler = signal.getsignal(signal.SIGINT)
@@ -36,8 +32,7 @@
             raise RuntimeError("API Key input interrupted by user.")
 
 
-def _model_provider_lookup(model_name: str, helm: bool) -> str:
->>>>>>> f32c4b19
+def _api_key_lookup(model_name: str, helm: bool) -> str:
     """
     Given a model name, return the associated API key environment variable name.
     If using Helm, return the Helm API key environment variable name.
