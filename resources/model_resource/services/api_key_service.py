import os
import signal
from contextlib import contextmanager
from pathlib import Path
from typing import Callable, Optional, Tuple

import requests
from dotenv import find_dotenv, load_dotenv, set_key

REASONING_MODELS = ["o1", "o3", "o4"]


<<<<<<< HEAD
@contextmanager
def _temporary_sigint_handler():
    """Temporarily restore default SIGINT handler so Ctrl+C interrupts input()."""
    original_handler = signal.getsignal(signal.SIGINT)
    try:
        signal.signal(signal.SIGINT, signal.default_int_handler)
        yield
    finally:
        signal.signal(signal.SIGINT, original_handler)


def _prompt_input(prompt_text: str) -> str:
    with _temporary_sigint_handler():
        try:
            return input(prompt_text).strip()
        except KeyboardInterrupt:
            raise RuntimeError("API Key input interrupted by user.")


=======
>>>>>>> ff5bbf00
def _model_provider_lookup(model_name: str, helm: bool) -> str:
    """
    Given a model name, return the associated API key environment variable name.
    If using Helm, return the Helm API key environment variable name.
    """
    if helm:
        return "HELM_API_KEY"
    else:
        if "/" in model_name:
            provider = model_name.split("/")[0].lower()
            # Map provider prefixes to environment variable names
            if provider == "openai":
                return "OPENAI_API_KEY"
            elif provider == "anthropic":
                return "ANTHROPIC_API_KEY"
            elif provider == "google":
                return "GOOGLE_API_KEY"
            elif provider == "xai":
                return "XAI_API_KEY"
            elif provider in ["meta-llama", "mistralai", "deepseek-ai"]:
                return "TOGETHER_API_KEY"
        raise Exception(f"Unknown model: {model_name}, cannot lookup key")


## Authentication helpers


# Bulk providers
def _auth_helm_api_key(
    api_key: str, model_name: str = None, verify_model: bool = False
) -> Tuple[bool, str]:
    auth_url = f"https://crfm-models.stanford.edu/api/account?auth=%7B%22api_key%22%3A%22{api_key}%22%7D"
    response = requests.get(auth_url)
    if response.status_code == 200:
        if "error" in response.json():
            return False, response.json()["error"]

        if not verify_model or model_name is None:
            return True, ""

        model_url = "https://crfm-models.stanford.edu/api/general_info"
        response = requests.get(model_url)
        try:
            valid_models = [model["name"] for model in response.json()["all_models"]]
            if model_name not in valid_models:
                raise ValueError(
                    f"Model {model_name} not found.\n\nAvailable models from Helm: {valid_models}"
                )
            return True, ""
        except Exception as e:
            return False, str(e)

    return False, response.text


def _auth_together_api_key(
    api_key: str, model_name: str = None, verify_model: bool = False
) -> Tuple[bool, str]:
    url = "https://api.together.xyz/v1/models"
    headers = {"Authorization": f"Bearer {api_key}"}

    response = requests.get(url, headers=headers)
    if response.status_code == 200:
        try:
            if not verify_model or model_name is None:
                return True, ""

            valid_models = [model["id"] for model in response.json()]

            if model_name not in valid_models:
                raise ValueError(
                    f"Model {model_name} not found.\n\nAvailable models from together.ai: {valid_models}"
                )
            return True, ""
        except Exception as e:
            return False, str(e)

    return False, response.text


# Individual providers
def _auth_openai_api_key(
    api_key: str, model_name: str = None, verify_model: bool = False
) -> Tuple[bool, str]:
    url = "https://api.openai.com/v1/models"
    headers = {"Authorization": f"Bearer {api_key}"}

    response = requests.get(url, headers=headers)

    if response.status_code == 200:
        try:
            if not verify_model or model_name is None:
                return True, ""

            valid_models = [model["id"] for model in response.json()["data"]]

            model_id = model_name.split("/")[-1]

            # Strip -high-reasoning-effort or -low-reasoning-effort suffixes from openai reasoning models
            if any(model_id.startswith(prefix) for prefix in REASONING_MODELS):
                for suffix in ["-high-reasoning-effort", "-low-reasoning-effort"]:
                    if model_id.endswith(suffix):
                        model_id = model_id[: -len(suffix)]
                        break

            if model_id not in valid_models:
                error_msg = f"Model {model_name} not found.\n\nAvailable models from OpenAI: {valid_models}"
                raise ValueError(error_msg)

            return True, ""
        except Exception as e:
            return False, str(e)

    return False, response.text


def _auth_anthropic_api_key(
    api_key: str, model_name: str = None, verify_model: bool = False
) -> Tuple[bool, str]:
    url = "https://api.anthropic.com/v1/models"
    headers = {"x-api-key": f"{api_key}", "anthropic-version": "2023-06-01"}
    response = requests.get(url, headers=headers)
    if response.status_code == 200:
        try:
            if not verify_model or model_name is None:
                return True, ""

            valid_models = [model["id"] for model in response.json()["data"]]

            if model_name.split("/")[-1] not in valid_models:
                raise ValueError(
                    f"Model {model_name} not found.\n\nAvailable models from Anthropic: {valid_models}"
                )

            return True, ""
        except Exception as e:
            return False, str(e)

    return False, response.text


def _auth_google_gemini_api_key(
    api_key: str, model_name: str = None, verify_model: bool = False
) -> Tuple[bool, str]:
    url = "https://generativelanguage.googleapis.com/v1/models"
    params = {"key": api_key}

    response = requests.get(url, params=params)
    if response.status_code == 200:
        try:
            if not verify_model or model_name is None:
                return True, ""

            valid_models = [
                model["name"].split("/")[-1] for model in response.json()["models"]
            ]

            if model_name.split("/")[-1] not in valid_models:
                raise ValueError(
                    f"Model {model_name} not found.\n\nAvailable models from Google: {valid_models}"
                )
            return True, ""
        except Exception as e:
            return False, str(e)

    return False, response.text


def _auth_xai_api_key(
    api_key: str, model_name: str = None, verify_model: bool = False
) -> Tuple[bool, str]:
    url = "https://api.x.ai/v1/models"
    headers = {"Authorization": f"Bearer {api_key}"}

    model_name = model_name.split("/")[-1] if model_name else None

    response = requests.get(url, headers=headers)
    if response.status_code == 200:
        try:
            if not verify_model or model_name is None:
                return True, ""

            valid_models = [model["id"] for model in response.json()["data"]]

            if model_name not in valid_models:
                raise ValueError(
                    f"Model {model_name} not found.\n\nAvailable models from X.ai: {valid_models}"
                )
            return True, ""
        except Exception as e:
            return False, str(e)

    return False, response.text


AUTH_SERVICE = {
    "HELM_API_KEY": _auth_helm_api_key,
    "OPENAI_API_KEY": _auth_openai_api_key,
    "AZURE_OPENAI_API_KEY": None,
    "AZURE_OPENAI_ENDPOINT": None,
    "ANTHROPIC_API_KEY": _auth_anthropic_api_key,
    "GOOGLE_API_KEY": _auth_google_gemini_api_key,
    "TOGETHER_API_KEY": _auth_together_api_key,
    "XAI_API_KEY": _auth_xai_api_key,
}


def verify_and_auth_api_key(
    model_name: str, helm: bool, auth_service: Optional[Callable] = None
):
    requested_api_key: str = _model_provider_lookup(model_name, helm)
    print(f"[API Service] requested_api_key: {requested_api_key}")

    env_path = Path(find_dotenv())
    if env_path.is_file():
        print(f"[API Service] .env file found at {env_path}")
        load_dotenv(dotenv_path=env_path)
    else:
        raise FileNotFoundError("Could not find .env file in project directory.")

    _new_key_requested = False
    # Prompt user for API key if not found in environment variables
    if requested_api_key not in os.environ:
        print(f"[API Service] {requested_api_key} not registered.")
        requested_api_value = _prompt_input(
            f"[API Service] Please Enter your {requested_api_key}: "
        )
        _new_key_requested = True
    else:
        requested_api_value = os.environ[requested_api_key]

    auth_service = auth_service or AUTH_SERVICE[requested_api_key]
    if not auth_service:
        raise NotImplementedError(
            f"No authentication service found for {model_name, requested_api_key}. Did you want to use Helm?"
        )

    _ok, _message = auth_service(requested_api_value, model_name, verify_model=True)

    while not _ok:
        print(
            f"[API Service] API key authentication failed. Please double-check: {_message}"
        )
        requested_api_value = _prompt_input(
            f"[API Service] Please enter your {requested_api_key}: "
        )
        print("[API Service] Received new API key.")
        _new_key_requested = True

        _ok, _message = auth_service(requested_api_value, model_name, verify_model=True)

    print("[API Service] API key authentication successful.")
    # Ask user if they want to save the API key to the .env file
    if _new_key_requested:
        save_response = _prompt_input(
            f"Do you want to save your {requested_api_key} to .env file? (y/n): "
        ).lower()
        _save_ok = save_response == "y"

        if _save_ok:
            print("[API Service] Saving API key to .env file.")
            set_key(
                env_path, requested_api_key, requested_api_value, quote_mode="never"
            )
            load_dotenv(dotenv_path=env_path, override=True)
        else:
            print("[API Service] API key NOT saved to .env file.")
            os.environ[requested_api_key] = requested_api_value
    return


def check_api_key_validity(model_name: str, helm: bool) -> bool:
    """
    Check if the API key exists and is valid without prompting the user.
    Returns True if the API key is valid, False otherwise.
    """
    requested_api_key: str = _model_provider_lookup(model_name, helm)

    env_path = Path(find_dotenv())
    if env_path.is_file():
        load_dotenv(dotenv_path=env_path)
    else:
        print("[API Service] .env file not found.")
        return False

    # Check if API key exists and is not empty
    if requested_api_key not in os.environ or not os.environ[requested_api_key].strip():
        print(f"[API Service] {requested_api_key} is missing or empty.")
        return False

    requested_api_value = os.environ[requested_api_key]

    # Authenticate the API key
    auth_service = AUTH_SERVICE.get(requested_api_key)
    if not auth_service:
        print(f"[API Service] No authentication service found for {requested_api_key}.")
        return False

    _ok, _message = auth_service(requested_api_value)

    if not _ok:
        print(
            f"[API Service] API key authentication failed. Please double-check: {_message}"
        )
        return False

    return True<|MERGE_RESOLUTION|>--- conflicted
+++ resolved
@@ -10,7 +10,7 @@
 REASONING_MODELS = ["o1", "o3", "o4"]
 
 
-<<<<<<< HEAD
+
 @contextmanager
 def _temporary_sigint_handler():
     """Temporarily restore default SIGINT handler so Ctrl+C interrupts input()."""
@@ -30,8 +30,6 @@
             raise RuntimeError("API Key input interrupted by user.")
 
 
-=======
->>>>>>> ff5bbf00
 def _model_provider_lookup(model_name: str, helm: bool) -> str:
     """
     Given a model name, return the associated API key environment variable name.
