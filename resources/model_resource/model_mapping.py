--- conflicted
+++ resolved
@@ -20,7 +20,6 @@
     mapping: ClassVar[Dict[str, HelmModelInfo]] = {
         # ------------------------
         # OpenAI Models
-<<<<<<< HEAD
         # ------------------------
         "openai/gpt-4.1-2025-04-14": HelmModelInfo(tokenizer="openai/o200k_base"),
         "openai/gpt-4.5-preview-2025-02-27": HelmModelInfo(
@@ -42,54 +41,33 @@
         "openai/o3-mini-2025-01-31-high-reasoning-effort": HelmModelInfo(
             tokenizer="openai/cl100k_base"
         ),
-        "openai/o3-2025-04-03": HelmModelInfo(tokenizer="openai/cl100k_base"),
-        "openai/o3-2025-04-03-low-reasoning-effort": HelmModelInfo(
-            tokenizer="openai/cl100k_base"
-        ),
-        "openai/o3-2025-04-03-high-reasoning-effort": HelmModelInfo(
-            tokenizer="openai/cl100k_base"
-        ),
-        "openai/gpt-4o-2024-11-20": HelmModelInfo(tokenizer="openai/o200k_base"),
-        "openai/gpt-4-0613": HelmModelInfo(
-            tokenizer="openai/cl100k_base", is_legacy=True
-        ),
-        "openai/gpt-4-32k-0613": HelmModelInfo(
-            tokenizer="openai/cl100k_base", is_legacy=True
-        ),
-        "openai/gpt-4-turbo-2024-04-09": HelmModelInfo(
-            tokenizer="openai/cl100k_base", is_legacy=True
-        ),
-        "openai/gpt-3.5-turbo-0125": HelmModelInfo(
-            tokenizer="openai/cl100k_base", is_legacy=True
-        ),
-        # ------------------------
-=======
-        "openai/o1-2024-12-17": "openai/cl100k_base",
-        "openai/o1-2024-12-17-low-reasoning-effort": "openai/cl100k_base",
-        "openai/o1-2024-12-17-high-reasoning-effort": "openai/cl100k_base",
-        "openai/o1-mini-2024-09-12": "openai/cl100k_base",
-        "openai/o1-preview-2024-09-12": "openai/cl100k_base",
-        "openai/o3-mini-2025-01-31": "openai/cl100k_base",
-        "openai/o3-mini-2025-01-31-low-reasoning-effort": "openai/cl100k_base",
-        "openai/o3-mini-2025-01-31-high-reasoning-effort": "openai/cl100k_base",
-        "openai/o3-mini-2025-01-31": "openai/cl100k_base",
         "openai/o4-mini-2025-04-16": "openai/cl100k_base",
         "openai/o4-mini-2025-04-16-low-reasoning-effort": "openai/cl100k_base",
         "openai/o4-mini-2025-04-16-high-reasoning-effort": "openai/cl100k_base",
-        "openai/o3-2025-04-03": "openai/cl100k_base",
-        "openai/o3-2025-04-03-low-reasoning-effort": "openai/cl100k_base",
-        "openai/o3-2025-04-03-high-reasoning-effort": "openai/cl100k_base",
+        "openai/o3-2025-04-03": HelmModelInfo(tokenizer="openai/cl100k_base"),
+        "openai/o3-2025-04-03-low-reasoning-effort": HelmModelInfo(
+            tokenizer="openai/cl100k_base"
+        ),
+        "openai/o3-2025-04-03-high-reasoning-effort": HelmModelInfo(
+            tokenizer="openai/cl100k_base"
+        ),
         "openai/o3-2025-04-16": "openai/cl100k_base",
         "openai/o3-2025-04-16-low-reasoning-effort": "openai/cl100k_base",
         "openai/o3-2025-04-16-high-reasoning-effort": "openai/cl100k_base",
-        "openai/gpt-4-0613": "openai/cl100k_base",
-        "openai/gpt-4-32k-0613": "openai/cl100k_base",
-        "openai/gpt-4-turbo-2024-04-09": "openai/cl100k_base",
-        "openai/gpt-4o-2024-11-20": "openai/o200k_base",
-        "openai/gpt-3.5-turbo-0125": "openai/cl100k_base",
-        "openai/gpt-4.5-preview-2025-02-27": "openai/o200k_base",
-        "openai/gpt-4.1-2025-04-14": "openai/o200k_base",
->>>>>>> 48cdb009
+        "openai/gpt-4o-2024-11-20": HelmModelInfo(tokenizer="openai/o200k_base"),
+        "openai/gpt-4-0613": HelmModelInfo(
+            tokenizer="openai/cl100k_base", is_legacy=True
+        ),
+        "openai/gpt-4-32k-0613": HelmModelInfo(
+            tokenizer="openai/cl100k_base", is_legacy=True
+        ),
+        "openai/gpt-4-turbo-2024-04-09": HelmModelInfo(
+            tokenizer="openai/cl100k_base", is_legacy=True
+        ),
+        "openai/gpt-3.5-turbo-0125": HelmModelInfo(
+            tokenizer="openai/cl100k_base", is_legacy=True
+        ),
+        # ------------------------
         # Together Models (LLAMA)
         # ------------------------
         "meta/llama-4-maverick-17b-128e-instruct-fp8": HelmModelInfo(
@@ -172,7 +150,6 @@
     mapping: ClassVar[Dict[str, NonHelmModelInfo]] = {
         # ------------------------
         # OpenAI Models
-<<<<<<< HEAD
         # ------------------------
         "openai/o1-2024-12-17": NonHelmModelInfo(
             tokenizer="o1-2024-12-17", provider="openai"
@@ -198,47 +175,31 @@
         "openai/o3-mini-2025-01-31-high-reasoning-effort": NonHelmModelInfo(
             tokenizer="o3-mini-2025-01-31-high-reasoning-effort", provider="openai"
         ),
-        "openai/o3-2025-04-03": NonHelmModelInfo(
-            tokenizer="o3-2025-04-03", provider="openai"
-        ),
-        "openai/o3-2025-04-03-low-reasoning-effort": NonHelmModelInfo(
-            tokenizer="o3-2025-04-03-low-reasoning-effort", provider="openai"
-        ),
-        "openai/o3-2025-04-03-high-reasoning-effort": NonHelmModelInfo(
-            tokenizer="o3-2025-04-03-high-reasoning-effort", provider="openai"
-        ),
-        "openai/gpt-4o-2024-11-20": NonHelmModelInfo(
-            tokenizer="gpt-4o-2024-11-20", provider="openai"
-        ),
-        "openai/gpt-4.5-preview-2025-02-27": NonHelmModelInfo(
-            tokenizer="gpt-4.5-preview-2025-02-27", provider="openai"
-        ),
-        "openai/gpt-4.1-2025-04-14": NonHelmModelInfo(
-            tokenizer="gpt-4.1-2025-04-14", provider="openai"
-        ),
-        # ------------------------
-=======
-        "openai/o1-2024-12-17": "o1-2024-12-17",
-        "openai/o1-2024-12-17-low-reasoning-effort": "o1-2024-12-17-low-reasoning-effort",
-        "openai/o1-2024-12-17-high-reasoning-effort": "o1-2024-12-17-high-reasoning-effort",
-        "openai/o1-mini-2024-09-12": "o1-mini-2024-09-12",
-        "openai/o1-preview-2024-09-12": "o1-preview-2024-09-12",
-        "openai/o3-mini-2025-01-31": "o3-mini-2025-01-31",
-        "openai/o3-mini-2025-01-31-low-reasoning-effort": "o3-mini-2025-01-31-low-reasoning-effort",
-        "openai/o3-mini-2025-01-31-high-reasoning-effort": "o3-mini-2025-01-31-high-reasoning-effort",
         "openai/o4-mini-2025-04-16": "o4-mini-2025-04-16",
         "openai/o4-mini-2025-04-16-low-reasoning-effort": "o4-mini-2025-04-16-low-reasoning-effort",
         "openai/o4-mini-2025-04-16-high-reasoning-effort": "o4-mini-2025-04-16-high-reasoning-effort",
-        "openai/o3-2025-04-03": "o3-2025-04-03",
-        "openai/o3-2025-04-03-low-reasoning-effort": "o3-2025-04-03-low-reasoning-effort",
-        "openai/o3-2025-04-03-high-reasoning-effort": "o3-2025-04-03-high-reasoning-effort",
+        "openai/o3-2025-04-03": NonHelmModelInfo(
+            tokenizer="o3-2025-04-03", provider="openai"
+        ),
+        "openai/o3-2025-04-03-low-reasoning-effort": NonHelmModelInfo(
+            tokenizer="o3-2025-04-03-low-reasoning-effort", provider="openai"
+        ),
+        "openai/o3-2025-04-03-high-reasoning-effort": NonHelmModelInfo(
+            tokenizer="o3-2025-04-03-high-reasoning-effort", provider="openai"
+        ),
         "openai/o3-2025-04-16": "o3-2025-04-16",
         "openai/o3-2025-04-16-low-reasoning-effort": "o3-2025-04-16-low-reasoning-effort",
         "openai/o3-2025-04-16-high-reasoning-effort": "o3-2025-04-16-high-reasoning-effort",
-        "openai/gpt-4o-2024-11-20": "gpt-4o-2024-11-20",
-        "openai/gpt-4.5-preview-2025-02-27": "gpt-4.5-preview-2025-02-27",
-        "openai/gpt-4.1-2025-04-14": "gpt-4.1-2025-04-14",
->>>>>>> 48cdb009
+        "openai/gpt-4o-2024-11-20": NonHelmModelInfo(
+            tokenizer="gpt-4o-2024-11-20", provider="openai"
+        ),
+        "openai/gpt-4.5-preview-2025-02-27": NonHelmModelInfo(
+            tokenizer="gpt-4.5-preview-2025-02-27", provider="openai"
+        ),
+        "openai/gpt-4.1-2025-04-14": NonHelmModelInfo(
+            tokenizer="gpt-4.1-2025-04-14", provider="openai"
+        ),
+        # ------------------------
         # Anthropic Models (Claude)
         # ------------------------
         "anthropic/claude-3-7-sonnet-20250219": NonHelmModelInfo(
