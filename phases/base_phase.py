from abc import ABC, abstractmethod
from dataclasses import dataclass, field
from typing import TYPE_CHECKING, Any, Dict, List, Optional, Set, Tuple, Type

from agents.base_agent import AgentConfig, BaseAgent
from messages.agent_messages.agent_message import AgentMessage
from messages.message import Message
from messages.message_utils import log_message
from messages.phase_messages.phase_message import PhaseMessage
from messages.workflow_message import WorkflowMessage
from resources.base_resource import BaseResourceConfig
from resources.resource_type import ResourceType
from utils.logger import get_main_logger

logger = get_main_logger(__name__)


if TYPE_CHECKING:
    from workflows.base_workflow import BaseWorkflow


@dataclass
class PhaseConfig:
    phase_name: str
    agent_configs: List[Tuple[str, "AgentConfig"]] = field(default_factory=list)
    max_iterations: int = field(default=10)
    interactive: bool = False
    phase_idx: Optional[int] = None

    @classmethod
    def from_phase(cls, phase_instance: "BasePhase", **kwargs):
        # Filter out kwargs that are not attributes of PhaseConfig
        valid_kwargs = {k: v for k, v in kwargs.items() if k in cls.__annotations__}

        config = cls(
            phase_name=phase_instance.name,
            agent_configs=phase_instance.define_agents(),
            **valid_kwargs,
        )
        return config


class BasePhase(ABC):
    AGENT_CLASSES: List[Type[BaseAgent]] = []

    def __init__(self, workflow: "BaseWorkflow", **kwargs):
        self.workflow: "BaseWorkflow" = workflow
        self.workflow_id = workflow.workflow_message.workflow_id
        self.phase_config: PhaseConfig = PhaseConfig.from_phase(self, **kwargs)

        self.agent_manager: Any = self.workflow.agent_manager
        self.resource_manager: Any = self.workflow.resource_manager
        self.agents: List[Tuple[str, BaseAgent]] = []
        self.params: Dict[str, Any] = kwargs
        self._done: bool = False
        self.iteration_count: int = 0
        self._last_agent_message: Optional[Message] = None

    @abstractmethod
    def define_resources(
        self,
    ) -> List[Tuple[ResourceType, Optional[BaseResourceConfig]]]:
        """
        Define the resources required for this phase.

        Returns:
            List[Tuple[Type[DefaultResource], Optional[BaseResourceConfig]]]:
            A dictionary mapping resource IDs to their class and config.
        """
        pass

    @abstractmethod
    def define_agents(self) -> Dict[str, Tuple[Type[BaseAgent], Optional[AgentConfig]]]:
        """
        Define the agents required for this phase.

        Returns:
            Dict[str, Tuple[Type[BaseAgent], Optional[AgentConfig]]]:
            A dictionary mapping agent IDs to their class and config.
        """
        pass

    def get_phase_resources(self) -> Dict[str, Any]:
        """
        Get the resources required for all agents in this phase.

        Returns:
            Dict[str, Any]: A dictionary of resources required by all agents.
        """
        phase_resources = {}
        for agent_class in self.AGENT_CLASSES:
            phase_resources.update(agent_class.REQUIRED_RESOURCES)
        return phase_resources

    def __rshift__(self, other: "BasePhase") -> "BasePhase":
        """
        Define the order of phases in the workflow.

        This method is used to create a directed graph of phases. It's typically
        used in the workflow setup, like:
        exploit_phase = ExploitPhase(workflow=self, **phase_kwargs)
        patch_phase = PatchPhase(workflow=self, **phase_kwargs)
        exploit_phase >> patch_phase

        Args:
            other (BasePhase): The next phase in the workflow.

        Returns:
            BasePhase: The 'other' phase, allowing for method chaining.
        """
        if isinstance(other, BasePhase):
            if self not in self.workflow._phase_graph:
                self.workflow.register_phase(self)
            if other not in self.workflow._phase_graph:
                self.workflow.register_phase(other)
            self.workflow._phase_graph[self].append(other)
        return other

    @classmethod
    def get_required_resources(cls) -> Set[ResourceType]:
        """
        Get the set of required resources for all agents in this phase.

        Returns:
            Set[str]: A set of resource names required by all agents.
        """
        resources = set()
        for agent_cls in cls.AGENT_CLASSES:
            resources.update(agent_cls.REQUIRED_RESOURCES)
        return resources

    def setup(self) -> None:
        """
        Initialize and register resources and agents for the phase.
        """
        logger.debug(f"Entering setup for {self.name}")

        # 1. Define and register resources
        resource_configs = self.define_resources()
        resource_configs_keys = {
            resource.key(self.workflow_id) for resource, _ in resource_configs
        }
        for resource, resource_config in resource_configs:
            resource_id, resource_class = (
                resource.key(self.workflow_id),
                resource.get_class(),
            )
            if not self.resource_manager.is_resource_equivalent(
                resource_id, resource_class, resource_config
            ):
                self.resource_manager.register_resource(
                    resource_id, resource_class, resource_config
                )

        # 2. Initialize phase resources
        self.resource_manager.initialize_phase_resources(
            self.phase_config.phase_idx, resource_configs_keys
        )
        logger.info(f"Resources for phase {self.name} initialized")
        # 3. Define and register agents
        agent_configs = self.define_agents()

        try:
            # 1. Define and register resources
            resource_configs = self.define_resources()
            for resource, resource_config in resource_configs:
                resource_id, resource_class = (
                    resource.key(self.workflow_id),
                    resource.get_class(),
                )
                if not self.resource_manager.is_resource_equivalent(
                    resource_id, resource_class, resource_config
                ):
                    self.resource_manager.register_resource(
                        resource_id, resource_class, resource_config
                    )

            logger.info(f"Completed resource setup for {self.name}")

            # 3. Define and register agents
            agent_configs = self.define_agents()
            self.agent_manager.initialize_phase_agents(agent_configs)
            logger.info(f"Agents for phase {self.name} initialized")
            self.agents = list(self.agent_manager._phase_agents.items())

            logger.info(f"Completed agent setup for {self.name}")
        except Exception as e:
            logger.error(f"Error during setup for phase {self.name}: {e}")
            raise

    def deallocate_resources(self) -> None:
        """
        Deallocate resources after the phase is completed.
        """
        try:
            self.resource_manager.deallocate_phase_resources(
                self.phase_config.phase_idx
            )
            logger.info(
                f"Phase {self.phase_config.phase_idx} ({self.phase_config.phase_name}) resources deallocated."
            )
        except Exception as e:
            logger.error(
                f"Failed to deallocate resources for phase {self.phase_config.phase_idx}: {e}"
            )
            raise

    async def run(
        self, workflow_message: WorkflowMessage, prev_phase_message: PhaseMessage
    ) -> PhaseMessage:
        """
        Execute the phase by running its iterations.

        Args:
            workflow_message (WorkflowMessage): The current workflow message.
            prev_phase_message (PhaseMessage): The message from the previous phase.

        Returns:
            PhaseMessage: The message of the current phase.
        """

        logger.info(
            f"running Phase {self.name} starting at iteration {self.iteration_count}"
        )

        if self.iteration_count == 0 and (
            not hasattr(self, "_phase_message") or not self._phase_message
        ):
            self._phase_message = PhaseMessage(
                phase_id=self.name, prev=prev_phase_message
            )
            workflow_message.add_child_message(self._phase_message)

            self._initialize_last_agent_message(prev_phase_message)

        start_count = self.iteration_count
        # Start the iteration at the current count
        for iteration_num in range(start_count, self.phase_config.max_iterations + 1):

            if self._phase_message.complete:
                break

            await self._handle_interactive_mode()

<<<<<<< HEAD
            iteration = self.get_current_iteration()
            agent_id, agent_instance = self._get_current_agent()
            logger.info(
                f"Running iteration {iteration_num} ({iteration}) of {self.name} with {agent_id}"
            )

            message = await self._run_iteration(agent_instance)
            message.set_iteration(iteration)
            await self.set_last_agent_message(message)
            self._phase_message.add_child_message(message)
=======
            await self._run_iteration()
>>>>>>> 5be46c5f

            if self._phase_message.complete:
                break

            self.iteration_count += 1

        self._finalize_phase()

        log_message(self._phase_message)
        return self._phase_message

    def _initialize_last_agent_message(self, prev_phase_message: PhaseMessage) -> None:
        """Initialize the last agent message based on the previous phase message."""
        if prev_phase_message and len(prev_phase_message.agent_messages) > 0:
            self._last_agent_message = prev_phase_message.agent_messages[-1]
        else:
            logger.info(f"Adding initial prompt to phase")
            self._create_initial_agent_message()

    def _create_initial_agent_message(self) -> None:
        """Create the initial agent message for the phase."""
        self._last_agent_message = AgentMessage(
            agent_id="system",
            message=self.params.get("initial_prompt").format(**self.params),
        )
        self._last_agent_message.set_iteration(-1)
        self._phase_message.add_child_message(self._last_agent_message)

    async def _handle_interactive_mode(self) -> None:
        """Handle the interactive mode if enabled."""
        if self.phase_config.interactive:
            if hasattr(self.workflow, "next_iteration_queue"):
                logger.info("Waiting for 'next' signal ...")
                # self.workflow.next_iteration_queue.clear()
                await self.workflow.next_iteration_queue.get()
            else:
                logger.warning(
                    "Interactive mode is set, but workflow doesn't have next_iteration_queue"
                )

    async def _run_iteration(self) -> Message:
        """Run a single iteration based on last message."""
        iteration = self._get_current_iteration()
        agent_id, agent_instance = self._get_current_agent()
        logger.info(f"Running iteration {iteration} of {self.name} with {agent_id}")

        agent_message = await self.run_one_iteration(
            phase_message=self._phase_message,
            agent_instance=agent_instance,
            previous_output=self._last_agent_message,
        )
        agent_message.set_iteration(iteration)

        await self.set_last_agent_message(agent_message)
        self._phase_message.add_child_message(agent_message)

        logger.info(f"Finished iteration {iteration} of {self.name} with {agent_id}")

        return agent_message

    def _finalize_phase(self) -> None:
        """Finalize the phase by setting the summary and deallocating resources."""
        if self._phase_message.summary == "incomplete":
            self._phase_message.set_summary("completed_failure")
        self.deallocate_resources()
        while not self.workflow.next_iteration_queue.empty():
            self.workflow.next_iteration_queue.get()

    def get_current_iteration(self) -> int:
        """
        Get the current iteration number for the next agent message.
        First agent message in phase is always iteration 1, regardless of previous phase.

        Returns:
            int: The current iteration (depth)
        """
        if (
            not self.last_agent_message
            or self.last_agent_message.parent != self._phase_message
            or self.last_agent_message.iteration == None
        ):
            return 0
        else:
            return self.last_agent_message.iteration + 1

    def _get_agent_from_message(self, message: AgentMessage) -> Optional[BaseAgent]:
        """
        Retrieve the agent associated with iteration from a given message.

        Returns:
            Tuple[str, BaseAgent]: A tuple containing the agent ID and the agent instance.
        """
        iteration = message.iteration
        if iteration == None or iteration == -1:
            logger.warning(f"Message {message} iteration unset or negative")
            return None
        agent = self.agents[iteration % len(self.agents)]
        return agent

    def _get_current_agent(self) -> Tuple[str, BaseAgent]:
        """
        Retrieve the next agent in a round-robin fashion.

        Returns:
            Tuple[str, BaseAgent]: A tuple containing the agent ID and the agent instance.
        """
        iteration = self.get_current_iteration()
        agent = self.agents[iteration % len(self.agents)]
        return agent

    async def set_interactive_mode(self, interactive: bool) -> None:
        """
        Set the interactive mode for the phase.

        Args:
            interactive (bool): Whether to enable interactive mode.
        """
        self.phase_config.interactive = interactive
        logger.info(f"Interactive mode for phase {self.name} set to {interactive}")

    @abstractmethod
    async def run_one_iteration(
        self,
        phase_message: PhaseMessage,
        agent_instance: Any,
        previous_output: Optional[Message],
    ) -> Message:
        """
        Run a single iteration of the phase.

        Args:
            phase_message (PhaseMessage): The current phase message.
            agent_instance (BaseAgent): The agent to run.
            previous_output (Optional[Message]): The output from the previous iteration.

        Returns:
            Message: The message from the agent.
        """
        pass

    @property
    def name(self) -> str:
        """
        Get the name of the phase.

        Returns:
            str: The name of the phase (class name).
        """
        return self.__class__.__name__

    @property
    def last_agent_message(self) -> Optional[Message]:
        """
        Get the last agent message.

        Returns:
            Optional[Message]: The last agent message, if any.
        """
        return self._last_agent_message

    async def set_last_agent_message(self, message: AgentMessage) -> Optional[Message]:
        """
        Set the last agent message to run from for phase.
        """
        self._last_agent_message = message<|MERGE_RESOLUTION|>--- conflicted
+++ resolved
@@ -242,20 +242,7 @@
 
             await self._handle_interactive_mode()
 
-<<<<<<< HEAD
-            iteration = self.get_current_iteration()
-            agent_id, agent_instance = self._get_current_agent()
-            logger.info(
-                f"Running iteration {iteration_num} ({iteration}) of {self.name} with {agent_id}"
-            )
-
-            message = await self._run_iteration(agent_instance)
-            message.set_iteration(iteration)
-            await self.set_last_agent_message(message)
-            self._phase_message.add_child_message(message)
-=======
             await self._run_iteration()
->>>>>>> 5be46c5f
 
             if self._phase_message.complete:
                 break
@@ -289,7 +276,6 @@
         if self.phase_config.interactive:
             if hasattr(self.workflow, "next_iteration_queue"):
                 logger.info("Waiting for 'next' signal ...")
-                # self.workflow.next_iteration_queue.clear()
                 await self.workflow.next_iteration_queue.get()
             else:
                 logger.warning(
@@ -298,7 +284,7 @@
 
     async def _run_iteration(self) -> Message:
         """Run a single iteration based on last message."""
-        iteration = self._get_current_iteration()
+        iteration = self.get_current_iteration()
         agent_id, agent_instance = self._get_current_agent()
         logger.info(f"Running iteration {iteration} of {self.name} with {agent_id}")
 
