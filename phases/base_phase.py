--- conflicted
+++ resolved
@@ -16,7 +16,6 @@
     agents: List[Tuple[str, BaseAgent]] = field(default_factory=list)
     interactive: bool = False
     
-
 class BasePhase(ABC):
     """
     Minimal example of a Phase that can allocate its agents' resources
@@ -31,16 +30,12 @@
         self.resource_manager = resource_manager
         self._done = False
         self.phase_summary: Optional[str] = None
-<<<<<<< HEAD
-        self.iteration_count = 0
-=======
         self.iteration_count = 0  # Will increment up to max_iterations
         self.current_agent_index = 0
 
         # TODO: Log agent for each phase?
 
         # Check that the agents in config match what we require (if any)
->>>>>>> db97ba55
         self._register_agents()
 
     @classmethod
@@ -76,22 +71,14 @@
         last_output = self.initial_response
         success_flag = False
 
-<<<<<<< HEAD
-=======
         skip_interactive = 0
         
         # 1) Start phase context
->>>>>>> db97ba55
         with workflow_logger.phase(self) as phase_ctx:
             for iteration_num in range(1, self.phase_config.max_iterations + 1):
                 if self._done:
                     break
 
-<<<<<<< HEAD
-                agent_name, agent_instance = self._get_agent(iteration_num)
-                self.iteration_count += 1
-
-=======
                 agent_name, agent_instance = self._get_agent()
 
                 if self.phase_config.interactive and skip_interactive <= 0:
@@ -108,7 +95,6 @@
                     print("No last output")
 
                 # 2) Start iteration context in the logger
->>>>>>> db97ba55
                 with phase_ctx.iteration(iteration_num, agent_name, last_output) as iteration_ctx:
                     iteration_output, iteration_done = self.run_one_iteration(
                         agent_instance=agent_instance,
@@ -125,19 +111,14 @@
 
                 last_output = iteration_output
 
-<<<<<<< HEAD
-=======
                 # Increment the iteration count
                 self.iteration_count += 1
                 self.current_agent_index += 1
 
->>>>>>> db97ba55
         if not self.phase_summary:
             self._set_phase_summary("completed_max_phase_iterations")
         return last_output, success_flag
 
-<<<<<<< HEAD
-=======
     def _interactive_prompt(self, iteration_num: int, current_response: Optional[Response]) -> Tuple[int, Optional[Response]]:
         while True:
             user_input = input(f"Iteration {iteration_num}.\n"
@@ -204,7 +185,6 @@
         Or sets as completed_max_phase_iterations if no summary set"""
         self.phase_summary = summary
 
->>>>>>> db97ba55
     @abstractmethod
     def run_one_iteration(
         self, agent_instance: Any, previous_output: Optional[Response], iteration_num: int
