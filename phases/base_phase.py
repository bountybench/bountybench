--- conflicted
+++ resolved
@@ -291,10 +291,6 @@
             List[Tuple[str, AgentConfig]]: List of (agent_id, AgentConfig) tuples.
         """
         pass
-<<<<<<< HEAD
-=======
-
->>>>>>> 26bf2464
     
     @abstractmethod
     def define_resources(self)-> Dict[str, Tuple[Type['BaseResource'], Any]]: 
