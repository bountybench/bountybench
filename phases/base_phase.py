from abc import ABC, abstractmethod
from dataclasses import dataclass, field
from functools import wraps
from typing import TYPE_CHECKING, Any, Dict, List, Optional, Set, Tuple, Type

from agents.base_agent import AgentConfig, BaseAgent
from messages.phase_messages.phase_message import PhaseMessage
from resources.base_resource import BaseResource, BaseResourceConfig
from messages.message import Message
from utils.logger import get_main_logger
from abc import ABC, abstractmethod
from typing import Dict, List, Optional, Tuple, Type
from agents.base_agent import AgentConfig, BaseAgent
from resources.base_resource import BaseResource, BaseResourceConfig

logger = get_main_logger(__name__)


if TYPE_CHECKING:
    from workflows.base_workflow import BaseWorkflow

@dataclass
class PhaseConfig:
    phase_name: str
    agent_configs: List[Tuple[str, 'AgentConfig']] = field(default_factory=list)
    max_iterations: int = field(default=10)
    interactive: bool = False
    phase_idx: Optional[int] = None
    initial_prompt: Optional[str] = None

    @classmethod
    def from_phase(cls, phase_instance: 'BasePhase', **kwargs):
        # Filter out kwargs that are not attributes of PhaseConfig
        valid_kwargs = {k: v for k, v in kwargs.items() if k in cls.__annotations__}
        
        config = cls(
            phase_name=phase_instance.name,
            agent_configs=phase_instance.define_agents(),
            **valid_kwargs
        )
        return config
<<<<<<< HEAD
    
=======

>>>>>>> 449c7cd9
class BasePhase(ABC):
    AGENT_CLASSES: List[Type[BaseAgent]] = []

    def __init__(self, workflow: 'BaseWorkflow', **kwargs):
        self.workflow = workflow
        self.phase_config = PhaseConfig.from_phase(self, **kwargs)

        self.agent_manager = self.workflow.agent_manager
        self.resource_manager = self.workflow.resource_manager
        self.agents: List[Tuple[str, BaseAgent]] = []
        self.initial_message = kwargs.get("initial_prompt", None)
        self._done = False
        self.phase_summary: Optional[str] = None
        self.iteration_count = 0
        self.current_agent_index = 0
        self._last_agent_message = None

    @abstractmethod
    def define_resources(self) -> Dict[str, Tuple[Type[BaseResource], Optional[BaseResourceConfig]]]:
        """
        Define the resources required for this phase.
        
        Returns:
            Dict[str, Tuple[Type[BaseResource], Optional[BaseResourceConfig]]]: 
            A dictionary mapping resource IDs to their class and config.
        """
        pass

    @abstractmethod
    def define_agents(self) -> Dict[str, Tuple[Type[BaseAgent], Optional[AgentConfig]]]:
        """
        Define the agents required for this phase.
        
        Returns:
            Dict[str, Tuple[Type[BaseAgent], Optional[AgentConfig]]]: 
            A dictionary mapping agent IDs to their class and config.
        """
        pass


    def get_phase_resources(self):
        phase_resources = {}
        for agent_class in self.AGENT_CLASSES:
            phase_resources.update(agent_class.REQUIRED_RESOURCES)
        return phase_resources

    def __rshift__(self, other):
        if isinstance(other, BasePhase):
            if self not in self.workflow._phase_graph:
                self.workflow.register_phase(self)
            if other not in self.workflow._phase_graph:
                self.workflow.register_phase(other)
            self.workflow._phase_graph[self].append(other)
        return other


    @classmethod
    def get_required_resources(cls) -> Set[str]:
        resources = set()
        for agent_cls in cls.AGENT_CLASSES:
            resources.update(agent_cls.get_required_resources())
        return resources
    
    def setup(self):
        """
        Initialize and register resources and agents for the phase.
        """
        logger.debug(f"Entering setup for {self.name}")
        
        # 1. Define and register resources
        resource_configs = self.define_resources()
        for resource_id, (resource_class, resource_config) in resource_configs.items():
            if not self.resource_manager.is_resource_equivalent(resource_id, resource_class, resource_config):
                self.resource_manager.register_resource(resource_id, resource_class, resource_config)
        
        # 2. Initialize phase resources
        self.resource_manager.initialize_phase_resources(self.phase_config.phase_idx, resource_configs.keys())
        logger.info(f"Resources for phase {self.name} initialized")
        # 3. Define and register agents
        agent_configs = self.define_agents()

        self.agent_manager.initialize_phase_agents(agent_configs)
        logger.info(f"Agents for phase {self.name} initialized")
        self.agents = list(self.agent_manager._phase_agents.items())

        
        logger.info(f"Completed setup for {self.name}")

    def deallocate_resources(self):
        """
        Deallocate resources after the phase is completed.
        """
        try:
            self.resource_manager.deallocate_phase_resources(self.phase_config.phase_idx)
            logger.info(f"Phase {self.phase_config.phase_idx} ({self.phase_config.phase_name}) resources deallocated.")
        except Exception as e:
            logger.error(f"Failed to deallocate resources for phase {self.phase_config.phase_idx}: {e}")
            raise

    async def run_phase(self, prev_phase_message: PhaseMessage) -> PhaseMessage:
        """
        Execute the phase by running its iterations.

        Args:
            phase_message (PhaseMessage): The message from the previous phase.

        Returns:
            PhaseMessage: The message of the current phase.
        """
        logger.debug(f"Entering run_phase for phase {self.phase_config.phase_idx} ({self.phase_config.phase_name})")
        logger.debug(f"Running phase {self.name}")
        if prev_phase_message and len(prev_phase_message.agent_messages) > 0:
            self._last_agent_message = prev_phase_message.agent_messages[-1]
        curr_phase_message = PhaseMessage(prev=prev_phase_message)

        for iteration_num in range(1, self.phase_config.max_iterations + 1):
            if curr_phase_message.complete:
                break

            if self.phase_config.interactive:
                if hasattr(self.workflow, 'next_iteration_event'):
                    logger.info("Waiting for 'next' signal ...")
                    self.workflow.next_iteration_event.clear()
                    await self.workflow.next_iteration_event.wait()
                else:
                    logger.warning("Interactive mode is set, but workflow doesn't have next_iteration_event")

            agent_id, agent_instance = self._get_current_agent()
            logger.info(f"Running iteration {iteration_num} of {self.name} with {agent_id}")

            message = await self.run_one_iteration(
                phase_message=curr_phase_message,
                agent_instance=agent_instance,
                previous_output=self._last_agent_message,
            )
            logger.info(f"Finished iteration {iteration_num} of {self.name} with {agent_id}")
            if curr_phase_message.complete:
                break

            self._last_agent_message = curr_phase_message.agent_messages[-1]

            # Increment the iteration count
            self.iteration_count += 1
            self.current_agent_index += 1

        if not self.phase_summary:
            self._set_phase_summary("completed_failure")

        # Deallocate resources after completing iterations
        self.deallocate_resources()

        return curr_phase_message

    async def set_message_input(self, user_input: str) -> str:
        user_input_message = Message(user_input)
        
        # Update the last output
        self._last_agent_message = user_input_message
        
        return user_input_message.message
    
    def _get_current_agent(self) -> Tuple[str, BaseAgent]:
        """Retrieve the next agent in a round-robin fashion."""
        agent = self.agents[self.current_agent_index % len(self.agents)]
        return agent

    def _get_last_agent(self) -> Tuple[str, BaseAgent]:
        """Retrieve the next agent in a round-robin fashion."""
        agent = self.agents[(self.current_agent_index - 1) % len(self.agents)]
        return agent
    
    def _set_phase_summary(self, summary: str):
        """Allows a subclass to record a short message describing the phase outcome."""
        self.phase_summary = summary

    @abstractmethod
    async def run_one_iteration(
        self, phase_message: PhaseMessage, agent_instance: Any, previous_output: Optional[Message]
    ) -> Message:
        """
        Run a single iteration of the phase.

        Args:
            agent_instance (BaseAgent): The agent to run.
            previous_output (Optional[Message]): The output from the previous iteration.

        Returns:
            Message: The message from the agent.
        """
        pass

    @property
    def name(self) -> str:
        return self.__class__.__name__
    
    @property
    def last_agent_message(self) -> Optional[Message]:
        return self._last_agent_message<|MERGE_RESOLUTION|>--- conflicted
+++ resolved
@@ -39,11 +39,7 @@
             **valid_kwargs
         )
         return config
-<<<<<<< HEAD
-    
-=======
-
->>>>>>> 449c7cd9
+    
 class BasePhase(ABC):
     AGENT_CLASSES: List[Type[BaseAgent]] = []
 
