--- conflicted
+++ resolved
@@ -1,8 +1,3 @@
-<<<<<<< HEAD
-from abc import ABC, abstractmethod
-from dataclasses import dataclass, field
-=======
->>>>>>> 2043681a
 import os
 import subprocess
 from abc import ABC, abstractmethod
@@ -18,13 +13,7 @@
 from prompts.vulnerability_prompts import get_specialized_instructions
 from resources.base_resource import BaseResource, BaseResourceConfig
 from utils.logger import get_main_logger
-<<<<<<< HEAD
-from abc import ABC, abstractmethod
-from typing import Dict, List, Optional, Tuple, Type
-from resources.base_resource import BaseResource, BaseResourceConfig
 from resources.default_resource import DefaultResource
-=======
->>>>>>> 2043681a
 
 logger = get_main_logger(__name__)
 
@@ -69,14 +58,7 @@
         self.iteration_count: int = 0
         self._last_agent_message: Optional[Message] = None
 
-<<<<<<< HEAD
     def define_resources(self) -> Dict[str, Tuple[Type[BaseResource], Optional[BaseResourceConfig]]]:
-=======
-    @abstractmethod
-    def define_resources(
-        self,
-    ) -> Dict[str, Tuple[Type[BaseResource], Optional[BaseResourceConfig]]]:
->>>>>>> 2043681a
         """
         Define the resources required for this phase.
 
@@ -135,9 +117,6 @@
         """
         Get the resources required for all agents in this phase.
 
-<<<<<<< HEAD
-    def __rshift__(self, other):
-=======
         Returns:
             Dict[str, Any]: A dictionary of resources required by all agents.
         """
@@ -162,7 +141,6 @@
         Returns:
             BasePhase: The 'other' phase, allowing for method chaining.
         """
->>>>>>> 2043681a
         if isinstance(other, BasePhase):
             if self not in self.workflow._phase_graph:
                 self.workflow.register_phase(self)
@@ -189,26 +167,6 @@
         Initialize and register resources and agents for the phase.
         """
         logger.debug(f"Entering setup for {self.name}")
-<<<<<<< HEAD
-        
-        # 1. Define resources which were registered via workflow's compute_schedule
-        resource_configs = self.define_resources()
-        
-        # 2. Initialize phase resources
-        self.resource_manager.initialize_phase_resources(self.phase_config.phase_idx, resource_configs.keys())
-        logger.info(f"Resources for phase {self.name} initialized")
-        # 3. Define and register agents
-        agent_configs = self.define_agents()
-
-        self.agent_manager.initialize_phase_agents(agent_configs)
-        logger.info(f"Agents for phase {self.name} initialized")
-        self.agents = list(self.agent_manager._phase_agents.items())
-
-        
-        logger.info(f"Completed setup for {self.name}")
-
-    def deallocate_resources(self):
-=======
 
         try:
             # 1. Define and register resources
@@ -242,7 +200,6 @@
             raise
 
     def deallocate_resources(self) -> None:
->>>>>>> 2043681a
         """
         Deallocate resources after the phase is completed.
         """
