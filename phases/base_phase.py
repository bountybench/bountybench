import os
import subprocess
from abc import ABC, abstractmethod
from dataclasses import dataclass, field
from typing import TYPE_CHECKING, Any, Dict, List, Optional, Set, Tuple, Type

from agents.base_agent import AgentConfig, BaseAgent
from messages.agent_messages.agent_message import AgentMessage
from messages.message import Message
from messages.message_utils import log_message
from messages.phase_messages.phase_message import PhaseMessage
from messages.workflow_message import WorkflowMessage
from prompts.vulnerability_prompts import get_specialized_instructions
from resources.base_resource import BaseResource, BaseResourceConfig
from utils.logger import get_main_logger

logger = get_main_logger(__name__)


if TYPE_CHECKING:
    from workflows.base_workflow import BaseWorkflow


@dataclass
class PhaseConfig:
    phase_name: str
    agent_configs: List[Tuple[str, "AgentConfig"]] = field(default_factory=list)
    max_iterations: int = field(default=10)
    interactive: bool = False
    phase_idx: Optional[int] = None

    @classmethod
    def from_phase(cls, phase_instance: "BasePhase", **kwargs):
        # Filter out kwargs that are not attributes of PhaseConfig
        valid_kwargs = {k: v for k, v in kwargs.items() if k in cls.__annotations__}

        config = cls(
            phase_name=phase_instance.name,
            agent_configs=phase_instance.define_agents(),
            **valid_kwargs,
        )
        return config


class BasePhase(ABC):
    AGENT_CLASSES: List[Type[BaseAgent]] = []

    def __init__(self, workflow: "BaseWorkflow", **kwargs):
        self.workflow: "BaseWorkflow" = workflow
        self.phase_config: PhaseConfig = PhaseConfig.from_phase(self, **kwargs)

        self.agent_manager: Any = self.workflow.agent_manager
        self.resource_manager: Any = self.workflow.resource_manager
        self.agents: List[Tuple[str, BaseAgent]] = []
        self.params: Dict[str, Any] = kwargs
        self._done: bool = False
        self.iteration_count: int = 0
        self._last_agent_message: Optional[Message] = None

    @abstractmethod
    def define_resources(
        self,
    ) -> Dict[str, Tuple[Type[BaseResource], Optional[BaseResourceConfig]]]:
        """
        Define the resources required for this phase.

        Returns:
            Dict[str, Tuple[Type[BaseResource], Optional[BaseResourceConfig]]]:
            A dictionary mapping resource IDs to their class and config.
        """
        pass

    @abstractmethod
    def define_agents(self) -> Dict[str, Tuple[Type[BaseAgent], Optional[AgentConfig]]]:
        """
        Define the agents required for this phase.

        Returns:
            Dict[str, Tuple[Type[BaseAgent], Optional[AgentConfig]]]:
            A dictionary mapping agent IDs to their class and config.
        """
        pass

    def get_phase_resources(self) -> Dict[str, Any]:
        """
        Get the resources required for all agents in this phase.

        Returns:
            Dict[str, Any]: A dictionary of resources required by all agents.
        """
        phase_resources = {}
        for agent_class in self.AGENT_CLASSES:
            phase_resources.update(agent_class.REQUIRED_RESOURCES)
        return phase_resources

    def __rshift__(self, other: "BasePhase") -> "BasePhase":
        """
        Define the order of phases in the workflow.

        This method is used to create a directed graph of phases. It's typically
        used in the workflow setup, like:
        exploit_phase = ExploitPhase(workflow=self, **phase_kwargs)
        patch_phase = PatchPhase(workflow=self, **phase_kwargs)
        exploit_phase >> patch_phase

        Args:
            other (BasePhase): The next phase in the workflow.

        Returns:
            BasePhase: The 'other' phase, allowing for method chaining.
        """
        if isinstance(other, BasePhase):
            if self not in self.workflow._phase_graph:
                self.workflow.register_phase(self)
            if other not in self.workflow._phase_graph:
                self.workflow.register_phase(other)
            self.workflow._phase_graph[self].append(other)
        return other

    @classmethod
    def get_required_resources(cls) -> Set[str]:
        """
        Get the set of required resources for all agents in this phase.

        Returns:
            Set[str]: A set of resource names required by all agents.
        """
        resources = set()
        for agent_cls in cls.AGENT_CLASSES:
            resources.update(agent_cls.get_required_resources())
        return resources

    def setup(self) -> None:
        """
        Initialize and register resources and agents for the phase.
        """
        logger.debug(f"Entering setup for {self.name}")

<<<<<<< HEAD
        # 1. Define and register resources
        resource_configs = self.define_resources()
        for resource_id, (resource_class, resource_config) in resource_configs.items():
            if not self.resource_manager.is_resource_equivalent(resource_id, resource_class, resource_config):
                self.resource_manager.register_resource(resource_id, resource_class, resource_config)
        
        # 2. Initialize phase resources
        self.resource_manager.initialize_phase_resources(self.phase_config.phase_idx, resource_configs.keys())
        logger.info(f"Resources for phase {self.name} initialized")
        # 3. Define and register agents
        agent_configs = self.define_agents()

        self.agent_manager.initialize_phase_agents(agent_configs)
        logger.info(f"Agents for phase {self.name} initialized")
        self.agents = list(self.agent_manager._phase_agents.items())

        logger.info(f"Completed setup for {self.name}")

    def deallocate_resources(self):
=======
        try:
            # 1. Define and register resources
            resource_configs = self.define_resources()
            for resource_id, (
                resource_class,
                resource_config,
            ) in resource_configs.items():
                if not self.resource_manager.is_resource_equivalent(
                    resource_id, resource_class, resource_config
                ):
                    self.resource_manager.register_resource(
                        resource_id, resource_class, resource_config
                    )

            # 2. Initialize phase resources
            self.resource_manager.initialize_phase_resources(
                self.phase_config.phase_idx, resource_configs.keys()
            )
            logger.info(f"Resources for phase {self.name} initialized")

            # 3. Define and register agents
            agent_configs = self.define_agents()
            self.agent_manager.initialize_phase_agents(agent_configs)
            logger.info(f"Agents for phase {self.name} initialized")
            self.agents = list(self.agent_manager._phase_agents.items())

            logger.info(f"Completed setup for {self.name}")
        except Exception as e:
            logger.error(f"Error during setup for phase {self.name}: {e}")
            raise

    def deallocate_resources(self) -> None:
>>>>>>> 15440cda
        """
        Deallocate resources after the phase is completed.
        """
        try:
            self.resource_manager.deallocate_phase_resources(
                self.phase_config.phase_idx
            )
            logger.info(
                f"Phase {self.phase_config.phase_idx} ({self.phase_config.phase_name}) resources deallocated."
            )
        except Exception as e:
            logger.error(
                f"Failed to deallocate resources for phase {self.phase_config.phase_idx}: {e}"
            )
            raise

    async def run(
        self, workflow_message: WorkflowMessage, prev_phase_message: PhaseMessage
    ) -> PhaseMessage:
        """
        Execute the phase by running its iterations.

        Args:
            workflow_message (WorkflowMessage): The current workflow message.
            prev_phase_message (PhaseMessage): The message from the previous phase.

        Returns:
            PhaseMessage: The message of the current phase.
        """
<<<<<<< HEAD
        logger.info(f"running Phase {self.name} starting at iteration {self.iteration_count}")

        if self.iteration_count == 0:           
            self._phase_message = PhaseMessage(phase_id=self.name, prev=prev_phase_message)
            workflow_message.add_phase_message(self._phase_message)

            if prev_phase_message and len(prev_phase_message.agent_messages) > 0:
                self._last_agent_message = prev_phase_message.agent_messages[-1]
            else:
                logger.info(f"Adding initial prompt to phase")
                if self.params.get("task_dir"):
                    codebase_structure = subprocess.run(["tree", "-L", "4"], cwd=os.path.join(self.params.get("task_dir"), "tmp"), capture_output=True, text=True).stdout
                    self.params["codebase"] = "$ tree -L 4\n" + codebase_structure
                self._last_agent_message = AgentMessage(
                    agent_id="system",
                    message=self.params.get("initial_prompt").format(**self.params),
                )
                self._phase_message.add_agent_message(self._last_agent_message)
            self.iteration_count += 1

        start_count = self.iteration_count
        # Start the iteration at the current count
        for iteration_num in range(start_count, self.phase_config.max_iterations + 1):
=======
        logger.debug(
            f"Entering run for phase {self.phase_config.phase_idx} ({self.phase_config.phase_name})"
        )

        self._phase_message = PhaseMessage(phase_id=self.name, prev=prev_phase_message)
        workflow_message.add_child_message(self._phase_message)

        self._initialize_last_agent_message(prev_phase_message)

        for iteration_num in range(0, self.phase_config.max_iterations):
>>>>>>> 15440cda
            if self._phase_message.complete:
                break

            await self._handle_interactive_mode()

            iteration = self._get_current_iteration()
            agent_id, agent_instance = self._get_current_agent()
            logger.info(
                f"Running iteration {iteration_num} ({iteration}) of {self.name} with {agent_id}"
            )

            message = await self._run_iteration(agent_instance)
            message.set_iteration(iteration)
            await self.set_last_agent_message(message)
            self._phase_message.add_child_message(message)

            logger.info(
                f"Finished iteration {iteration_num} of {self.name} with {agent_id}"
            )
            if self._phase_message.complete:
                break

            self.iteration_count += 1

        self._finalize_phase()

        log_message(self._phase_message)
        return self._phase_message

    def _initialize_last_agent_message(self, prev_phase_message: PhaseMessage) -> None:
        """Initialize the last agent message based on the previous phase message."""
        if prev_phase_message and len(prev_phase_message.agent_messages) > 0:
            self._last_agent_message = prev_phase_message.agent_messages[-1]
        else:
            logger.info(f"Adding initial prompt to phase")
            self._create_initial_agent_message()

    def _create_initial_agent_message(self) -> None:
        """Create the initial agent message for the phase."""
        self._last_agent_message = AgentMessage(
            agent_id="system",
            message=self.params.get("initial_prompt").format(**self.params),
        )
        self._phase_message.add_child_message(self._last_agent_message)

    async def _handle_interactive_mode(self) -> None:
        """Handle the interactive mode if enabled."""
        if self.phase_config.interactive:
            if hasattr(self.workflow, "next_iteration_event"):
                logger.info("Waiting for 'next' signal ...")
                self.workflow.next_iteration_event.clear()
                await self.workflow.next_iteration_event.wait()
            else:
                logger.warning(
                    "Interactive mode is set, but workflow doesn't have next_iteration_event"
                )

    async def _run_iteration(self, agent_instance: BaseAgent) -> Message:
        """Run a single iteration with the given agent."""
        return await self.run_one_iteration(
            phase_message=self._phase_message,
            agent_instance=agent_instance,
            previous_output=self._last_agent_message,
        )

    def _finalize_phase(self) -> None:
        """Finalize the phase by setting the summary and deallocating resources."""
        if self._phase_message.summary == "incomplete":
            self._phase_message.set_summary("completed_failure")
        self.deallocate_resources()

    def _get_current_iteration(self) -> int:
        """
        Based on the last agent message iteration property, return the subsequent (current) iteration

        Returns:
            int: The current (depth) iteration.
        """
        iteration = 0
        if self._last_agent_message:
            iteration = self._last_agent_message.iteration
            iteration += 1
        return iteration

    def _get_agent_from_message(self, message: AgentMessage) -> Tuple[str, BaseAgent]:
        """
        Retrieve the agent associated with iteration from a given message.

        Returns:
            Tuple[str, BaseAgent]: A tuple containing the agent ID and the agent instance.
        """
        iteration = message.iteration
        if iteration == -1:
            logger.warning(f"Message {message} iteration unset or negative")
            return None, None
        agent = self.agents[iteration % len(self.agents)]
        return agent

    def _get_current_agent(self) -> Tuple[str, BaseAgent]:
        """
        Retrieve the next agent in a round-robin fashion.

        Returns:
            Tuple[str, BaseAgent]: A tuple containing the agent ID and the agent instance.
        """
        iteration = self._get_current_iteration()
        agent = self.agents[iteration % len(self.agents)]
        return agent

    async def set_interactive_mode(self, interactive: bool) -> None:
        """
        Set the interactive mode for the phase.

        Args:
            interactive (bool): Whether to enable interactive mode.
        """
        self.phase_config.interactive = interactive
        logger.info(f"Interactive mode for phase {self.name} set to {interactive}")

    @abstractmethod
    async def run_one_iteration(
        self,
        phase_message: PhaseMessage,
        agent_instance: Any,
        previous_output: Optional[Message],
    ) -> Message:
        """
        Run a single iteration of the phase.

        Args:
            phase_message (PhaseMessage): The current phase message.
            agent_instance (BaseAgent): The agent to run.
            previous_output (Optional[Message]): The output from the previous iteration.

        Returns:
            Message: The message from the agent.
        """
        pass

    @property
    def name(self) -> str:
        """
        Get the name of the phase.

        Returns:
            str: The name of the phase (class name).
        """
        return self.__class__.__name__

    @property
    def last_agent_message(self) -> Optional[Message]:
        """
        Get the last agent message.

        Returns:
            Optional[Message]: The last agent message, if any.
        """
        return self._last_agent_message

    async def set_last_agent_message(self, message: AgentMessage) -> Optional[Message]:
        """
        Set the last agent message to run from for phase.
        """
        self._last_agent_message = message<|MERGE_RESOLUTION|>--- conflicted
+++ resolved
@@ -136,7 +136,6 @@
         """
         logger.debug(f"Entering setup for {self.name}")
 
-<<<<<<< HEAD
         # 1. Define and register resources
         resource_configs = self.define_resources()
         for resource_id, (resource_class, resource_config) in resource_configs.items():
@@ -149,14 +148,6 @@
         # 3. Define and register agents
         agent_configs = self.define_agents()
 
-        self.agent_manager.initialize_phase_agents(agent_configs)
-        logger.info(f"Agents for phase {self.name} initialized")
-        self.agents = list(self.agent_manager._phase_agents.items())
-
-        logger.info(f"Completed setup for {self.name}")
-
-    def deallocate_resources(self):
-=======
         try:
             # 1. Define and register resources
             resource_configs = self.define_resources()
@@ -171,11 +162,7 @@
                         resource_id, resource_class, resource_config
                     )
 
-            # 2. Initialize phase resources
-            self.resource_manager.initialize_phase_resources(
-                self.phase_config.phase_idx, resource_configs.keys()
-            )
-            logger.info(f"Resources for phase {self.name} initialized")
+            logger.info(f"Completed setup for {self.name}")
 
             # 3. Define and register agents
             agent_configs = self.define_agents()
@@ -189,7 +176,6 @@
             raise
 
     def deallocate_resources(self) -> None:
->>>>>>> 15440cda
         """
         Deallocate resources after the phase is completed.
         """
@@ -219,42 +205,19 @@
         Returns:
             PhaseMessage: The message of the current phase.
         """
-<<<<<<< HEAD
+
         logger.info(f"running Phase {self.name} starting at iteration {self.iteration_count}")
 
         if self.iteration_count == 0:           
             self._phase_message = PhaseMessage(phase_id=self.name, prev=prev_phase_message)
-            workflow_message.add_phase_message(self._phase_message)
-
-            if prev_phase_message and len(prev_phase_message.agent_messages) > 0:
-                self._last_agent_message = prev_phase_message.agent_messages[-1]
-            else:
-                logger.info(f"Adding initial prompt to phase")
-                if self.params.get("task_dir"):
-                    codebase_structure = subprocess.run(["tree", "-L", "4"], cwd=os.path.join(self.params.get("task_dir"), "tmp"), capture_output=True, text=True).stdout
-                    self.params["codebase"] = "$ tree -L 4\n" + codebase_structure
-                self._last_agent_message = AgentMessage(
-                    agent_id="system",
-                    message=self.params.get("initial_prompt").format(**self.params),
-                )
-                self._phase_message.add_agent_message(self._last_agent_message)
-            self.iteration_count += 1
+            workflow_message.add_child_message(self._phase_message)
+
+            self._initialize_last_agent_message(prev_phase_message)
 
         start_count = self.iteration_count
         # Start the iteration at the current count
         for iteration_num in range(start_count, self.phase_config.max_iterations + 1):
-=======
-        logger.debug(
-            f"Entering run for phase {self.phase_config.phase_idx} ({self.phase_config.phase_name})"
-        )
-
-        self._phase_message = PhaseMessage(phase_id=self.name, prev=prev_phase_message)
-        workflow_message.add_child_message(self._phase_message)
-
-        self._initialize_last_agent_message(prev_phase_message)
-
-        for iteration_num in range(0, self.phase_config.max_iterations):
->>>>>>> 15440cda
+
             if self._phase_message.complete:
                 break
 
