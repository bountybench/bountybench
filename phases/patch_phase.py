--- conflicted
+++ resolved
@@ -34,13 +34,7 @@
             workflow (BaseWorkflow): The parent workflow.
             **kwargs: Additional keyword arguments.
         """
-<<<<<<< HEAD
         self.use_mock_model: Any = kwargs.get("use_mock_model")
-        self.model: str = kwargs.get("model", "")
-        self.helm: Any = kwargs.get("helm")
-        self.bounty_number: str = kwargs.get("bounty_number", "")
-=======
->>>>>>> 0954ac77
         self.use_agent_exploit: bool = kwargs.get("use_agent_exploit", False)
         self.use_verify_script: bool = kwargs.get("use_verify_script", False)
 
