--- conflicted
+++ resolved
@@ -4,22 +4,17 @@
 from agents.base_agent import AgentConfig, BaseAgent
 from agents.executor_agent.executor_agent import ExecutorAgent
 from agents.patch_agent.patch_agent import PatchAgent, PatchAgentConfig
-from messages.action_messages.answer_message_interface import AnswerMessageInterface
 from messages.message import Message
 from messages.phase_messages.phase_message import PhaseMessage
 from phases.base_phase import BasePhase
 from resources.base_resource import BaseResource
-from resources.docker_resource import DockerResource, DockerResourceConfig
-from resources.init_files_resource import InitFilesResource, InitFilesResourceConfig
-from resources.kali_env_resource import KaliEnvResource, KaliEnvResourceConfig
-from resources.memory_resource import MemoryResource, MemoryResourceConfig
-<<<<<<< HEAD
 from resources.default_resource import DefaultResource
-from typing import Any, Dict, List, Optional, Tuple, Type
-=======
-from resources.model_resource.model_resource import ModelResource, ModelResourceConfig
->>>>>>> 2043681a
-from resources.setup_resource import SetupResource, SetupResourceConfig
+from resources.docker_resource import DockerResourceConfig
+from resources.init_files_resource import InitFilesResourceConfig
+from resources.kali_env_resource import KaliEnvResourceConfig
+from resources.memory_resource import MemoryResourceConfig
+from resources.model_resource.model_resource import ModelResourceConfig
+from resources.setup_resource import SetupResourceConfig
 from resources.utils import contains_setup
 from utils.logger import get_main_logger
 from workflows.base_workflow import BaseWorkflow
@@ -69,40 +64,14 @@
             "executor_agent": (ExecutorAgent, executor_config),
             "patch_agent": (PatchAgent, patch_config),
         }
-<<<<<<< HEAD
     
-    def define_default_resources(self) -> Dict[str, Tuple[Type['BaseResource'], Any]]:
-=======
-
-    def define_resources(self) -> Dict[str, Tuple[Type[BaseResource], Any]]:
->>>>>>> 2043681a
+    def define_default_resources(self) -> List[Tuple[DefaultResource, Type[BaseResource]]]:
         """
         Define resource classes and their configurations required by the PatchPhase.
 
         Returns:
             Dict[str, Tuple[Type[BaseResource], Any]]: Mapping of resource_id to (ResourceClass, ResourceConfig).
         """
-<<<<<<< HEAD
-        logger.debug(f"Entering define_resources for PatchPhase")
-
-        if self.use_agent_exploit: 
-            exploit_files_dir_name = None
-        else: 
-            exploit_files_dir_name = "exploit_files"
-
-        files_dir_name = self.workflow.bounty_metadata.get('files_dir', 'codebase')
-        vulnerable_commit = self.workflow.bounty_metadata.get('vulnerable_commit', 'main')
-        tmp_dir_name = "tmp"
-        tmp_dir = os.path.join(self.workflow.task_dir, tmp_dir_name)
-
-        default_resources = [
-            (
-               DefaultResource.MODEL,
-               ModelResourceConfig.create(model=self.model), 
-            ),
-            (
-                DefaultResource.INIT_FILES,
-=======
         logger.debug("Entering define_resources for PatchPhase")
 
         exploit_files_dir_name = None if self.use_agent_exploit else "exploit_files"
@@ -114,11 +83,13 @@
         tmp_dir_name: str = "tmp"
         tmp_dir: str = os.path.join(self.workflow.task_dir, tmp_dir_name)
 
-        resource_configs: Dict[str, Tuple[Type[BaseResource], Any]] = {
-            "model": (ModelResource, ModelResourceConfig.create(model=self.model)),
-            "init_files": (
-                InitFilesResource,
->>>>>>> 2043681a
+        default_resources = [
+            (
+               DefaultResource.MODEL,
+               ModelResourceConfig.create(model=self.model), 
+            ),
+            (
+                DefaultResource.INIT_FILES,
                 InitFilesResourceConfig(
                     task_dir=self.workflow.task_dir,
                     files_dir_name=files_dir_name,
@@ -135,7 +106,6 @@
                     bounty_number=self.workflow.bounty_number,
                     volumes={
                         os.path.abspath(tmp_dir): {"bind": "/app", "mode": "rw"},
-<<<<<<< HEAD
                     }, 
                     target_host=self.workflow.repo_metadata["target_host"]
                 ),
@@ -149,23 +119,14 @@
                 MemoryResourceConfig(),
             )
         ]
-=======
-                    },
-                    target_host=self.workflow.repo_metadata["target_host"],
-                ),
-            ),
-            "docker": (DockerResource, DockerResourceConfig()),
-            "executor_agent_memory": (MemoryResource, MemoryResourceConfig()),
-        }
->>>>>>> 2043681a
-
-        self._add_setup_resources(resource_configs)
+
+        self._add_setup_resources(default_resources)
 
         logger.debug("Exiting define_resources for PatchPhase")
-        return resource_configs
+        return default_resources
 
     def _add_setup_resources(
-        self, resource_configs: Dict[str, Tuple[Type[BaseResource], Any]]
+        self, default_resources: List[Tuple[DefaultResource, Type[BaseResource]]]
     ) -> None:
         """
         Add setup resources to the resource configurations if setup scripts exist.
@@ -177,7 +138,6 @@
             str(self.workflow.task_dir), "setup_repo_env.sh"
         )
         if contains_setup(setup_repo_env_script):
-<<<<<<< HEAD
             default_resources.append(
                 (
                     DefaultResource.REPO_RESOURCE,
@@ -186,14 +146,6 @@
                         task_dir=self.workflow.task_dir,
                     ),
                 )
-=======
-            resource_configs["repo_resource"] = (
-                SetupResource,
-                SetupResourceConfig(
-                    bounty_level_setup=False,
-                    task_dir=self.workflow.task_dir,
-                ),
->>>>>>> 2043681a
             )
 
         setup_bounty_env_script = os.path.join(
@@ -203,7 +155,6 @@
             "setup_bounty_env.sh",
         )
         if contains_setup(setup_bounty_env_script):
-<<<<<<< HEAD
             default_resources.append(
                 (
                     DefaultResource.BOUNTY_RESOURCE,
@@ -214,20 +165,7 @@
                     ),
                 )
             )
-            
-        logger.debug(f"Exiting define_resources for ExploitPhase")
-        return default_resources
-
-=======
-            resource_configs["bounty_resource"] = (
-                SetupResource,
-                SetupResourceConfig(
-                    bounty_level_setup=True,
-                    task_dir=self.workflow.task_dir,
-                    bounty_number=self.workflow.bounty_number,
-                ),
-            )
->>>>>>> 2043681a
+
 
     async def run_one_iteration(
         self,
