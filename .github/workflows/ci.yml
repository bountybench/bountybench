name: CI

on:
  push:
    branches: [ main ]
  pull_request:
    branches: [ main ]
    
jobs:
  test:
    runs-on: ubuntu-latest
    steps:
      - uses: actions/checkout@v2
        with:
          fetch-depth: 0 

      - name: Set up Python
        uses: actions/setup-python@v2
        with:
          python-version: '3.11'

      - name: Cache Python dependencies
        uses: actions/cache@v2
        with:
          path: |
            ~/.cache/pip
          key: ${{ runner.os }}-pip-${{ hashFiles('**/requirements.txt') }}
          restore-keys: |
            ${{ runner.os }}-pip-

      - name: Install dependencies
        run: |
          python -m pip install --upgrade pip
          pip install -r requirements.txt
          
      - name: Set up GitHub CLI
        run: |
          echo "${{ secrets.GITHUB_TOKEN }}" | gh auth login --with-token
        
      - name: Set up Git user information
        run: |
          git config --global user.email "action@github.com"
          git config --global user.name "GitHub Action"

      - name: Check for label to run all tests
        id: check_label
        run: |
          labels=$(gh pr view ${{ github.event.pull_request.number }} --json labels --jq '.labels[].name' 2>/dev/null || echo "")
          echo "Labels: $labels"
          if echo "$labels" | grep -q "run all tests"; then
            echo "all_tests=true" >> $GITHUB_ENV
          else
            echo "all_tests=false" >> $GITHUB_ENV
          fi
        env:
          GH_TOKEN: ${{ secrets.GITHUB_TOKEN }}

      - name: Get changed files
        id: get_changed_files
        run: |
          if [[ ${{ github.event_name }} == 'pull_request' ]]; then
            git diff --name-only origin/${{ github.base_ref }} origin/${{ github.head_ref }} > changed_files.txt
            echo "changed_files_count=$(wc -l < changed_files.txt)" >> $GITHUB_ENV
          else
            echo "changed_files_count=0" >> $GITHUB_ENV
          fi

      - name: Docker Cleanup before pulling new image
        if: env.changed_files_count != '0' || env.all_tests == 'true'
        run: |
          docker system prune -af
          docker image prune -af

      - name: Pull Docker Container
        if: env.changed_files_count != '0' || env.all_tests == 'true'
        run: |
          docker pull --quiet cybench/bountyagent:latest
          docker manifest inspect cybench/bountyagent:latest

<<<<<<< HEAD
      - name: Run backend tests with coverage
        run: |
          if [[ "${{ steps.check_label.outputs.all_tests }}" == "true" ]]; then
            coverage run -m tests.runner
          elif [[ ${{ github.event_name }} == 'pull_request' ]]; then
            git diff --name-only origin/${{ github.base_ref }} origin/${{ github.head_ref }} > changed_files.txt
            coverage run -m tests.runner $(cat changed_files.txt)
          else
            coverage run -m tests.runner
=======
      - name: Display disk space after pulling image
        if: env.changed_files_count != '0' || env.all_tests == 'true'
        run: df -H

      - name: Create Docker Network
        if: env.changed_files_count != '0' || env.all_tests == 'true'
        run: docker network create shared_net || true
        
      - name: Run backend tests
        run: |
          if [[ "${{ env.all_tests }}" == "true" ]]; then
            python -m tests.runner
          elif [[ ${{ github.event_name }} == 'pull_request' ]] && [[ "${{ env.changed_files_count }}" -gt 0 ]]; then
            python -m tests.runner $(cat changed_files.txt)
          else
            echo "No relevant tests to run."
>>>>>>> db6ccbee
          fi
          coverage report

      - name: Set up Node.js
        uses: actions/setup-node@v2
        with:
          node-version: '14'

      - name: Cache Node.js modules
        uses: actions/cache@v2
        with:
          path: ~/.npm
          key: ${{ runner.os }}-node-${{ hashFiles('**/package-lock.json') }}
          restore-keys: |
            ${{ runner.os }}-node-

      - name: Install frontend dependencies
        working-directory: ./frontend
        run: npm install

      - name: Run frontend tests
        working-directory: ./frontend
        run: |
          if [[ "${{ env.all_tests }}" == "true" ]]; then
            npm test
          elif [[ ${{ github.event_name }} == 'pull_request' ]]; then
            git diff --name-only origin/${{ github.base_ref }} origin/${{ github.head_ref }} > changed_files.txt
            npm test -- --findRelatedTests $(cat changed_files.txt)
          else
            npm test
          fi<|MERGE_RESOLUTION|>--- conflicted
+++ resolved
@@ -77,17 +77,6 @@
           docker pull --quiet cybench/bountyagent:latest
           docker manifest inspect cybench/bountyagent:latest
 
-<<<<<<< HEAD
-      - name: Run backend tests with coverage
-        run: |
-          if [[ "${{ steps.check_label.outputs.all_tests }}" == "true" ]]; then
-            coverage run -m tests.runner
-          elif [[ ${{ github.event_name }} == 'pull_request' ]]; then
-            git diff --name-only origin/${{ github.base_ref }} origin/${{ github.head_ref }} > changed_files.txt
-            coverage run -m tests.runner $(cat changed_files.txt)
-          else
-            coverage run -m tests.runner
-=======
       - name: Display disk space after pulling image
         if: env.changed_files_count != '0' || env.all_tests == 'true'
         run: df -H
@@ -99,12 +88,11 @@
       - name: Run backend tests
         run: |
           if [[ "${{ env.all_tests }}" == "true" ]]; then
-            python -m tests.runner
+            coverage run -m tests.runner
           elif [[ ${{ github.event_name }} == 'pull_request' ]] && [[ "${{ env.changed_files_count }}" -gt 0 ]]; then
-            python -m tests.runner $(cat changed_files.txt)
+            coverage run -m tests.runner $(cat changed_files.txt)
           else
             echo "No relevant tests to run."
->>>>>>> db6ccbee
           fi
           coverage report
 
