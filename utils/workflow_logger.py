import json
import os
from dataclasses import dataclass, field
from datetime import datetime
from pathlib import Path
from typing import Dict, List, Optional, Any
<<<<<<< HEAD
import asyncio
from functools import wraps

from utils.logger import get_main_logger
from .websocket_manager import websocket_manager
=======

from utils.logger import get_main_logger
>>>>>>> 388575fb

logger = get_main_logger(__name__)

from models.model_response import ModelResponse
from responses.response import Response
from responses.error_response import ErrorResponse

from .workflow_logger_types import (
    Action,
    PhaseIteration,
    WorkflowPhase,
    WorkflowLog,
    WorkflowMetadata,
)

def ensure_event_loop():
    """Ensure there's an event loop available in the current thread"""
    try:
        loop = asyncio.get_event_loop()
    except RuntimeError:
        loop = asyncio.new_event_loop()
        asyncio.set_event_loop(loop)
    return loop

def run_async(func):
    """Decorator to run async functions from sync code"""
    @wraps(func)
    def wrapper(*args, **kwargs):
        loop = ensure_event_loop()
        return loop.run_until_complete(func(*args, **kwargs))
    return wrapper

class WorkflowLogger:
    _initialized = False

    def __init__(self):
        if not WorkflowLogger._initialized:
            self.workflow_log: Optional[WorkflowLog] = None
            self.log_file: Optional[Path] = None
<<<<<<< HEAD
            self.workflow_id: Optional[str] = None
            WorkflowLogger._initialized = True

        # Keep track of the current phase and iteration
        self.current_phase: Optional[WorkflowPhase] = None
        self.current_iteration: Optional[PhaseIteration] = None

    async def _broadcast_update(self, data: dict):
        """Broadcast update to WebSocket clients"""
        if self.workflow_id:
            try:
                print(f"Attempting to broadcast message type: {data.get('type')}")
                print(f"Full message data: {data}")
                await websocket_manager.broadcast(self.workflow_id, data)
                print(f"Successfully broadcasted message type: {data.get('type')}")
            except Exception as e:
                print(f"Error broadcasting update: {e}")
                print(f"Failed message data: {data}")

    def broadcast_update(self, data: dict):
        """Synchronous wrapper for _broadcast_update"""
        try:
            loop = asyncio.get_running_loop()
            if not loop.is_running():
                return asyncio.run(self._broadcast_update(data))
            else:
                # Create and store the task to prevent it from being dropped
                task = asyncio.create_task(self._broadcast_update(data))
                # Add a callback to handle any errors
                task.add_done_callback(lambda t: self._handle_broadcast_error(t))
                return task
        except Exception as e:
            print(f"Error in broadcast_update: {e}")

    def _handle_broadcast_error(self, task):
        """Handle any errors from the broadcast task"""
        try:
            # Get the result to raise any exceptions
            task.result()
        except Exception as e:
            print(f"Error in broadcast task: {e}")

=======
            WorkflowLogger._initialized = True

        self.current_phase: Optional[WorkflowPhase] = None
        self.current_iteration: Optional[PhaseIteration] = None

>>>>>>> 388575fb
    def initialize(
        self,
        workflow_name: str,
        workflow_id: Optional[str] = None,
        logs_dir: str = "logs",
<<<<<<< HEAD
        task_repo_dir: Optional[str] = None,
        bounty_number: Optional[str] = None,
=======
        task: Optional[Dict[str, Any]] = None,
>>>>>>> 388575fb
    ) -> None:
        self.workflow_name = workflow_name
        self.logs_dir = Path(logs_dir)
        self.logs_dir.mkdir(exist_ok=True)
        
        task = task or {}

        metadata_dict = {
            "workflow_name": workflow_name,
            "start_time": datetime.now().isoformat(),
            "phases_status":{}
        }

        if task:
            metadata_dict["task"] = task

        self.workflow_log = WorkflowLog(
<<<<<<< HEAD
            metadata=WorkflowMetadata(
                workflow_name=workflow_name,
                start_time=datetime.now().isoformat(),
                task_repo_dir=task_repo_dir,
                bounty_number=bounty_number
            ),
            phases=[],
        )
        
        # Use provided workflow ID or generate one
        self.workflow_id = workflow_id if workflow_id else f"{workflow_name}_{datetime.now().strftime('%Y%m%d_%H%M%S')}"
        
        # Generate log filename
        components = [workflow_name]
        if task_repo_dir:
            components.append(Path(task_repo_dir).name)
        if bounty_number:
            components.append(str(bounty_number))
            
        timestamp = datetime.now().strftime('%Y%m%d_%H%M%S')
        self.log_file = self.logs_dir / f"{'_'.join(components)}_{timestamp}.json"
        
        print(f"Initialized workflow logger with ID: {self.workflow_id}")

=======
            metadata=WorkflowMetadata(**metadata_dict),
            phases=[],
        )

        components = [workflow_name]
        for _, value in task.items():
            if value:
                components.append(str(value.name if isinstance(value, Path) else value))

        self.log_file = self.logs_dir / f"{'_'.join(components)}_{datetime.now().strftime('%Y%m%d_%H%M%S')}.json"

    def add_metadata(self, key: str, value: Any) -> None:
        if self.workflow_log is None:
            raise RuntimeError("WorkflowLogger not initialized")
        if not hasattr(self.workflow_log.metadata, "additional_metadata"):
            self.workflow_log.metadata.additional_metadata = {}
        self.workflow_log.metadata.additional_metadata[key] = value
        
    def _ensure_initialized(self):
        """Ensure the logger is initialized before use"""
        if not self.workflow_log:
            raise RuntimeError("WorkflowLogger must be initialized before use. Call initialize() first.")

    ################################################################
    # PHASE MANAGEMENT
    ################################################################

>>>>>>> 388575fb
    def start_phase(self, phase_idx: int, phase_name: str) -> None:
        """Create a new workflow phase"""
        self._ensure_initialized()
        if self.current_phase is not None:
            raise RuntimeError("A phase is already in progress. End it before starting a new one.")

        self.current_phase = WorkflowPhase(
            phase_idx=phase_idx,
            phase_name=phase_name,
            start_time=datetime.now().isoformat(),
            end_time=None,
            status="in_progress",
            iterations=[],
        )
<<<<<<< HEAD
        
        # Broadcast phase update
        self.broadcast_update({
            "type": "phase_update",
            "phase": {
                "phase_idx": phase_idx,
                "phase_name": phase_name,
                "status": "in_progress"
            }
        })

    def start_iteration(self, iteration_number: int, agent_name: str, input_response: Optional[Response]) -> None:
        """Start a new iteration within the current phase"""
        self._ensure_initialized()
        if not self.current_phase:
            raise RuntimeError("Must start_phase before starting iterations.")
        if self.current_iteration:
            raise RuntimeError("An iteration is already in progress. End it before starting a new one.")
            
=======

    def end_phase(self, status: str, phase_instance) -> None:
        """
        Finalize the current phase, append it to the list of phases, and reset.
        """
        self._ensure_initialized()
        if not self.current_phase:
            raise RuntimeError("No phase in progress to end.")

        self.current_phase.status = status
        self.get_phase_metadata(phase_instance)
        self.current_phase.end_time = datetime.now().isoformat()
        self.workflow_log.phases.append(self.current_phase)
        self.current_phase = None

        # For durability, save after each phase
        self.save()

    def get_phase_metadata(self, phase_instance) -> None:
        """
        Aggregate certain metadata from the current phase
        into the phase's metadata field (e.g., phase_summary).
        """
        if not self.current_phase:
            raise RuntimeError("No phase in progress to gather metadata for.")

        metadata = {
            'phase_summary': phase_instance.phase_summary if phase_instance.phase_summary else "not_set",
            'iterations_used': phase_instance.iteration_count
        }

        self.current_phase.metadata = metadata
    ################################################################
    # ITERATION MANAGEMENT
    ################################################################

    def start_iteration(self, iteration_number: int, agent_name: str, input_response: Optional[Response]) -> None:
        """
        Start a new iteration within the current phase.
        """
        self._ensure_initialized()
        if not self.current_phase:
            raise RuntimeError("Must start a phase before starting an iteration.")
        if self.current_iteration is not None:
            raise RuntimeError("A previous iteration was not ended properly.")

>>>>>>> 388575fb
        self.current_iteration = PhaseIteration(
            iteration_number=iteration_number,
            agent_name=agent_name,
            input_response=input_response,
            output_response=None,
            start_time=datetime.now().isoformat(),
            end_time=None,
            status="in_progress",
            actions=[],
            metadata={},
            status="in_progress",
        )
<<<<<<< HEAD
        
        # Broadcast iteration update
        self.broadcast_update({
            "type": "iteration_update",
            "iteration": {
                "iteration_number": iteration_number,
                "agent_name": agent_name,
                "status": "in_progress",
                "input": input_response.to_dict() if input_response else None
            }
        })
=======

    def end_iteration(self, output_response: Response, status: str = "completed") -> None:
        """
        End the current iteration and add it to the current phase.
        """
        self._ensure_initialized()
        if not self.current_phase:
            raise RuntimeError("No phase in progress.")
        if not self.current_iteration:
            raise RuntimeError("No iteration in progress.")

        self.current_iteration.output_response = output_response
        self.current_iteration.end_time = datetime.now().isoformat()
        self.current_iteration.status = status
        self.get_aggregate_metadata()

        self.current_phase.iterations.append(self.current_iteration)
        self.current_iteration = None

        # You could save after each iteration, but this might be too frequent:
        # self.save()

    def get_aggregate_metadata(self) -> None:
        """
        Aggregate certain metadata from the current iteration's actions
        into the iteration's metadata field (e.g., token usage, time).
        """
        if not self.current_iteration:
            raise RuntimeError("No iteration in progress to gather metadata for.")

        aggregate_metadata = {
            'input_tokens': 0,
            'output_tokens': 0,
            'time_taken_in_ms': 0
        }
        for action in self.current_iteration.actions:
            if action.metadata:
                for key in ['input_tokens', 'output_tokens', 'time_taken_in_ms']:
                    if key in action.metadata:
                        aggregate_metadata[key] += action.metadata[key]
        self.current_iteration.metadata = aggregate_metadata

    ################################################################
    # ACTION LOGGING
    ################################################################
>>>>>>> 388575fb

    def log_action(
        self,
        action_name: str,
        input_data: Any,
        output_data: Any,
        metadata: Optional[Dict[str, Any]] = None
    ) -> None:
        """Log an action within the current interaction"""
        self._ensure_initialized()
        if not self.current_iteration:
<<<<<<< HEAD
            print("Warning: Attempting to log action without active iteration")
            return
            
        print(f'Logging action: {action_name}')
        action = Action(
            action_type=action_name,
            input_data=input_data,
            output_data=output_data,
            metadata=metadata
        )
        
        self.current_iteration.actions.append(action)
        
        # Broadcast action update
        update_data = {
            "type": "action_update",
            "action": {
                "action_type": action_name,
                "input_data": input_data,
                "output_data": output_data,
                "metadata": metadata,
                "timestamp": action.timestamp
            }
        }
        print(f"Preparing to broadcast action update: {update_data}")
        self.broadcast_update(update_data)

    def end_iteration(self, output_response: Response, status: str = "completed") -> None:
        """End the current iteration and add it to the current phase"""
        self._ensure_initialized()
        if not self.current_phase:
            raise RuntimeError("No phase in progress.")
        if not self.current_iteration:
            raise RuntimeError("No iteration in progress to end.")
            
        self.current_iteration.end_time = datetime.now().isoformat()
        self.current_iteration.status = status
        self.current_iteration.output_response = output_response
        self.current_iteration.metadata = self.get_aggregate_metadata()
        
        self.current_phase.iterations.append(self.current_iteration)
        
        # Broadcast iteration completion
        self.broadcast_update({
            "type": "iteration_update",
            "iteration": {
                "iteration_number": self.current_iteration.iteration_number,
                "agent_name": self.current_iteration.agent_name,
                "status": status,
                "output": output_response.to_dict() if output_response else None
            }
        })
        
        self.current_iteration = None
        self.save()

    def end_phase(self, status: str, phase_instance) -> None:
        """Finalize the current phase, append it to the list of phases, and reset"""
        self._ensure_initialized()
        if not self.current_phase:
            raise RuntimeError("No phase in progress to end.")
            
        self.current_phase.end_time = datetime.now().isoformat()
        self.current_phase.status = status
        self.current_phase.metadata = self.get_phase_metadata(phase_instance)
        
        self.workflow_log.phases.append(self.current_phase)
        
        # Broadcast phase completion
        self.broadcast_update({
            "type": "phase_update",
            "phase": {
                "phase_idx": self.current_phase.phase_idx,
                "phase_name": self.current_phase.phase_name,
                "status": status
            }
        })
        
        self.current_phase = None
        self.save()

    def _ensure_initialized(self):
        """Ensure the logger is initialized before use"""
        if not self.workflow_log:
            raise RuntimeError("WorkflowLogger must be initialized before use. Call initialize() first.")

    ################################################################
    # PHASE MANAGEMENT
    ################################################################

    def get_phase_metadata(self, phase_instance) -> None:
        """
        Aggregate certain metadata from the current phase
        into the phase's metadata field (e.g., phase_summary).
        """
        if not self.current_phase:
            raise RuntimeError("No phase in progress to gather metadata for.")

        metadata = {
            'phase_summary': phase_instance.phase_summary if phase_instance.phase_summary else "not_set",
            'iterations_used': phase_instance.iteration_count
        }

        self.current_phase.metadata = metadata

    ################################################################
    # ITERATION MANAGEMENT
    ################################################################

    def get_aggregate_metadata(self) -> None:
        """
        Aggregate certain metadata from the current iteration's actions
        into the iteration's metadata field (e.g., token usage, time).
        """
        if not self.current_iteration:
            raise RuntimeError("No iteration in progress to gather metadata for.")

        aggregate_metadata = {
            'input_tokens': 0,
            'output_tokens': 0,
            'time_taken_in_ms': 0
        }
        for action in self.current_iteration.actions:
            if action.metadata:
                for key in ['input_tokens', 'output_tokens', 'time_taken_in_ms']:
                    if key in action.metadata:
                        aggregate_metadata[key] += action.metadata[key]
        self.current_iteration.metadata = aggregate_metadata

=======
            raise RuntimeError("Must start_iteration before logging actions.")
        
        self.current_iteration.actions.append(
            Action(
                action_type=action_name,
                input_data=input_data,
                output_data=output_data,
                metadata=metadata
            )
        )

>>>>>>> 388575fb
    ################################################################
    # ERROR / METADATA / FINALIZE
    ################################################################
    def log_error(self, error_msg: str, error_data: Optional[Dict[str, Any]] = None) -> None:
        """Log an error that occurred during the workflow"""
        self._ensure_initialized()
        error_entry = {
            "timestamp": datetime.now().isoformat(),
            "message": error_msg,
            **(error_data or {})
        }
        self.workflow_log.error_log.append(error_entry)
        self.save()
    
    # def add_metadata(self, key: str, value: Any) -> None:
    #     """Add additional metadata to the workflow"""
    #     self._ensure_initialized()
    #     self.workflow_log.metadata.additional_metadata[key] = value
    
    def add_agent(self, agent_name: str, agent) -> None:
        """
        Log an agent being used in the workflow and save its state.
        
        Args:
            agent_name (str): Name of the agent
            agent: Agent instance that has serialization methods
        """
        self._ensure_initialized()

        if agent_name not in self.workflow_log.agents_used and hasattr(agent, 'to_dict'):
            self.workflow_log.agents_used[agent_name] = agent.to_dict()

    def add_resource(self, resource_name: str, resource) -> None:
        """
        Log a resource being used in the workflow and save its state.
        
        Args:
            resource_name (str): Name of the resource
            resource: Resource instance that has serialization methods
        """
        self._ensure_initialized()

        if resource_name not in self.workflow_log.resources_used and hasattr(resource, 'to_dict'):
            self.workflow_log.resources_used[resource_name] = resource.to_dict()

    
<<<<<<< HEAD
    def add_agent(self, agent_name: str, agent) -> None:
        """
        Log an agent being used in the workflow and save its state.
        
        Args:
            agent_name (str): Name of the agent
            agent: Agent instance that has serialization methods
        """
        self._ensure_initialized()

        if agent_name not in self.workflow_log.agent_used and hasattr(agent, 'to_dict'):
            self.workflow_log.agent_used[agent_name] = agent.to_dict()

    def add_resource(self, resource_name: str, resource) -> None:
=======
    def add_phase_status(self, phase_name: str, phase_status: str) -> None:
>>>>>>> 388575fb
        """
        Log a resource being used in the workflow and save its state.
        
        Args:
<<<<<<< HEAD
            resource_name (str): Name of the resource
            resource: Resource instance that has serialization methods
        """
        self._ensure_initialized()

        if resource_name not in self.workflow_log.resources_used and hasattr(resource, 'to_dict'):
            self.workflow_log.resources_used[resource_name] = resource.to_dict()

    
    def finalize(self, final_status: str = "completed") -> None:
        """Finalize the workflow log: mark the end time, record final status, and save."""
        self._ensure_initialized()
        self.workflow_log.metadata.end_time = datetime.now().isoformat()
        self.workflow_log.final_status.append(final_status)
=======
            phase_name (str): Name of the phase
            phase_status (str): status of phase
        """
        self._ensure_initialized()
        
        self.workflow_log.metadata.phases_status[phase_name] = phase_status

    def finalize(self, final_status: str) -> None:
        """Finalize the workflow log: mark the end time, record final status, and save."""
        self._ensure_initialized()
        self.workflow_log.metadata.end_time = datetime.now().isoformat()
        self.workflow_log.metadata.final_status = final_status
>>>>>>> 388575fb
        self.save()
        return self.log_file
    
    def _json_serializable(self, obj: Any) -> Any:
        if isinstance(obj, Path):
            return str(obj)
        elif hasattr(obj, '__dict__'):
            # For objects with a __dict__ attribute (like BaseResponse),
            # we'll convert them to a dictionary
            return {key: self._json_serializable(value) for key, value in obj.__dict__.items()}
        elif isinstance(obj, (list, tuple)):
            return [self._json_serializable(item) for item in obj]
        elif isinstance(obj, dict):
            return {key: self._json_serializable(value) for key, value in obj.items()}
        elif hasattr(obj, '__str__'):
            # For any other objects, we'll use their string representation
            return str(obj)
        raise TypeError(f'Object of type {obj.__class__.__name__} is not JSON serializable')

    def save(self) -> None:
        self._ensure_initialized()
<<<<<<< HEAD
        # Convert the workflow log to a dictionary for JSON serialization
        log_dict = {
            "metadata": {
                "workflow_name": self.workflow_log.metadata.workflow_name,
                "start_time": self.workflow_log.metadata.start_time,
                "end_time": self.workflow_log.metadata.end_time,
                "task_repo_dir": self.workflow_log.metadata.task_repo_dir,
                "bounty_number": self.workflow_log.metadata.bounty_number,
                "additional_metadata": self.workflow_log.metadata.additional_metadata
            },
            "agent_used": self.workflow_log.agent_used,
            "resources_used": self.workflow_log.resources_used,
            "final_status": self.workflow_log.final_status,
            "phases": [
                {
                    "phase_idx": ph.phase_idx,
                    "phase_name": ph.phase_name,
                    "start_time": ph.start_time,
                    "end_time": ph.end_time,
                    "status": ph.status,
                    "metadata": ph.metadata,
                    "iterations": [
                        {
                            "iteration_number": it.iteration_number,
                            "agent_name": it.agent_name,
                            "status": it.status,
                            "input_response": it.input_response.to_dict() if it.input_response else None,
                            "output_response": it.output_response.to_dict() if it.output_response else None,
                            "start_time": it.start_time,
                            "end_time": it.end_time,
                            "actions": [
                                {
                                    "action_type": action.action_type,
                                    "input_data": action.input_data,
                                    "output_data": action.output_data,
                                    "timestamp": action.timestamp,
                                    "metadata": action.metadata
                                }
                                for action in it.actions
                            ],
                            "metadata": it.metadata
                        }
                        for it in ph.iterations
                    ]
                }
                for ph in self.workflow_log.phases
=======
        
        metadata_dict = {
            "workflow_name": self.workflow_log.metadata.workflow_name,
            "final_status": self.workflow_log.metadata.final_status,
            "phases_status": self.workflow_log.metadata.phases_status,
            "start_time": self.workflow_log.metadata.start_time,
            "end_time": self.workflow_log.metadata.end_time,
        }

        if hasattr(self.workflow_log.metadata, 'task'):
            metadata_dict["task"] = self.workflow_log.metadata.task

        log_dict = {
            "metadata": metadata_dict,
            "phases": [
                {
                    "name": phase.phase_name,
                    "start_time": phase.start_time,
                    "end_time": phase.end_time,
                    "status": phase.status,
                    "iterations": [
                        {
                            "iteration_number": iteration.iteration_number,
                            "agent_name": iteration.agent_name,
                            "status": iteration.status,
                            "input_response": self._format_response(iteration.input_response),
                            "actions": iteration.actions,
                            "output_response": self._format_response(iteration.output_response),
                            "start_time": iteration.start_time,
                            "end_time": iteration.end_time,
                            "metadata": iteration.metadata
                        } for iteration in phase.iterations
                    ]
                } for phase in self.workflow_log.phases
>>>>>>> 388575fb
            ],
            "agents_used": self.workflow_log.agents_used,
            "resources_used": self.workflow_log.resources_used,
            "additional_metadata": self.workflow_log.metadata.additional_metadata
        }

        self.log_file.parent.mkdir(parents=True, exist_ok=True)

        with open(self.log_file, 'w') as f:
            json.dump(log_dict, f, indent=4, default=self._json_serializable)
            logger.status(f"Saved log to: {self.log_file}")

<<<<<<< HEAD
=======
    def _format_response(self, response):
        if isinstance(response, dict) and '_response' in response:
            return {"response": response['_response']}
        elif isinstance(response, Response):
            return {"response": response.response}
        else:
            return response
>>>>>>> 388575fb
    ################################################################
    # CONTEXT MANAGERS
    ################################################################

    class PhaseContext:
        """
        Context manager for a single phase. On enter: start_phase(...).
        On exit: end_phase(...).
        """
        def __init__(self, logger: 'WorkflowLogger', phase_instance):
            self.logger = logger
            self.phase_instance = phase_instance
            self.phase_idx = phase_instance.phase_config.phase_idx
            self.phase_name = phase_instance.phase_config.phase_name

        def __enter__(self):
            self.logger.start_phase(self.phase_idx, self.phase_name)
            return self

        def __exit__(self, exc_type, exc_val, exc_tb):
<<<<<<< HEAD
            status = "failed" if exc_type else "completed"
=======
            status = "incomplete" if exc_type else "completed"
>>>>>>> 388575fb
            self.logger.end_phase(status, self.phase_instance)
            # If we return False, we do NOT suppress exceptions.
            return False

        def iteration(self, iteration_number: int, agent_name: str, input_response: Optional[Response]):
            """
            Returns an iteration context within this phase.
            """
            return self.logger.IterationContext(
                self.logger,
                iteration_number,
                agent_name,
                input_response
            )

    class IterationContext:
        """
        Context manager for a single iteration within a phase.
        On enter: start_iteration(...).
        On exit: end_iteration(...).
        """
        def __init__(
            self,
            logger: 'WorkflowLogger',
            iteration_number: int,
            agent_name: str,
            input_response: Optional[Response]
        ):
            self.logger = logger
            self.iteration_number = iteration_number
            self.agent_name = agent_name
            self.input_response = input_response
            self.output_response: Optional[Response] = None

        def __enter__(self):
            self.logger.start_iteration(self.iteration_number, self.agent_name, self.input_response)
            return self

        def __exit__(self, exc_type, exc_val, exc_tb):
            # If an exception happens, produce an ErrorResponse:
            if exc_type:
                self.output_response = ErrorResponse(
                    answer=str(exc_val),
                    error=True,
                    metadata={"exception_type": exc_type.__name__}
                )
            # If no output was set, create a default "no response" placeholder:
            elif not self.output_response:
                self.output_response = ErrorResponse(
                    answer="Iteration completed without explicit response",
                    error=False
                )
<<<<<<< HEAD
            self.logger.end_iteration(self.output_response, "failed" if exc_type else "completed")
=======
            self.logger.end_iteration(self.output_response, "incomplete" if exc_type else "completed")
>>>>>>> 388575fb
            return False  # Don't suppress exceptions

        def set_output(self, output_response: Response):
            """Set the output response for this iteration"""
            self.output_response = output_response

        def log_action(
            self, 
            action_name: str,
            input_data: Any,
            output_data: Any,
            metadata: Optional[Dict[str, Any]] = None
        ):
            """Convenience helper: log an action to the current iteration"""
            self.logger.log_action(action_name, input_data, output_data, metadata)

    def phase(self, phase_instance) -> PhaseContext:
        """Create a new phase context manager"""
        return self.PhaseContext(self, phase_instance)

workflow_logger = WorkflowLogger()<|MERGE_RESOLUTION|>--- conflicted
+++ resolved
@@ -4,16 +4,8 @@
 from datetime import datetime
 from pathlib import Path
 from typing import Dict, List, Optional, Any
-<<<<<<< HEAD
-import asyncio
-from functools import wraps
 
 from utils.logger import get_main_logger
-from .websocket_manager import websocket_manager
-=======
-
-from utils.logger import get_main_logger
->>>>>>> 388575fb
 
 logger = get_main_logger(__name__)
 
@@ -53,67 +45,17 @@
         if not WorkflowLogger._initialized:
             self.workflow_log: Optional[WorkflowLog] = None
             self.log_file: Optional[Path] = None
-<<<<<<< HEAD
-            self.workflow_id: Optional[str] = None
             WorkflowLogger._initialized = True
 
-        # Keep track of the current phase and iteration
         self.current_phase: Optional[WorkflowPhase] = None
         self.current_iteration: Optional[PhaseIteration] = None
 
-    async def _broadcast_update(self, data: dict):
-        """Broadcast update to WebSocket clients"""
-        if self.workflow_id:
-            try:
-                print(f"Attempting to broadcast message type: {data.get('type')}")
-                print(f"Full message data: {data}")
-                await websocket_manager.broadcast(self.workflow_id, data)
-                print(f"Successfully broadcasted message type: {data.get('type')}")
-            except Exception as e:
-                print(f"Error broadcasting update: {e}")
-                print(f"Failed message data: {data}")
-
-    def broadcast_update(self, data: dict):
-        """Synchronous wrapper for _broadcast_update"""
-        try:
-            loop = asyncio.get_running_loop()
-            if not loop.is_running():
-                return asyncio.run(self._broadcast_update(data))
-            else:
-                # Create and store the task to prevent it from being dropped
-                task = asyncio.create_task(self._broadcast_update(data))
-                # Add a callback to handle any errors
-                task.add_done_callback(lambda t: self._handle_broadcast_error(t))
-                return task
-        except Exception as e:
-            print(f"Error in broadcast_update: {e}")
-
-    def _handle_broadcast_error(self, task):
-        """Handle any errors from the broadcast task"""
-        try:
-            # Get the result to raise any exceptions
-            task.result()
-        except Exception as e:
-            print(f"Error in broadcast task: {e}")
-
-=======
-            WorkflowLogger._initialized = True
-
-        self.current_phase: Optional[WorkflowPhase] = None
-        self.current_iteration: Optional[PhaseIteration] = None
-
->>>>>>> 388575fb
     def initialize(
         self,
         workflow_name: str,
         workflow_id: Optional[str] = None,
         logs_dir: str = "logs",
-<<<<<<< HEAD
-        task_repo_dir: Optional[str] = None,
-        bounty_number: Optional[str] = None,
-=======
         task: Optional[Dict[str, Any]] = None,
->>>>>>> 388575fb
     ) -> None:
         self.workflow_name = workflow_name
         self.logs_dir = Path(logs_dir)
@@ -131,32 +73,6 @@
             metadata_dict["task"] = task
 
         self.workflow_log = WorkflowLog(
-<<<<<<< HEAD
-            metadata=WorkflowMetadata(
-                workflow_name=workflow_name,
-                start_time=datetime.now().isoformat(),
-                task_repo_dir=task_repo_dir,
-                bounty_number=bounty_number
-            ),
-            phases=[],
-        )
-        
-        # Use provided workflow ID or generate one
-        self.workflow_id = workflow_id if workflow_id else f"{workflow_name}_{datetime.now().strftime('%Y%m%d_%H%M%S')}"
-        
-        # Generate log filename
-        components = [workflow_name]
-        if task_repo_dir:
-            components.append(Path(task_repo_dir).name)
-        if bounty_number:
-            components.append(str(bounty_number))
-            
-        timestamp = datetime.now().strftime('%Y%m%d_%H%M%S')
-        self.log_file = self.logs_dir / f"{'_'.join(components)}_{timestamp}.json"
-        
-        print(f"Initialized workflow logger with ID: {self.workflow_id}")
-
-=======
             metadata=WorkflowMetadata(**metadata_dict),
             phases=[],
         )
@@ -184,7 +100,6 @@
     # PHASE MANAGEMENT
     ################################################################
 
->>>>>>> 388575fb
     def start_phase(self, phase_idx: int, phase_name: str) -> None:
         """Create a new workflow phase"""
         self._ensure_initialized()
@@ -199,27 +114,6 @@
             status="in_progress",
             iterations=[],
         )
-<<<<<<< HEAD
-        
-        # Broadcast phase update
-        self.broadcast_update({
-            "type": "phase_update",
-            "phase": {
-                "phase_idx": phase_idx,
-                "phase_name": phase_name,
-                "status": "in_progress"
-            }
-        })
-
-    def start_iteration(self, iteration_number: int, agent_name: str, input_response: Optional[Response]) -> None:
-        """Start a new iteration within the current phase"""
-        self._ensure_initialized()
-        if not self.current_phase:
-            raise RuntimeError("Must start_phase before starting iterations.")
-        if self.current_iteration:
-            raise RuntimeError("An iteration is already in progress. End it before starting a new one.")
-            
-=======
 
     def end_phase(self, status: str, phase_instance) -> None:
         """
@@ -266,7 +160,6 @@
         if self.current_iteration is not None:
             raise RuntimeError("A previous iteration was not ended properly.")
 
->>>>>>> 388575fb
         self.current_iteration = PhaseIteration(
             iteration_number=iteration_number,
             agent_name=agent_name,
@@ -279,19 +172,6 @@
             metadata={},
             status="in_progress",
         )
-<<<<<<< HEAD
-        
-        # Broadcast iteration update
-        self.broadcast_update({
-            "type": "iteration_update",
-            "iteration": {
-                "iteration_number": iteration_number,
-                "agent_name": agent_name,
-                "status": "in_progress",
-                "input": input_response.to_dict() if input_response else None
-            }
-        })
-=======
 
     def end_iteration(self, output_response: Response, status: str = "completed") -> None:
         """
@@ -337,7 +217,6 @@
     ################################################################
     # ACTION LOGGING
     ################################################################
->>>>>>> 388575fb
 
     def log_action(
         self,
@@ -349,137 +228,6 @@
         """Log an action within the current interaction"""
         self._ensure_initialized()
         if not self.current_iteration:
-<<<<<<< HEAD
-            print("Warning: Attempting to log action without active iteration")
-            return
-            
-        print(f'Logging action: {action_name}')
-        action = Action(
-            action_type=action_name,
-            input_data=input_data,
-            output_data=output_data,
-            metadata=metadata
-        )
-        
-        self.current_iteration.actions.append(action)
-        
-        # Broadcast action update
-        update_data = {
-            "type": "action_update",
-            "action": {
-                "action_type": action_name,
-                "input_data": input_data,
-                "output_data": output_data,
-                "metadata": metadata,
-                "timestamp": action.timestamp
-            }
-        }
-        print(f"Preparing to broadcast action update: {update_data}")
-        self.broadcast_update(update_data)
-
-    def end_iteration(self, output_response: Response, status: str = "completed") -> None:
-        """End the current iteration and add it to the current phase"""
-        self._ensure_initialized()
-        if not self.current_phase:
-            raise RuntimeError("No phase in progress.")
-        if not self.current_iteration:
-            raise RuntimeError("No iteration in progress to end.")
-            
-        self.current_iteration.end_time = datetime.now().isoformat()
-        self.current_iteration.status = status
-        self.current_iteration.output_response = output_response
-        self.current_iteration.metadata = self.get_aggregate_metadata()
-        
-        self.current_phase.iterations.append(self.current_iteration)
-        
-        # Broadcast iteration completion
-        self.broadcast_update({
-            "type": "iteration_update",
-            "iteration": {
-                "iteration_number": self.current_iteration.iteration_number,
-                "agent_name": self.current_iteration.agent_name,
-                "status": status,
-                "output": output_response.to_dict() if output_response else None
-            }
-        })
-        
-        self.current_iteration = None
-        self.save()
-
-    def end_phase(self, status: str, phase_instance) -> None:
-        """Finalize the current phase, append it to the list of phases, and reset"""
-        self._ensure_initialized()
-        if not self.current_phase:
-            raise RuntimeError("No phase in progress to end.")
-            
-        self.current_phase.end_time = datetime.now().isoformat()
-        self.current_phase.status = status
-        self.current_phase.metadata = self.get_phase_metadata(phase_instance)
-        
-        self.workflow_log.phases.append(self.current_phase)
-        
-        # Broadcast phase completion
-        self.broadcast_update({
-            "type": "phase_update",
-            "phase": {
-                "phase_idx": self.current_phase.phase_idx,
-                "phase_name": self.current_phase.phase_name,
-                "status": status
-            }
-        })
-        
-        self.current_phase = None
-        self.save()
-
-    def _ensure_initialized(self):
-        """Ensure the logger is initialized before use"""
-        if not self.workflow_log:
-            raise RuntimeError("WorkflowLogger must be initialized before use. Call initialize() first.")
-
-    ################################################################
-    # PHASE MANAGEMENT
-    ################################################################
-
-    def get_phase_metadata(self, phase_instance) -> None:
-        """
-        Aggregate certain metadata from the current phase
-        into the phase's metadata field (e.g., phase_summary).
-        """
-        if not self.current_phase:
-            raise RuntimeError("No phase in progress to gather metadata for.")
-
-        metadata = {
-            'phase_summary': phase_instance.phase_summary if phase_instance.phase_summary else "not_set",
-            'iterations_used': phase_instance.iteration_count
-        }
-
-        self.current_phase.metadata = metadata
-
-    ################################################################
-    # ITERATION MANAGEMENT
-    ################################################################
-
-    def get_aggregate_metadata(self) -> None:
-        """
-        Aggregate certain metadata from the current iteration's actions
-        into the iteration's metadata field (e.g., token usage, time).
-        """
-        if not self.current_iteration:
-            raise RuntimeError("No iteration in progress to gather metadata for.")
-
-        aggregate_metadata = {
-            'input_tokens': 0,
-            'output_tokens': 0,
-            'time_taken_in_ms': 0
-        }
-        for action in self.current_iteration.actions:
-            if action.metadata:
-                for key in ['input_tokens', 'output_tokens', 'time_taken_in_ms']:
-                    if key in action.metadata:
-                        aggregate_metadata[key] += action.metadata[key]
-        self.current_iteration.metadata = aggregate_metadata
-
-=======
             raise RuntimeError("Must start_iteration before logging actions.")
         
         self.current_iteration.actions.append(
@@ -491,7 +239,6 @@
             )
         )
 
->>>>>>> 388575fb
     ################################################################
     # ERROR / METADATA / FINALIZE
     ################################################################
@@ -538,44 +285,11 @@
             self.workflow_log.resources_used[resource_name] = resource.to_dict()
 
     
-<<<<<<< HEAD
-    def add_agent(self, agent_name: str, agent) -> None:
-        """
-        Log an agent being used in the workflow and save its state.
+    def add_phase_status(self, phase_name: str, phase_status: str) -> None:
+        """
+        Log a resource being used in the workflow and save its state.
         
         Args:
-            agent_name (str): Name of the agent
-            agent: Agent instance that has serialization methods
-        """
-        self._ensure_initialized()
-
-        if agent_name not in self.workflow_log.agent_used and hasattr(agent, 'to_dict'):
-            self.workflow_log.agent_used[agent_name] = agent.to_dict()
-
-    def add_resource(self, resource_name: str, resource) -> None:
-=======
-    def add_phase_status(self, phase_name: str, phase_status: str) -> None:
->>>>>>> 388575fb
-        """
-        Log a resource being used in the workflow and save its state.
-        
-        Args:
-<<<<<<< HEAD
-            resource_name (str): Name of the resource
-            resource: Resource instance that has serialization methods
-        """
-        self._ensure_initialized()
-
-        if resource_name not in self.workflow_log.resources_used and hasattr(resource, 'to_dict'):
-            self.workflow_log.resources_used[resource_name] = resource.to_dict()
-
-    
-    def finalize(self, final_status: str = "completed") -> None:
-        """Finalize the workflow log: mark the end time, record final status, and save."""
-        self._ensure_initialized()
-        self.workflow_log.metadata.end_time = datetime.now().isoformat()
-        self.workflow_log.final_status.append(final_status)
-=======
             phase_name (str): Name of the phase
             phase_status (str): status of phase
         """
@@ -588,7 +302,6 @@
         self._ensure_initialized()
         self.workflow_log.metadata.end_time = datetime.now().isoformat()
         self.workflow_log.metadata.final_status = final_status
->>>>>>> 388575fb
         self.save()
         return self.log_file
     
@@ -610,54 +323,6 @@
 
     def save(self) -> None:
         self._ensure_initialized()
-<<<<<<< HEAD
-        # Convert the workflow log to a dictionary for JSON serialization
-        log_dict = {
-            "metadata": {
-                "workflow_name": self.workflow_log.metadata.workflow_name,
-                "start_time": self.workflow_log.metadata.start_time,
-                "end_time": self.workflow_log.metadata.end_time,
-                "task_repo_dir": self.workflow_log.metadata.task_repo_dir,
-                "bounty_number": self.workflow_log.metadata.bounty_number,
-                "additional_metadata": self.workflow_log.metadata.additional_metadata
-            },
-            "agent_used": self.workflow_log.agent_used,
-            "resources_used": self.workflow_log.resources_used,
-            "final_status": self.workflow_log.final_status,
-            "phases": [
-                {
-                    "phase_idx": ph.phase_idx,
-                    "phase_name": ph.phase_name,
-                    "start_time": ph.start_time,
-                    "end_time": ph.end_time,
-                    "status": ph.status,
-                    "metadata": ph.metadata,
-                    "iterations": [
-                        {
-                            "iteration_number": it.iteration_number,
-                            "agent_name": it.agent_name,
-                            "status": it.status,
-                            "input_response": it.input_response.to_dict() if it.input_response else None,
-                            "output_response": it.output_response.to_dict() if it.output_response else None,
-                            "start_time": it.start_time,
-                            "end_time": it.end_time,
-                            "actions": [
-                                {
-                                    "action_type": action.action_type,
-                                    "input_data": action.input_data,
-                                    "output_data": action.output_data,
-                                    "timestamp": action.timestamp,
-                                    "metadata": action.metadata
-                                }
-                                for action in it.actions
-                            ],
-                            "metadata": it.metadata
-                        }
-                        for it in ph.iterations
-                    ]
-                }
-                for ph in self.workflow_log.phases
-=======
         
         metadata_dict = {
             "workflow_name": self.workflow_log.metadata.workflow_name,
@@ -692,7 +357,6 @@
                         } for iteration in phase.iterations
                     ]
                 } for phase in self.workflow_log.phases
->>>>>>> 388575fb
             ],
             "agents_used": self.workflow_log.agents_used,
             "resources_used": self.workflow_log.resources_used,
@@ -705,8 +369,6 @@
             json.dump(log_dict, f, indent=4, default=self._json_serializable)
             logger.status(f"Saved log to: {self.log_file}")
 
-<<<<<<< HEAD
-=======
     def _format_response(self, response):
         if isinstance(response, dict) and '_response' in response:
             return {"response": response['_response']}
@@ -714,7 +376,6 @@
             return {"response": response.response}
         else:
             return response
->>>>>>> 388575fb
     ################################################################
     # CONTEXT MANAGERS
     ################################################################
@@ -735,11 +396,7 @@
             return self
 
         def __exit__(self, exc_type, exc_val, exc_tb):
-<<<<<<< HEAD
-            status = "failed" if exc_type else "completed"
-=======
             status = "incomplete" if exc_type else "completed"
->>>>>>> 388575fb
             self.logger.end_phase(status, self.phase_instance)
             # If we return False, we do NOT suppress exceptions.
             return False
@@ -792,11 +449,7 @@
                     answer="Iteration completed without explicit response",
                     error=False
                 )
-<<<<<<< HEAD
-            self.logger.end_iteration(self.output_response, "failed" if exc_type else "completed")
-=======
             self.logger.end_iteration(self.output_response, "incomplete" if exc_type else "completed")
->>>>>>> 388575fb
             return False  # Don't suppress exceptions
 
         def set_output(self, output_response: Response):
