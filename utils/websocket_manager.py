--- conflicted
+++ resolved
@@ -54,10 +54,7 @@
         except Exception as e:
             logger.error(f"Error during WebSocket connection: {e}")
             await self._handle_connection_error(workflow_id, websocket)
-<<<<<<< HEAD
-=======
             raise
->>>>>>> 837bff9d
 
     def disconnect(self, workflow_id: str, websocket: WebSocket):
         """Disconnect a WebSocket client and cleanup resources"""
@@ -84,11 +81,7 @@
                     
         except Exception as e:
             logger.error(f"Error during WebSocket disconnect: {e}")
-<<<<<<< HEAD
-            raise e
-=======
             raise
->>>>>>> 837bff9d
 
     async def broadcast(self, workflow_id: str, message: dict):
         """Broadcast a message to all connected clients with retry mechanism"""
@@ -145,33 +138,20 @@
                     break
 
                 await asyncio.sleep(self.HEARTBEAT_INTERVAL)
-<<<<<<< HEAD
+                
         except asyncio.CancelledError as e:
-=======
-                
-        except asyncio.CancelledError:
->>>>>>> 837bff9d
             logger.info(f"Heartbeat monitor cancelled for workflow {workflow_id}")
             raise e 
         except Exception as e:
             logger.error(f"Error in heartbeat monitor: {e}")
-<<<<<<< HEAD
-            raise e 
-=======
         finally:
             await self._handle_connection_error(workflow_id, websocket)
->>>>>>> 837bff9d
 
     async def _handle_connection_error(self, workflow_id: str, websocket: WebSocket):
         """Handle connection errors and cleanup"""
         try:
             if workflow_id in self.connection_status and websocket in self.connection_status[workflow_id]:
                 self.connection_status[workflow_id][websocket] = False
-<<<<<<< HEAD
-            await websocket.close()
-        except Exception as e:
-            raise e
-=======
             
             try:
                 await websocket.close()
@@ -181,7 +161,6 @@
             except Exception as e:
                 logger.error(f"Unexpected error closing websocket: {e}")
                 
->>>>>>> 837bff9d
         finally:
             self.disconnect(workflow_id, websocket)
 
@@ -211,10 +190,7 @@
         logger.info("All WebSocket connections closed")
     
     def get_active_connections(self):
-<<<<<<< HEAD
-=======
         """Get dictionary of active connections"""
->>>>>>> 837bff9d
         return self.active_connections
 
 websocket_manager = WebSocketManager()