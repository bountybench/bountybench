from typing import Dict, List, Set
from fastapi import WebSocket
import logging
import asyncio
from datetime import datetime, timedelta

logger = logging.getLogger(__name__)

class WebSocketManager:
    _instance = None
    _initialized = False
    HEARTBEAT_INTERVAL = 30  # seconds
    CONNECTION_TIMEOUT = 90  # seconds
    MAX_RETRY_ATTEMPTS = 3

    def __new__(cls):
        if cls._instance is None:
            cls._instance = super(WebSocketManager, cls).__new__(cls)
        return cls._instance

    def __init__(self):
        if not WebSocketManager._initialized:
            self.active_connections: Dict[str, List[WebSocket]] = {}
            self.last_heartbeat: Dict[str, Dict[WebSocket, datetime]] = {}
            self.heartbeat_tasks: Set[asyncio.Task] = set()
            self.connection_status: Dict[str, Dict[WebSocket, bool]] = {}
            WebSocketManager._initialized = True
            logger.info("WebSocket Manager initialized")

    async def connect(self, workflow_id: str, websocket: WebSocket):
        """Connect a new WebSocket client with heartbeat monitoring"""
        try:
            await websocket.accept()
            if workflow_id not in self.active_connections:
                self.active_connections[workflow_id] = []
                self.last_heartbeat[workflow_id] = {}
                self.connection_status[workflow_id] = {}
            
            self.active_connections[workflow_id].append(websocket)
            self.last_heartbeat[workflow_id][websocket] = datetime.now()
            self.connection_status[workflow_id][websocket] = True
            
            # Start heartbeat monitoring for this connection
            heartbeat_task = asyncio.create_task(
                self._monitor_connection(workflow_id, websocket)
            )
            self.heartbeat_tasks.add(heartbeat_task)
            heartbeat_task.add_done_callback(self.heartbeat_tasks.discard)
            
            logger.info(f"WebSocket connected to workflow {workflow_id}")
        except Exception as e:
            logger.error(f"Error during WebSocket connection: {e}")
            await self._handle_connection_error(workflow_id, websocket)
<<<<<<< HEAD
=======

    def update_heartbeat(self, workflow_id: str, websocket: WebSocket):
        """Update the last heartbeat time for a connection"""
        try:
            if (workflow_id in self.last_heartbeat and 
                websocket in self.last_heartbeat[workflow_id]):
                self.last_heartbeat[workflow_id][websocket] = datetime.now()
                logger.debug(f"Updated heartbeat for workflow {workflow_id}")
        except Exception as e:
            logger.error(f"Error updating heartbeat: {e}")
>>>>>>> 4cb102fe

    def disconnect(self, workflow_id: str, websocket: WebSocket):
        """Disconnect a WebSocket client and cleanup resources"""
        try:
            if workflow_id in self.active_connections:
                if websocket in self.active_connections[workflow_id]:
                    self.active_connections[workflow_id].remove(websocket)
                    if workflow_id in self.last_heartbeat and websocket in self.last_heartbeat[workflow_id]:
                        del self.last_heartbeat[workflow_id][websocket]
                    if workflow_id in self.connection_status and websocket in self.connection_status[workflow_id]:
                        del self.connection_status[workflow_id][websocket]
                    logger.info(f"WebSocket disconnected from workflow {workflow_id}")
                
                # Clean up empty workflow connections
                if not self.active_connections[workflow_id]:
                    del self.active_connections[workflow_id]
                    if workflow_id in self.last_heartbeat:
                        del self.last_heartbeat[workflow_id]
                    if workflow_id in self.connection_status:
                        del self.connection_status[workflow_id]
                    logger.info(f"Removed empty connection list for workflow {workflow_id}")
        except Exception as e:
            logger.error(f"Error during WebSocket disconnect: {e}")
            raise e

    async def broadcast(self, workflow_id: str, message: dict):
        """Broadcast a message to all connected clients with retry mechanism"""
        if workflow_id not in self.active_connections:
            return

        failed_connections = []
        
        for connection in self.active_connections[workflow_id]:
            if not self.connection_status.get(workflow_id, {}).get(connection, False):
                logger.warning(f"Skipping broadcast to inactive connection in workflow {workflow_id}")
                continue

            success = False
            for attempt in range(self.MAX_RETRY_ATTEMPTS):
                try:
                    await connection.send_json(message)
                    success = True
                    break
                except Exception as e:
                    if attempt == self.MAX_RETRY_ATTEMPTS - 1:
                        logger.error(f"Failed to send message after {self.MAX_RETRY_ATTEMPTS} attempts: {e}")
                        failed_connections.append(connection)
                    else:
                        await asyncio.sleep(0.5 * (attempt + 1))

            if not success:
                logger.error(f"Failed to send message to connection in workflow {workflow_id}")

        # Clean up failed connections
        for connection in failed_connections:
            await self._handle_connection_error(workflow_id, connection)

    async def _monitor_connection(self, workflow_id: str, websocket: WebSocket):
        """Monitor connection health with heartbeat"""
        try:
            while True:
                try:
                    if not self.connection_status.get(workflow_id, {}).get(websocket, False):
                        break

                    # Send heartbeat ping
                    await websocket.send_json({"type": "ping"})
                    self.last_heartbeat[workflow_id][websocket] = datetime.now()
                except Exception as e:
                    logger.error(f"Heartbeat failed for workflow {workflow_id}: {e}")
                    await self._handle_connection_error(workflow_id, websocket)
                    break

                # Check if connection is still active
                if (datetime.now() - self.last_heartbeat[workflow_id][websocket] >
                        timedelta(seconds=self.CONNECTION_TIMEOUT)):
                    logger.warning(f"Connection timeout for workflow {workflow_id}")
                    await self._handle_connection_error(workflow_id, websocket)
                    break

                await asyncio.sleep(self.HEARTBEAT_INTERVAL)
<<<<<<< HEAD
        except asyncio.CancelledError as e:
            logger.info(f"Heartbeat monitor cancelled for workflow {workflow_id}")
            raise e 
        except Exception as e:
            logger.error(f"Error in heartbeat monitor: {e}")
            raise e 
=======
        except asyncio.CancelledError:
            logger.info(f"Heartbeat monitor cancelled for workflow {workflow_id}")
        except Exception as e:
            logger.error(f"Error in heartbeat monitor: {e}")
>>>>>>> 4cb102fe

    async def _handle_connection_error(self, workflow_id: str, websocket: WebSocket):
        """Handle connection errors and cleanup"""
        try:
            if workflow_id in self.connection_status and websocket in self.connection_status[workflow_id]:
                self.connection_status[workflow_id][websocket] = False
            await websocket.close()
<<<<<<< HEAD
        except Exception as e:
            raise e
=======
        except Exception:
            pass
>>>>>>> 4cb102fe
        finally:
            self.disconnect(workflow_id, websocket)

    async def close_all_connections(self):
        """Close all active WebSocket connections and cleanup"""
        logger.info("Closing all WebSocket connections")
        for workflow_id in list(self.active_connections.keys()):
            for connection in list(self.active_connections[workflow_id]):
                await self._handle_connection_error(workflow_id, connection)
        
        # Cancel all heartbeat tasks
        for task in self.heartbeat_tasks:
            task.cancel()
        
        # Wait for all tasks to complete
        if self.heartbeat_tasks:
            await asyncio.gather(*self.heartbeat_tasks, return_exceptions=True)
        
        self.active_connections.clear()
        self.last_heartbeat.clear()
        self.connection_status.clear()
        self.heartbeat_tasks.clear()
        logger.info("All WebSocket connections closed")
<<<<<<< HEAD
    
    def get_active_connections(self):
        return self.active_connections
=======
>>>>>>> 4cb102fe

websocket_manager = WebSocketManager()<|MERGE_RESOLUTION|>--- conflicted
+++ resolved
@@ -1,6 +1,9 @@
+from typing import Dict, List, Set
 from typing import Dict, List, Set
 from fastapi import WebSocket
 import logging
+import asyncio
+from datetime import datetime, timedelta
 import asyncio
 from datetime import datetime, timedelta
 
@@ -12,6 +15,9 @@
     HEARTBEAT_INTERVAL = 30  # seconds
     CONNECTION_TIMEOUT = 90  # seconds
     MAX_RETRY_ATTEMPTS = 3
+    HEARTBEAT_INTERVAL = 30  # seconds
+    CONNECTION_TIMEOUT = 90  # seconds
+    MAX_RETRY_ATTEMPTS = 3
 
     def __new__(cls):
         if cls._instance is None:
@@ -21,6 +27,9 @@
     def __init__(self):
         if not WebSocketManager._initialized:
             self.active_connections: Dict[str, List[WebSocket]] = {}
+            self.last_heartbeat: Dict[str, Dict[WebSocket, datetime]] = {}
+            self.heartbeat_tasks: Set[asyncio.Task] = set()
+            self.connection_status: Dict[str, Dict[WebSocket, bool]] = {}
             self.last_heartbeat: Dict[str, Dict[WebSocket, datetime]] = {}
             self.heartbeat_tasks: Set[asyncio.Task] = set()
             self.connection_status: Dict[str, Dict[WebSocket, bool]] = {}
@@ -51,26 +60,19 @@
         except Exception as e:
             logger.error(f"Error during WebSocket connection: {e}")
             await self._handle_connection_error(workflow_id, websocket)
-<<<<<<< HEAD
-=======
-
-    def update_heartbeat(self, workflow_id: str, websocket: WebSocket):
-        """Update the last heartbeat time for a connection"""
-        try:
-            if (workflow_id in self.last_heartbeat and 
-                websocket in self.last_heartbeat[workflow_id]):
-                self.last_heartbeat[workflow_id][websocket] = datetime.now()
-                logger.debug(f"Updated heartbeat for workflow {workflow_id}")
-        except Exception as e:
-            logger.error(f"Error updating heartbeat: {e}")
->>>>>>> 4cb102fe
 
     def disconnect(self, workflow_id: str, websocket: WebSocket):
+        """Disconnect a WebSocket client and cleanup resources"""
         """Disconnect a WebSocket client and cleanup resources"""
         try:
             if workflow_id in self.active_connections:
                 if websocket in self.active_connections[workflow_id]:
                     self.active_connections[workflow_id].remove(websocket)
+                    if workflow_id in self.last_heartbeat and websocket in self.last_heartbeat[workflow_id]:
+                        del self.last_heartbeat[workflow_id][websocket]
+                    if workflow_id in self.connection_status and websocket in self.connection_status[workflow_id]:
+                        del self.connection_status[workflow_id][websocket]
+                    logger.info(f"WebSocket disconnected from workflow {workflow_id}")
                     if workflow_id in self.last_heartbeat and websocket in self.last_heartbeat[workflow_id]:
                         del self.last_heartbeat[workflow_id][websocket]
                     if workflow_id in self.connection_status and websocket in self.connection_status[workflow_id]:
@@ -84,17 +86,23 @@
                         del self.last_heartbeat[workflow_id]
                     if workflow_id in self.connection_status:
                         del self.connection_status[workflow_id]
+                    if workflow_id in self.last_heartbeat:
+                        del self.last_heartbeat[workflow_id]
+                    if workflow_id in self.connection_status:
+                        del self.connection_status[workflow_id]
                     logger.info(f"Removed empty connection list for workflow {workflow_id}")
         except Exception as e:
             logger.error(f"Error during WebSocket disconnect: {e}")
             raise e
 
     async def broadcast(self, workflow_id: str, message: dict):
+        """Broadcast a message to all connected clients with retry mechanism"""
         """Broadcast a message to all connected clients with retry mechanism"""
         if workflow_id not in self.active_connections:
             return
 
         failed_connections = []
+        
         
         for connection in self.active_connections[workflow_id]:
             if not self.connection_status.get(workflow_id, {}).get(connection, False):
@@ -116,6 +124,25 @@
 
             if not success:
                 logger.error(f"Failed to send message to connection in workflow {workflow_id}")
+            if not self.connection_status.get(workflow_id, {}).get(connection, False):
+                logger.warning(f"Skipping broadcast to inactive connection in workflow {workflow_id}")
+                continue
+
+            success = False
+            for attempt in range(self.MAX_RETRY_ATTEMPTS):
+                try:
+                    await connection.send_json(message)
+                    success = True
+                    break
+                except Exception as e:
+                    if attempt == self.MAX_RETRY_ATTEMPTS - 1:
+                        logger.error(f"Failed to send message after {self.MAX_RETRY_ATTEMPTS} attempts: {e}")
+                        failed_connections.append(connection)
+                    else:
+                        await asyncio.sleep(0.5 * (attempt + 1))
+
+            if not success:
+                logger.error(f"Failed to send message to connection in workflow {workflow_id}")
 
         # Clean up failed connections
         for connection in failed_connections:
@@ -145,19 +172,12 @@
                     break
 
                 await asyncio.sleep(self.HEARTBEAT_INTERVAL)
-<<<<<<< HEAD
         except asyncio.CancelledError as e:
             logger.info(f"Heartbeat monitor cancelled for workflow {workflow_id}")
             raise e 
         except Exception as e:
             logger.error(f"Error in heartbeat monitor: {e}")
             raise e 
-=======
-        except asyncio.CancelledError:
-            logger.info(f"Heartbeat monitor cancelled for workflow {workflow_id}")
-        except Exception as e:
-            logger.error(f"Error in heartbeat monitor: {e}")
->>>>>>> 4cb102fe
 
     async def _handle_connection_error(self, workflow_id: str, websocket: WebSocket):
         """Handle connection errors and cleanup"""
@@ -165,17 +185,13 @@
             if workflow_id in self.connection_status and websocket in self.connection_status[workflow_id]:
                 self.connection_status[workflow_id][websocket] = False
             await websocket.close()
-<<<<<<< HEAD
         except Exception as e:
             raise e
-=======
-        except Exception:
-            pass
->>>>>>> 4cb102fe
         finally:
             self.disconnect(workflow_id, websocket)
 
     async def close_all_connections(self):
+        """Close all active WebSocket connections and cleanup"""
         """Close all active WebSocket connections and cleanup"""
         logger.info("Closing all WebSocket connections")
         for workflow_id in list(self.active_connections.keys()):
@@ -190,16 +206,26 @@
         if self.heartbeat_tasks:
             await asyncio.gather(*self.heartbeat_tasks, return_exceptions=True)
         
+                await self._handle_connection_error(workflow_id, connection)
+        
+        # Cancel all heartbeat tasks
+        for task in self.heartbeat_tasks:
+            task.cancel()
+        
+        # Wait for all tasks to complete
+        if self.heartbeat_tasks:
+            await asyncio.gather(*self.heartbeat_tasks, return_exceptions=True)
+        
         self.active_connections.clear()
         self.last_heartbeat.clear()
         self.connection_status.clear()
         self.heartbeat_tasks.clear()
+        self.last_heartbeat.clear()
+        self.connection_status.clear()
+        self.heartbeat_tasks.clear()
         logger.info("All WebSocket connections closed")
-<<<<<<< HEAD
     
     def get_active_connections(self):
         return self.active_connections
-=======
->>>>>>> 4cb102fe
 
 websocket_manager = WebSocketManager()