from dataclasses import dataclass, field
from enum import Enum
from typing import Any, Dict, List, Optional
from datetime import datetime

from responses.response import Response

@dataclass
class Action:
    action_type: str
    input_data: Any
    output_data: Any
    timestamp: str = field(default_factory=lambda: datetime.now().isoformat())
    metadata: Dict[str, Any] = field(default_factory=dict)

@dataclass
class PhaseIteration:
    iteration_number: int
    agent_name: str
    input_response: Optional[Response]
    output_response: Optional[Response]
    start_time: str
    end_time: Optional[str]
    actions: List[Action] = field(default_factory=list)
    metadata: Dict[str, Any] = field(default_factory=dict)
    status: str = "in_progress"

@dataclass
class WorkflowPhase:
    phase_idx: int
    phase_name: str
    start_time: str
    end_time: Optional[str]
    status: str = "in_progress"
    iterations: List[PhaseIteration] = field(default_factory=list)
    metadata: Dict[str, Any] = field(default_factory=dict)

@dataclass
class WorkflowMetadata:
    workflow_name: str
    start_time: str
    final_status: str = "incomplete"
    end_time: Optional[str] = None
<<<<<<< HEAD
    task_repo_dir: Optional[str] = None
    bounty_number: Optional[str] = None
=======
    phases_status: Optional[Dict[str, Any]] = field(default_factory=dict)
>>>>>>> 388575fb
    additional_metadata: Dict[str, Any] = field(default_factory=dict)
    task: Optional[Dict[str, Any]] = None

    def __init__(self, **kwargs):
        for key, value in kwargs.items():
            setattr(self, key, value)

@dataclass
class WorkflowLog:
    metadata: WorkflowMetadata
    phases: List[WorkflowPhase] = field(default_factory=list)
    resources_used: Dict[str, Dict[str, Any]] = field(default_factory=dict)
<<<<<<< HEAD
    agent_used: Dict[str, Dict[str, Any]] = field(default_factory=dict)
    final_status: List[str] = field(default_factory=list)
=======
    agents_used: Dict[str, Dict[str, Any]] = field(default_factory=dict)
>>>>>>> 388575fb
    error_log: List[Dict[str, Any]] = field(default_factory=list)<|MERGE_RESOLUTION|>--- conflicted
+++ resolved
@@ -41,12 +41,7 @@
     start_time: str
     final_status: str = "incomplete"
     end_time: Optional[str] = None
-<<<<<<< HEAD
-    task_repo_dir: Optional[str] = None
-    bounty_number: Optional[str] = None
-=======
     phases_status: Optional[Dict[str, Any]] = field(default_factory=dict)
->>>>>>> 388575fb
     additional_metadata: Dict[str, Any] = field(default_factory=dict)
     task: Optional[Dict[str, Any]] = None
 
@@ -59,10 +54,5 @@
     metadata: WorkflowMetadata
     phases: List[WorkflowPhase] = field(default_factory=list)
     resources_used: Dict[str, Dict[str, Any]] = field(default_factory=dict)
-<<<<<<< HEAD
-    agent_used: Dict[str, Dict[str, Any]] = field(default_factory=dict)
-    final_status: List[str] = field(default_factory=list)
-=======
     agents_used: Dict[str, Dict[str, Any]] = field(default_factory=dict)
->>>>>>> 388575fb
     error_log: List[Dict[str, Any]] = field(default_factory=list)