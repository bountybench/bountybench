import asyncio
import traceback
from pathlib import Path

from fastapi import APIRouter, HTTPException, Request, WebSocket, WebSocketDisconnect

from backend.schema import MessageData, MessageInputData, UpdateInteractiveModeInput

workflow_service_router = APIRouter()


@workflow_service_router.post("/workflow/{workflow_id}/stop")
async def stop_workflow(workflow_id: str, request: Request):
    """
    Stops the execution of a running workflow and removes it from active workflows.
    """
    print(f"Attempting to stop workflow {workflow_id}")
    active_workflows = request.app.state.active_workflows
    if workflow_id not in active_workflows:
        print(f"Workflow {workflow_id} not found in active workflows")
        return {"error": f"Workflow {workflow_id} not found"}

    workflow = active_workflows[workflow_id]["instance"]

    try:
        print(
            f"BEFORE STOP - Workflow {workflow_id} status: {active_workflows[workflow_id]['status']}"
        )

        await workflow.stop()

        # Update workflow status
        active_workflows[workflow_id]["status"] = "stopped"

        print(
            f"AFTER STOP - Workflow {workflow_id} status: {active_workflows[workflow_id]['status']}"
        )

        # Notify WebSocket clients about the stop
        websocket_manager = request.app.state.websocket_manager

        await websocket_manager.broadcast(
            workflow_id, {"message_type": "workflow_status", "status": "stopped"}
        )

        if workflow_id in websocket_manager.get_active_connections():
            print(f"Closing WebSocket connections for workflow {workflow_id}")
            await websocket_manager.disconnect_all(workflow_id)

        await websocket_manager.broadcast(
            workflow_id, {"message_type": "workflow_status", "status": "stopped"}
        )

        return {"status": "stopped", "workflow_id": workflow_id}

    except Exception as e:
        error_traceback = traceback.format_exc()
        print(f"Error stopping workflow {workflow_id}: {str(e)}\n{error_traceback}")
        return {"error": str(e), "traceback": error_traceback}


<<<<<<< HEAD
@workflow_service_router.post("/workflow/restart/{workflow_id}")
async def restart_workflow(workflow_id: str, request: Request):
    """
    Restart a previously stopped workflow from where it left off.
    """
    print(f"Attempting to restart workflow {workflow_id}")
    active_workflows = request.app.state.active_workflows
    if workflow_id not in active_workflows:
        print(f"Workflow {workflow_id} not found in active workflows")
        return {"error": f"Workflow {workflow_id} not found"}

    print(f"BEFORE RESTART - Workflow {workflow_id} status: {active_workflows[workflow_id]['status']}")
    
    workflow = active_workflows[workflow_id]["instance"]

    try:
        print(f"Restarting workflow {workflow_id}")
        await workflow.restart()   
        active_workflows[workflow_id]["status"] = "restarting"

        # Notify WebSocket clients about the stop
        websocket_manager = request.app.state.websocket_manager
        await websocket_manager.broadcast(
            workflow_id,
            {"message_type": "workflow_status", "status": "restarting"}
        )
        print(f"Broadcasted running status for {workflow_id}")
        return {"status": "restarting", "workflow_id": workflow_id}
        
    except Exception as e:
        # Handle errors
        error_traceback = traceback.format_exc()
        print(f"Error stopping workflow {workflow_id}: {str(e)}\n{error_traceback}")
        return {"error": str(e), "traceback": error_traceback}

    
    

@workflow_service_router.post("/workflow/{workflow_id}/rerun-message")
async def rerun_message(workflow_id: str, data: MessageData, request: Request):
=======
@workflow_service_router.post("/workflow/{workflow_id}/run-message")
async def run_message(workflow_id: str, data: MessageData, request: Request):
>>>>>>> 15440cda
    active_workflows = request.app.state.active_workflows
    print(f"Running message: {data.message_id}")
    if workflow_id not in active_workflows:
        return {"error": f"Workflow {workflow_id} not found"}

    workflow = active_workflows[workflow_id]["instance"]

    try:
        result = await workflow.interactive_controller.run_message(data.message_id)
        if not result:
            await workflow.interactive_controller.set_last_message(data.message_id)
            result = await next_iteration(workflow_id, active_workflows)
            return result
        return {"status": "updated", "result": result.id}
    except Exception as e:
        error_traceback = traceback.format_exc()
        print(f"Error running message {workflow_id}: {str(e)}\n{error_traceback}")
        return {"error": str(e), "traceback": error_traceback}


@workflow_service_router.post("/workflow/{workflow_id}/edit-message")
async def edit_action_input(workflow_id: str, data: MessageInputData, request: Request):
    active_workflows = request.app.state.active_workflows
    print(f"Editing message: {data.message_id}")
    if workflow_id not in active_workflows:
        return {"error": f"Workflow {workflow_id} not found"}

    workflow = active_workflows[workflow_id]["instance"]

    try:
        result = await workflow.interactive_controller.edit_and_run_message(
            data.message_id, data.new_input_data
        )
        if not result:
            await workflow.interactive_controller.set_last_message(data.message_id)
            result = await next_iteration(workflow_id, active_workflows)
            return result
        return {"status": "updated", "result": result.id}
    except Exception as e:
        error_traceback = traceback.format_exc()
        print(
            f"Error editing and running message {workflow_id}: {str(e)}\n{error_traceback}"
        )
        return {"error": str(e), "traceback": error_traceback}


@workflow_service_router.post("/workflow/{workflow_id}/interactive")
async def update_interactive_mode(
    workflow_id: str, data: UpdateInteractiveModeInput, request: Request
):
    active_workflows = request.app.state.active_workflows
    print(f"Received request to update interactive mode for workflow {workflow_id}")
    print(f"Data received: {data}")

    try:
        if workflow_id not in active_workflows:
            raise HTTPException(status_code=404, detail="Workflow not found")

        workflow = active_workflows[workflow_id]["instance"]
        new_interactive_mode = data.interactive

        if new_interactive_mode is None:
            raise HTTPException(
                status_code=400, detail="Interactive mode not specified"
            )

        print(f"Attempting to set interactive mode to {new_interactive_mode}")
        await workflow.interactive_controller.set_interactive_mode(new_interactive_mode)
        print(f"Interactive mode successfully set to {new_interactive_mode}")

        return {"status": "success", "interactive": new_interactive_mode}

    except Exception as e:
        print(f"Error occurred: {str(e)}")
        print(f"Error type: {type(e)}")
        print(f"Traceback: {traceback.format_exc()}")
        raise HTTPException(status_code=500, detail=str(e))


@workflow_service_router.get("/workflow/{workflow_id}/last-message")
async def last_message(workflow_id: str, request: Request):
    active_workflows = request.app.state.active_workflows
    if workflow_id not in active_workflows:
        return {"error": "Workflow not found"}

    workflow = active_workflows[workflow_id]["instance"]
    last_message_str = await workflow.interactive_controller.get_last_message()
    return {"message_type": "last_message", "content": last_message_str}


@workflow_service_router.websocket("/ws/{workflow_id}")
async def websocket_endpoint(websocket: WebSocket, workflow_id: str):
    request = websocket.scope["app"]
    active_workflows = request.state.active_workflows
    websocket_manager = request.state.websocket_manager
    should_exit = request.state.should_exit
    try:
        print(f"WebSocket connecting for workflow {workflow_id}")
        await websocket_manager.connect(workflow_id, websocket)
        print(f"WebSocket connected for workflow {workflow_id}")

        await websocket.send_json(
            {
                "message_type": "connection_established",
                "workflow_id": workflow_id,
                "status": "connected",
            }
        )

        if workflow_id in active_workflows:
            workflow_data = active_workflows[workflow_id]
            current_status = workflow_data.get("status", "unknown")

            workflow_message = workflow_data.get("workflow_message")
            if workflow_message and hasattr(workflow_message, "phase_messages"):
                for phase_message in workflow_message.phase_messages:
                    await websocket.send_json(phase_message.to_broadcast_dict())

            if current_status not in ["running", "completed", "stopped"]:
                if current_status == "restarting":
                    print(f"Re-starting workflow {workflow_id}")
                    asyncio.create_task(
                        rerun_workflow(
                            workflow_id, active_workflows, websocket_manager, should_exit
                        )
                    )
                else:
                    print(f"Auto-starting workflow {workflow_id}")
                    asyncio.create_task(
                        run_workflow(
                            workflow_id, active_workflows, websocket_manager, should_exit
                        )
                    )
                    await websocket.send_json(
                        {
                            "message_type": "workflow_status",
                            "status": "starting",
                            "can_execute": False,
                        }
                    )
            else:
                await websocket.send_json(
                    {
                        "message_type": "workflow_status",
                        "status": current_status,
                        "can_execute": False,
                    }
                )

        else:
            # If workflow doesn't exist yet, start it
            print(f"Auto-starting new workflow {workflow_id}")
            asyncio.create_task(
                run_workflow(
                    workflow_id, active_workflows, websocket_manager, should_exit
                )
            )
            await websocket.send_json(
                {
                    "message_type": "workflow_status",
                    "status": "starting",
                    "can_execute": False,
                }
            )

        # Handle incoming messages
        while not should_exit:
            try:
                data = await websocket.receive_json()
                if should_exit:
                    break

                if data.get("type") == "pong":
                    # Heartbeat is handled internally by WebSocketManager
                    continue

            except WebSocketDisconnect:
                break
            except Exception as e:
                print(f"Error handling WebSocket message: {e}")
                if "disconnect" in str(e).lower():
                    break

    except WebSocketDisconnect:
        print(f"WebSocket disconnected for workflow {workflow_id}")
    except Exception as e:
        print(f"WebSocket error for workflow {workflow_id}: {e}")
    finally:
        await websocket_manager.disconnect(workflow_id, websocket)
        print(f"Cleaned up connection for workflow {workflow_id}")


async def run_workflow(
    workflow_id: str, active_workflows, websocket_manager, should_exit
):
    if workflow_id not in active_workflows or should_exit:
        print(f"Workflow {workflow_id} not found or should exit")
        return

    workflow_data = active_workflows[workflow_id]
    workflow = workflow_data["instance"]

    try:
        # Update status to running after initial start
        workflow_data["status"] = "running"
        await websocket_manager.broadcast(
            workflow_id, {"message_type": "workflow_status", "status": "running"}
        )
        print(f"Broadcasted running status for {workflow_id}")

        print(f"Running workflow {workflow_id}")
        # Run the workflow
        await workflow.run()

        # Handle successful completion
        if not should_exit:
            workflow_data["status"] = "completed"
            await websocket_manager.broadcast(
                workflow_id,
                {
                    "message_type": "workflow_status",
                    "status": "completed",
                },
            )

    except Exception as e:
        error_traceback = traceback.format_exc()
        # Handle errors
        if not should_exit:
            print(f"Workflow error: {e}")
            workflow_data["status"] = "error"
            await websocket_manager.broadcast(
                workflow_id,
                {
                    "message_type": "workflow_status",
                    "status": "error",
                    "error": str(e),
                    "traceback": error_traceback,
                },
            )
            print(f"Broadcasted error status for {workflow_id}")


async def rerun_workflow(
    workflow_id: str, active_workflows, websocket_manager, should_exit
):
    if workflow_id not in active_workflows or should_exit:
        print(f"Workflow {workflow_id} not found or should exit")
        return

    workflow_data = active_workflows[workflow_id]
    workflow = workflow_data["instance"]

    try:
        # Update status to running after initial start
        workflow_data["status"] = "running"
        await websocket_manager.broadcast(
            workflow_id, {"message_type": "workflow_status", "status": "running"}
        )
        print(f"Broadcasted running status for {workflow_id}")

        print(f"Running workflow {workflow_id}")
        # Run the workflow
        await workflow.run_restart()

        # Handle successful completion
        if not should_exit:
            workflow_data["status"] = "completed"
            await websocket_manager.broadcast(
                workflow_id,
                {
                    "message_type": "workflow_status",
                    "status": "completed",
                },
            )

    except Exception as e:
        # Handle errors
        if not should_exit:
            print(f"Workflow error: {e}")
            workflow_data["status"] = "error"
            await websocket_manager.broadcast(
                workflow_id,
                {"message_type": "workflow_status", "status": "error", "error": str(e)},
            )
            print(f"Broadcasted error status for {workflow_id}")


async def next_iteration(workflow_id: str, active_workflows):
    print("running next_iteration")
    if workflow_id not in active_workflows:
        return {"error": "Workflow not found"}

    workflow = active_workflows[workflow_id]["instance"]
    if hasattr(workflow, "next_iteration_event"):
        print("next_iter triggered")
        workflow.next_iteration_event.set()
        return {"status": "next iteration triggered"}
    else:
        return {"error": "Workflow is not in interactive mode"}


@workflow_service_router.post("/workflow/{workflow_id}/model-change")
async def change_model(workflow_id: str, data: dict, request: Request):
    active_workflows = request.app.state.active_workflows
    if workflow_id not in active_workflows:
        return {"error": f"Workflow {workflow_id} not found"}
    print(f"Changing Model for Workflow: {workflow_id}, New Name: {data}")
    workflow = active_workflows[workflow_id]["instance"]
    try:
        result = await workflow.interactive_controller.change_current_model(
            data["new_model_name"]
        )
        return {"status": "updated", "result": result.id}
    except Exception as e:
        error_traceback = traceback.format_exc()
        print(f"Error stopping workflow {workflow_id}: {str(e)}\n{error_traceback}")
        return {"error": str(e), "traceback": error_traceback}


@workflow_service_router.post("/workflow/{workflow_id}/toggle-version")
async def toggle_version(workflow_id: str, data: dict, request: Request):
    active_workflows = request.app.state.active_workflows
    if workflow_id not in active_workflows:
        return {"error": f"Workflow {workflow_id} not found"}

    workflow = active_workflows[workflow_id]["instance"]
    message_id = data.get("message_id")
    direction = data.get("direction")  # "prev" or "next"

    try:
        result = await workflow.interactive_controller.toggle_version(
            message_id, direction
        )
        if result:
            return {"status": "updated", "result": result.id}
        return {"error": f"Message {direction} for {message_id} not found"}
    except Exception as e:
        error_traceback = traceback.format_exc()
        return {"error": str(e), "traceback": error_traceback}


@workflow_service_router.get("/workflow/{workflow_id}/resources")
async def get_workflow_resources(workflow_id: str, request: Request):
    active_workflows = request.app.state.active_workflows
    if workflow_id not in active_workflows:
        raise HTTPException(status_code=404, detail=f"Workflow {workflow_id} not found")

    workflow = active_workflows[workflow_id]["instance"]
    resource_manager = workflow.resource_manager

    resources = resource_manager.get_resources()
    resource_list = []

    for resource_id, resource in resources.items():
        resource_info = {
            "id": resource_id,
            "type": type(resource).__name__,
            "config": (
                resource._resource_config.to_dict()
                if resource._resource_config
                else None
            ),
        }

        if resource_info["config"] and resource_info["config"].get("use_mock_model"):
            resource_info["config"] = {"use_mock_model": True}

        resource_list.append(resource_info)

    return {"resources": resource_list}



@workflow_service_router.post("/workflow/{workflow_id}/mock-model")
async def update_mock_model_mode(workflow_id: str, request: Request):
    """
    Toggles the `use_mock_model` setting using InteractiveController.
    """
    active_workflows = request.app.state.active_workflows
    if workflow_id not in active_workflows:
        raise HTTPException(status_code=404, detail=f"Workflow {workflow_id} not found")

    try:
        data = await request.json()
        new_mock_model_state = data.get("use_mock_model", None)

        if new_mock_model_state is None:
            raise HTTPException(status_code=400, detail="use_mock_model value is required")

        workflow = active_workflows[workflow_id]["instance"]
        
        # Use InteractiveController to update mock model state
        await workflow.interactive_controller.set_mock_model(new_mock_model_state)

        return {"status": "success", "use_mock_model": new_mock_model_state}

    except Exception as e:
        error_traceback = traceback.format_exc()
        print(f"Error updating mock model for workflow {workflow_id}: {str(e)}\n{error_traceback}")
        raise HTTPException(status_code=500, detail=str(e))<|MERGE_RESOLUTION|>--- conflicted
+++ resolved
@@ -59,7 +59,6 @@
         return {"error": str(e), "traceback": error_traceback}
 
 
-<<<<<<< HEAD
 @workflow_service_router.post("/workflow/restart/{workflow_id}")
 async def restart_workflow(workflow_id: str, request: Request):
     """
@@ -96,14 +95,8 @@
         return {"error": str(e), "traceback": error_traceback}
 
     
-    
-
-@workflow_service_router.post("/workflow/{workflow_id}/rerun-message")
-async def rerun_message(workflow_id: str, data: MessageData, request: Request):
-=======
 @workflow_service_router.post("/workflow/{workflow_id}/run-message")
 async def run_message(workflow_id: str, data: MessageData, request: Request):
->>>>>>> 15440cda
     active_workflows = request.app.state.active_workflows
     print(f"Running message: {data.message_id}")
     if workflow_id not in active_workflows:
