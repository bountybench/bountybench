--- conflicted
+++ resolved
@@ -2,11 +2,7 @@
 from fastapi import APIRouter, HTTPException, Request, WebSocket, WebSocketDisconnect
 
 from backend.schema import MessageData, MessageInputData, UpdateInteractiveModeInput
-<<<<<<< HEAD
-from resources.model_resource.services.api_key_service import check_api_key_validity
-=======
 from backend.execution_backends import ExecutionBackend
->>>>>>> 44de462e
 
 workflow_service_router = APIRouter()
 
@@ -28,48 +24,12 @@
     """
     Restart a previously stopped workflow from where it left off.
     """
-<<<<<<< HEAD
-    print(f"Attempting to restart workflow {workflow_id}")
-    active_workflows = request.app.state.active_workflows
-    if workflow_id not in active_workflows:
-        print(f"Workflow {workflow_id} not found in active workflows")
-        return {"error": f"Workflow {workflow_id} not found"}
-
-    print(
-        f"BEFORE RESTART - Workflow {workflow_id} status: {active_workflows[workflow_id]['status']}"
-    )
-
-    workflow = active_workflows[workflow_id]["instance"]
-
-    try:
-        print(f"Restarting workflow {workflow_id}")
-        await workflow.restart()
-        active_workflows[workflow_id]["status"] = "restarting"
-
-        # Notify WebSocket clients about the stop
-        websocket_manager = request.app.state.websocket_manager
-        await websocket_manager.broadcast(
-            workflow_id, {"message_type": "workflow_status", "status": "restarting"}
-        )
-        print(f"Broadcasted running status for {workflow_id}")
-        return {"status": "restarting", "workflow_id": workflow_id}
-
-    except Exception as e:
-        # Handle errors
-        error_traceback = traceback.format_exc()
-        print(f"Error stopping workflow {workflow_id}: {str(e)}\n{error_traceback}")
-        return {"error": str(e), "traceback": error_traceback}
-
-
-=======
     execution_backend: ExecutionBackend = request.app.state.execution_backend
     result = await execution_backend.restart_workflow(workflow_id)
     if "error" in result:
         raise HTTPException(status_code=404, detail=result["error"])
     return result
 
-
->>>>>>> 44de462e
 @workflow_service_router.post("/workflow/{workflow_id}/run-message")
 async def run_message(workflow_id: str, data: MessageData, request: Request):
     execution_backend: ExecutionBackend = request.app.state.execution_backend
@@ -120,105 +80,7 @@
     execution_backend: ExecutionBackend = request.state.execution_backend
     
     try:
-<<<<<<< HEAD
-        print(f"WebSocket connecting for workflow {workflow_id}")
-        await websocket_manager.connect(workflow_id, websocket)
-        print(f"WebSocket connected for workflow {workflow_id}")
-
-        await websocket.send_json(
-            {
-                "message_type": "connection_established",
-                "workflow_id": workflow_id,
-                "status": "connected",
-            }
-        )
-
-        if workflow_id in active_workflows:
-            workflow_data = active_workflows[workflow_id]
-            current_status = workflow_data.get("status", "unknown")
-
-            workflow_message = workflow_data.get("workflow_message")
-            if workflow_message and hasattr(workflow_message, "phase_messages"):
-                for phase_message in workflow_message.phase_messages:
-                    await websocket.send_json(phase_message.to_broadcast_dict())
-
-            if current_status not in ["running", "completed", "stopped"]:
-                if current_status == "restarting":
-                    print(f"Re-starting workflow {workflow_id}")
-                    task = asyncio.create_task(
-                        rerun_workflow(
-                            workflow_id,
-                            active_workflows,
-                            websocket_manager,
-                            should_exit,
-                        )
-                    )
-                    active_workflows[workflow_id]["task"] = task
-                else:
-                    print(f"Auto-starting workflow {workflow_id}")
-                    task = asyncio.create_task(
-                        run_workflow(
-                            workflow_id,
-                            active_workflows,
-                            websocket_manager,
-                            should_exit,
-                        )
-                    )
-                    active_workflows[workflow_id]["task"] = task
-                    await websocket.send_json(
-                        {
-                            "message_type": "workflow_status",
-                            "status": "starting",
-                            "can_execute": False,
-                        }
-                    )
-            else:
-                await websocket.send_json(
-                    {
-                        "message_type": "workflow_status",
-                        "status": current_status,
-                        "can_execute": False,
-                    }
-                )
-
-        else:
-            # If workflow doesn't exist yet, start it
-            print(f"Auto-starting new workflow {workflow_id}")
-            task = asyncio.create_task(
-                run_workflow(
-                    workflow_id, active_workflows, websocket_manager, should_exit
-                )
-            )
-            active_workflows[workflow_id]["task"] = task
-            await websocket.send_json(
-                {
-                    "message_type": "workflow_status",
-                    "status": "starting",
-                    "can_execute": False,
-                }
-            )
-
-        # Handle incoming messages
-        while not should_exit:
-            try:
-                data = await websocket.receive_json()
-                if should_exit:
-                    break
-
-                if data.get("type") == "pong":
-                    # Heartbeat is handled internally by WebSocketManager
-                    continue
-
-            except WebSocketDisconnect:
-                break
-            except Exception as e:
-                print(f"Error handling WebSocket message: {e}")
-                if "disconnect" in str(e).lower():
-                    break
-
-=======
         await execution_backend.handle_websocket_connection(workflow_id, websocket)
->>>>>>> 44de462e
     except WebSocketDisconnect:
         print(f"WebSocket disconnected for workflow {workflow_id}")
     except Exception as e:
@@ -227,28 +89,11 @@
 
 @workflow_service_router.post("/workflow/{workflow_id}/model-change")
 async def change_model(workflow_id: str, data: dict, request: Request):
-<<<<<<< HEAD
-    active_workflows = request.app.state.active_workflows
-    if workflow_id not in active_workflows:
-        return {"error": f"Workflow {workflow_id} not found"}
-    print(f"Changing Model for Workflow: {workflow_id}, New Name: {data}")
-    workflow = active_workflows[workflow_id]["instance"]
-    try:
-        await workflow.interactive_controller.change_current_model(
-            data["new_model_name"]
-        )
-        return {"status": "updated"}
-    except Exception as e:
-        error_traceback = traceback.format_exc()
-        print(f"Error stopping workflow {workflow_id}: {str(e)}\n{error_traceback}")
-        return {"error": str(e), "traceback": error_traceback}
-=======
     execution_backend: ExecutionBackend = request.app.state.execution_backend
     result = await execution_backend.change_model(workflow_id, data["new_model_name"])
     if "error" in result:
         raise HTTPException(status_code=404, detail=result["error"])
     return result
->>>>>>> 44de462e
 
 
 @workflow_service_router.post("/workflow/{workflow_id}/toggle-version")
@@ -283,35 +128,12 @@
         new_mock_model_state = data.get("use_mock_model", None)
 
         if new_mock_model_state is None:
-<<<<<<< HEAD
-            raise HTTPException(
-                status_code=400, detail="use_mock_model value is required"
-            )
-
-        workflow = active_workflows[workflow_id]["instance"]
-
-        # Prevent switching back if API key is missing or invalid
-        if not new_mock_model_state:  # User is trying to disable mock mode
-            model_name = workflow.params.get("model")
-            use_helm = workflow.params.get("use_helm")
-            if not check_api_key_validity(model_name, use_helm):
-                raise HTTPException(
-                    status_code=403,
-                    detail="Cannot disable mock mode: API key is missing or invalid.",
-                )
-
-        # Use InteractiveController to update mock model state
-        await workflow.interactive_controller.set_mock_model(new_mock_model_state)
-
-        return {"status": "success", "use_mock_model": new_mock_model_state}
-=======
             raise HTTPException(status_code=400, detail="use_mock_model value is required")
         
         result = await execution_backend.update_mock_model_mode(workflow_id, new_mock_model_state)
         if "error" in result:
             raise HTTPException(status_code=404, detail=result["error"])
         return result
->>>>>>> 44de462e
 
     except Exception as e:
         error_traceback = traceback.format_exc()
