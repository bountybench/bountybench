import asyncio
import traceback
from pathlib import Path

from fastapi import APIRouter, HTTPException, Request, WebSocket, WebSocketDisconnect

from backend.schema import MessageData, MessageInputData, UpdateInteractiveModeInput

workflow_service_router = APIRouter()


@workflow_service_router.post("/workflow/{workflow_id}/next")
async def next_message(workflow_id: str, request: Request):
    active_workflows = request.app.state.active_workflows
    if workflow_id not in active_workflows:
        return {"error": f"Workflow {workflow_id} not found"}

    workflow = active_workflows[workflow_id]["instance"]
    try:
        result = await workflow.run_next_message()
        if not result:
            result = await next_iteration(workflow_id, active_workflows)
            return result

        print(f"Received result : {result.id}")
        return {"status": "updated", "result": result.id}
    except Exception as e:
        error_traceback = traceback.format_exc()
        print(f"Error in next_message: {str(e)}\n{error_traceback}")
        return {"error": str(e), "traceback": error_traceback}


@workflow_service_router.post("/workflow/{workflow_id}/stop")
async def stop_workflow(workflow_id: str, request: Request):
    """
    Stops the execution of a running workflow and removes it from active workflows.
    """
    print(f"Attempting to stop workflow {workflow_id}")
    active_workflows = request.app.state.active_workflows
    if workflow_id not in active_workflows:
        print(f"Workflow {workflow_id} not found in active workflows")
        return {"error": f"Workflow {workflow_id} not found"}

    workflow = active_workflows[workflow_id]["instance"]

    try:
        print(
            f"BEFORE STOP - Workflow {workflow_id} status: {active_workflows[workflow_id]['status']}"
        )

        await workflow.stop()
<<<<<<< HEAD

        # Update workflow status
        active_workflows[workflow_id]["status"] = "stopped"

=======

        # Update workflow status
        active_workflows[workflow_id]["status"] = "stopped"

>>>>>>> ae52bf9c
        print(
            f"AFTER STOP - Workflow {workflow_id} status: {active_workflows[workflow_id]['status']}"
        )

        # Notify WebSocket clients about the stop
        websocket_manager = request.app.state.websocket_manager

        await websocket_manager.broadcast(
            workflow_id, {"message_type": "workflow_status", "status": "stopped"}
        )

        if workflow_id in websocket_manager.get_active_connections():
            print(f"Closing WebSocket connections for workflow {workflow_id}")
            await websocket_manager.disconnect_all(workflow_id)

        await websocket_manager.broadcast(
            workflow_id, {"message_type": "workflow_status", "status": "stopped"}
        )

        return {"status": "stopped", "workflow_id": workflow_id}

    except Exception as e:
        error_traceback = traceback.format_exc()
        print(f"Error stopping workflow {workflow_id}: {str(e)}\n{error_traceback}")
        return {"error": str(e), "traceback": error_traceback}


@workflow_service_router.post("/workflow/{workflow_id}/rerun-message")
async def rerun_message(workflow_id: str, data: MessageData, request: Request):
    active_workflows = request.app.state.active_workflows
    print(f"Rerunning message: {data.message_id}")
    if workflow_id not in active_workflows:
        return {"error": f"Workflow {workflow_id} not found"}

    workflow = active_workflows[workflow_id]["instance"]

    try:
        result = await workflow.rerun_message(data.message_id)
        if not result:
            result = await next_iteration(workflow_id, active_workflows)
            return result
        return {"status": "updated", "result": result.id}
    except Exception as e:
        error_traceback = traceback.format_exc()
        print(f"Error rerunning message {workflow_id}: {str(e)}\n{error_traceback}")
        return {"error": str(e), "traceback": error_traceback}


@workflow_service_router.post("/workflow/{workflow_id}/edit-message")
async def edit_action_input(workflow_id: str, data: MessageInputData, request: Request):
    active_workflows = request.app.state.active_workflows
    print(f"Editing message: {data.message_id}")
    if workflow_id not in active_workflows:
        return {"error": f"Workflow {workflow_id} not found"}

    workflow = active_workflows[workflow_id]["instance"]

    try:
        result = await workflow.edit_and_rerun_message(
            data.message_id, data.new_input_data
        )
        if not result:
            result = await next_iteration(workflow_id, active_workflows)
            return result
        return {"status": "updated", "result": result.id}
    except Exception as e:
        error_traceback = traceback.format_exc()
        print(
            f"Error editing and rerunning message {workflow_id}: {str(e)}\n{error_traceback}"
        )
        return {"error": str(e), "traceback": error_traceback}


@workflow_service_router.post("/workflow/{workflow_id}/interactive")
async def update_interactive_mode(
    workflow_id: str, data: UpdateInteractiveModeInput, request: Request
):
    active_workflows = request.app.state.active_workflows
    print(f"Received request to update interactive mode for workflow {workflow_id}")
    print(f"Data received: {data}")

    try:
        if workflow_id not in active_workflows:
            raise HTTPException(status_code=404, detail="Workflow not found")

        workflow = active_workflows[workflow_id]["instance"]
        new_interactive_mode = data.interactive

        if new_interactive_mode is None:
            raise HTTPException(
                status_code=400, detail="Interactive mode not specified"
            )

        print(f"Attempting to set interactive mode to {new_interactive_mode}")
        await workflow.set_interactive_mode(new_interactive_mode)
        print(f"Interactive mode successfully set to {new_interactive_mode}")

        return {"status": "success", "interactive": new_interactive_mode}

    except Exception as e:
        print(f"Error occurred: {str(e)}")
        print(f"Error type: {type(e)}")
        print(f"Traceback: {traceback.format_exc()}")
        raise HTTPException(status_code=500, detail=str(e))


@workflow_service_router.get("/workflow/{workflow_id}/last-message")
async def last_message(workflow_id: str, request: Request):
    active_workflows = request.app.state.active_workflows
    if workflow_id not in active_workflows:
        return {"error": "Workflow not found"}

    workflow = active_workflows[workflow_id]["instance"]
    last_message_str = await workflow.get_last_message()
    return {"message_type": "last_message", "content": last_message_str}


@workflow_service_router.websocket("/ws/{workflow_id}")
async def websocket_endpoint(websocket: WebSocket, workflow_id: str):
    request = websocket.scope["app"]
    active_workflows = request.state.active_workflows
    websocket_manager = request.state.websocket_manager
    should_exit = request.state.should_exit
    try:
        await websocket_manager.connect(workflow_id, websocket)
        print(f"WebSocket connected for workflow {workflow_id}")

        await websocket.send_json(
            {
                "message_type": "connection_established",
                "workflow_id": workflow_id,
                "status": "connected",
            }
        )

        if workflow_id in active_workflows:
            workflow_data = active_workflows[workflow_id]
            current_status = workflow_data.get("status", "unknown")

            workflow_message = workflow_data.get("workflow_message")
            if workflow_message and hasattr(workflow_message, "phase_messages"):
                for phase_message in workflow_message.phase_messages:
                    await websocket.send_json(phase_message.to_dict())

            if current_status not in ["running", "completed", "stopped"]:
                print(f"Auto-starting workflow {workflow_id}")
                asyncio.create_task(
                    run_workflow(
                        workflow_id, active_workflows, websocket_manager, should_exit
                    )
                )
                await websocket.send_json(
                    {
                        "message_type": "workflow_status",
                        "status": "starting",
                        "can_execute": False,
                    }
                )
            else:
                await websocket.send_json(
                    {
                        "message_type": "workflow_status",
                        "status": current_status,
                        "can_execute": False,
                    }
                )

        else:
            # If workflow doesn't exist yet, start it
            print(f"Auto-starting new workflow {workflow_id}")
            asyncio.create_task(
                run_workflow(
                    workflow_id, active_workflows, websocket_manager, should_exit
                )
            )
            await websocket.send_json(
                {
                    "message_type": "workflow_status",
                    "status": "starting",
                    "can_execute": False,
                }
            )

        # Handle incoming messages
        while not should_exit:
            try:
                data = await websocket.receive_json()
                if should_exit:
                    break

                if data.get("type") == "pong":
                    # Heartbeat is handled internally by WebSocketManager
                    continue

            except WebSocketDisconnect:
                break
            except Exception as e:
                print(f"Error handling WebSocket message: {e}")
                if "disconnect" in str(e).lower():
                    break

    except WebSocketDisconnect:
        print(f"WebSocket disconnected for workflow {workflow_id}")
    except Exception as e:
        print(f"WebSocket error for workflow {workflow_id}: {e}")
    finally:
        await websocket_manager.disconnect(workflow_id, websocket)
        print(f"Cleaned up connection for workflow {workflow_id}")


async def run_workflow(
    workflow_id: str, active_workflows, websocket_manager, should_exit
):
    if workflow_id not in active_workflows or should_exit:
        print(f"Workflow {workflow_id} not found or should exit")
        return

    workflow_data = active_workflows[workflow_id]
    workflow = workflow_data["instance"]

    try:
        # Update status to running after initial start
        workflow_data["status"] = "running"
        await websocket_manager.broadcast(
            workflow_id, {"message_type": "workflow_status", "status": "running"}
        )
        print(f"Broadcasted running status for {workflow_id}")

        print(f"Running workflow {workflow_id}")
        # Run the workflow
        await workflow.run()

        # Handle successful completion
        if not should_exit:
            workflow_data["status"] = "completed"
            await websocket_manager.broadcast(
                workflow_id,
                {
                    "message_type": "workflow_status",
                    "status": "completed",
                },
            )

    except Exception as e:
        error_traceback = traceback.format_exc()
        # Handle errors
        if not should_exit:
            print(f"Workflow error: {e}")
            workflow_data["status"] = "error"
            await websocket_manager.broadcast(
                workflow_id,
                {
                    "message_type": "workflow_status",
                    "status": "error",
                    "error": str(e),
                    "traceback": error_traceback,
                },
            )
            print(f"Broadcasted error status for {workflow_id}")


async def next_iteration(workflow_id: str, active_workflows):
    if workflow_id not in active_workflows:
        return {"error": "Workflow not found"}

    workflow = active_workflows[workflow_id]["instance"]
    if hasattr(workflow, "next_iteration_event"):
        workflow.next_iteration_event.set()
        return {"status": "next iteration triggered"}
    else:
        return {"error": "Workflow is not in interactive mode"}


@workflow_service_router.post("/workflow/{workflow_id}/model-change")
async def change_model(workflow_id: str, data: dict, request: Request):
    active_workflows = request.app.state.active_workflows
    if workflow_id not in active_workflows:
        return {"error": f"Workflow {workflow_id} not found"}
    print(f"Changing Model for Workflow: {workflow_id}, New Name: {data}")
    workflow = active_workflows[workflow_id]["instance"]
    try:
        result = await workflow.change_current_model(data["new_model_name"])
        return {"status": "updated", "result": result.id}
    except Exception as e:
        error_traceback = traceback.format_exc()
        print(f"Error stopping workflow {workflow_id}: {str(e)}\n{error_traceback}")
<<<<<<< HEAD
=======
        return {"error": str(e), "traceback": error_traceback}


@workflow_service_router.post("/workflow/{workflow_id}/toggle-version")
async def toggle_version(workflow_id: str, data: dict, request: Request):
    active_workflows = request.app.state.active_workflows
    if workflow_id not in active_workflows:
        return {"error": f"Workflow {workflow_id} not found"}

    workflow = active_workflows[workflow_id]["instance"]
    message_id = data.get("message_id")
    direction = data.get("direction")  # "prev" or "next"

    try:
        result = await workflow.toggle_version(message_id, direction)
        if result:
            return {"status": "updated", "result": result.id}
        return {"error": f"Message {direction} for {message_id} not found"}
    except Exception as e:
        error_traceback = traceback.format_exc()
>>>>>>> ae52bf9c
        return {"error": str(e), "traceback": error_traceback}<|MERGE_RESOLUTION|>--- conflicted
+++ resolved
@@ -49,17 +49,10 @@
         )
 
         await workflow.stop()
-<<<<<<< HEAD
 
         # Update workflow status
         active_workflows[workflow_id]["status"] = "stopped"
 
-=======
-
-        # Update workflow status
-        active_workflows[workflow_id]["status"] = "stopped"
-
->>>>>>> ae52bf9c
         print(
             f"AFTER STOP - Workflow {workflow_id} status: {active_workflows[workflow_id]['status']}"
         )
@@ -346,8 +339,6 @@
     except Exception as e:
         error_traceback = traceback.format_exc()
         print(f"Error stopping workflow {workflow_id}: {str(e)}\n{error_traceback}")
-<<<<<<< HEAD
-=======
         return {"error": str(e), "traceback": error_traceback}
 
 
@@ -368,5 +359,5 @@
         return {"error": f"Message {direction} for {message_id} not found"}
     except Exception as e:
         error_traceback = traceback.format_exc()
->>>>>>> ae52bf9c
-        return {"error": str(e), "traceback": error_traceback}+        return {"error": str(e), "traceback": error_traceback}
+     
