--- conflicted
+++ resolved
@@ -67,7 +67,6 @@
         workflow_factory = request.app.state.workflow_factory
         active_workflows = request.app.state.active_workflows
 
-<<<<<<< HEAD
         # Get workflow name in proper format
         workflow_type = workflow_data.workflow_name
 
@@ -81,19 +80,6 @@
             [workflow_data.vulnerability_type]
             if workflow_data.vulnerability_type
             else [""]
-=======
-        workflow = workflow_factory[workflow_data.workflow_name](
-            task_dir=Path(workflow_data.task_dir),
-            bounty_number=workflow_data.bounty_number,
-            vulnerability_type=workflow_data.vulnerability_type,
-            interactive=workflow_data.interactive,
-            phase_iterations=workflow_data.iterations,
-            model=workflow_data.model,
-            use_helm=workflow_data.use_helm,
-            use_mock_model=workflow_data.use_mock_model,
-            max_input_tokens=workflow_data.max_input_tokens,
-            max_output_tokens=workflow_data.max_output_tokens,
->>>>>>> 6093a801
         )
         phase_iterations = workflow_data.phase_iterations
         trials_per_config = workflow_data.trials_per_config
