--- conflicted
+++ resolved
@@ -10,12 +10,9 @@
 from workflows.detect_patch_workflow import DetectPatchWorkflow
 from workflows.exploit_patch_workflow import ExploitPatchWorkflow
 from workflows.patch_workflow import PatchWorkflow
-<<<<<<< HEAD
 from workflows.detect_workflow import DetectWorkflow
-=======
 from workflows.exploit_workflow import ExploitWorkflow
 
->>>>>>> 9f6b5bf0
 
 def create_app(
     ws_manager: WebSocketManager = None,
@@ -30,11 +27,8 @@
             "Detect Patch Workflow": DetectPatchWorkflow,
             "Exploit Patch Workflow": ExploitPatchWorkflow,
             "Patch Workflow": PatchWorkflow,
-<<<<<<< HEAD
             "Detect Workflow": DetectWorkflow,
-=======
             "Exploit Workflow": ExploitWorkflow
->>>>>>> 9f6b5bf0
         }
 
     # Determine the execution backend type
