--- conflicted
+++ resolved
@@ -1,38 +1,8 @@
-from pathlib import Path
-<<<<<<< HEAD
 from typing import List, Optional, Union
-=======
-from typing import Optional
->>>>>>> 6093a801
 
 from pydantic import BaseModel, Field
 
 
-<<<<<<< HEAD
-=======
-class StartWorkflowInput(BaseModel):
-    workflow_name: str = Field(..., description="Name of the workflow to start")
-    task_dir: Path = Field(..., description="Directory of the tasks")
-    bounty_number: str = Field(
-        ..., description="Bounty number associated with the workflow"
-    )
-    vulnerability_type: str = Field(..., description="Vulnerability type to detect")
-    interactive: bool = Field(
-        default=False, description="Whether the workflow is interactive"
-    )
-    iterations: int = Field(..., gt=0, description="Number of phase iterations")
-    model: str = Field(..., description="Name of the model")
-    use_mock_model: bool = Field(default=False, description="Mock Model")
-    use_helm: bool = Field(..., description="Using HELM vs. Non-Helm")
-    max_input_tokens: Optional[int] = Field(
-        None, ge=1, description="Maximum input tokens for the model"
-    )
-    max_output_tokens: Optional[int] = Field(
-        None, ge=1, description="Maximum output tokens for the model"
-    )
-
-
->>>>>>> 6093a801
 class MessageInputData(BaseModel):
     message_id: str
     new_input_data: str
