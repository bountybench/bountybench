from typing import List
import unittest
from resources.base_resource import BaseResource
from resources.resource_dict import resource_dict
from agents.base_agent import BaseAgent
from responses.response import Response

class InitFilesResource(BaseResource):
    def __init__(self, resource_id: str) -> None:
        resource_dict[resource_id] = self
    def stop(args, kwargs):
        pass

class DockerResource(BaseResource):
    def __init__(self, resource_id: str):
        resource_dict[resource_id] = self

    def stop(args, kwargs):
        pass

class KaliEnvResource(BaseResource):
    def __init__(self, resource_id: str) -> None:
        resource_dict[resource_id] = self
    def stop(args, kwargs):
        pass

class TaskServerResource(BaseResource):
    def __init__(self, resource_id: str) -> None:
        resource_dict[resource_id] = self
        self.resource_id = resource_id
    def stop(args, kwargs):
        pass

class PatchAgent(BaseAgent):
    REQUIRED_RESOURCES = [InitFilesResource, TaskServerResource, DockerResource]
    ACCESSIBLE_RESOURCES = [InitFilesResource, TaskServerResource, DockerResource]
    def __init__(self, *args, **kwargs):
        super().__init__(**kwargs)
        
    def run(self, responses: List[Response]) -> Response:
        pass

class ExecutorAgent(BaseAgent):
    REQUIRED_RESOURCES = [InitFilesResource, TaskServerResource, KaliEnvResource]
    ACCESSIBLE_RESOURCES = [KaliEnvResource]
    def __init__(self, *args, **kwargs):
        super().__init__()
        
    def run(self, responses: List[Response]) -> Response:
        pass

"""END SET-UP"""

class TestResourceRegistration(unittest.TestCase):
    def test_successful_resource_registration(self):
        """Test that required resources are successfully registered in PatchAgent."""
        init_files = InitFilesResource("init-id")
        task_server = TaskServerResource("task-id")
        docker = DockerResource("docker-id")
        kali = KaliEnvResource("kali-id")

        patch_agent = PatchAgent()
        executor_agent = ExecutorAgent()
        self.assertEqual(patch_agent.init_files, init_files)
        self.assertEqual(patch_agent.task_server, task_server)
        self.assertEqual(patch_agent.docker, docker)
        self.assertEqual(executor_agent.kali_env, kali)
        
        with self.assertRaises(AttributeError) as cm:
            task_server_no_access = executor_agent.task_server
        
        self.assertIn("'ExecutorAgent' object has no attribute 'task_server'", str(cm.exception))

        resource_dict.delete_items("init-id")
        resource_dict.delete_items("task-id")
        resource_dict.delete_items("docker-id")
        resource_dict.delete_items("kali-id")

    def test_unsuccessful_resource_registration(self):
        """Test that required resources are successfully registered in PatchAgent."""
        init_files = InitFilesResource("init-id")
        task_server = TaskServerResource("task-id")

        with self.assertRaises(RuntimeError) as cm:
            agent = PatchAgent()

        self.assertIn("Resource 'DockerResource' not set up", str(cm.exception))
        self.assertIn("PatchAgent cannot start", str(cm.exception))
<<<<<<< HEAD
    
    def test_id_task_server(self):
        # verify target host address is being used (if provided) for task_server resource creation
        task_server1 = TaskServerResource("host:1234")
        init_files = InitFilesResource("init-id")
        docker = DockerResource("docker-id")
        kali = KaliEnvResource("kali-id")
        patch_agent = PatchAgent(target_host=task_server1.resource_id)
=======
        resource_dict.delete_items("init-id")
        resource_dict.delete_items("task-id")
>>>>>>> c3ff16ac

        self.assertEqual(patch_agent.task_server.resource_id, patch_agent.target_host_address)
        self.assertEqual(resource_dict[patch_agent.target_host_address], task_server1)

        resource_dict.delete_items("host:1234")
        resource_dict.delete_items("init-id")
        resource_dict.delete_items("docker-id")
        resource_dict.delete_items("kali-id")
        return True


if __name__ == "__main__":
    unittest.main()<|MERGE_RESOLUTION|>--- conflicted
+++ resolved
@@ -86,7 +86,6 @@
 
         self.assertIn("Resource 'DockerResource' not set up", str(cm.exception))
         self.assertIn("PatchAgent cannot start", str(cm.exception))
-<<<<<<< HEAD
     
     def test_id_task_server(self):
         # verify target host address is being used (if provided) for task_server resource creation
@@ -95,10 +94,6 @@
         docker = DockerResource("docker-id")
         kali = KaliEnvResource("kali-id")
         patch_agent = PatchAgent(target_host=task_server1.resource_id)
-=======
-        resource_dict.delete_items("init-id")
-        resource_dict.delete_items("task-id")
->>>>>>> c3ff16ac
 
         self.assertEqual(patch_agent.task_server.resource_id, patch_agent.target_host_address)
         self.assertEqual(resource_dict[patch_agent.target_host_address], task_server1)
