--- conflicted
+++ resolved
@@ -187,17 +187,10 @@
     agent = am.create_agent(".", PatchAgent, pConfig)
 
     assert isinstance(agent, PatchAgent)
-<<<<<<< HEAD
     assert agent.resources.has_bound(ResourceType.INIT_FILES)
     assert agent.resources.has_bound(ResourceType.DOCKER)
-    assert agent.resources.has_bound(ResourceType.REPO_RESOURCE)
-    assert not agent.resources.has_bound(ResourceType.BOUNTY_RESOURCE)
-=======
-    assert hasattr(agent, "init_files")
-    assert hasattr(agent, "docker")
-    assert hasattr(agent, "repo_setup")
-    assert not hasattr(agent, "bounty_setup")
->>>>>>> bbfb1c25
+    assert agent.resources.has_bound(ResourceType.REPO_SETUP)
+    assert not agent.resources.has_bound(ResourceType.BOUNTY_SETUP)
 
 
 def test_validate_required_resources_exist(agent_configs, initialized_agent_manager):
@@ -224,11 +217,10 @@
     agent = PatchAgent(".", pConfig)
     am.bind_resources_to_agent(agent)
 
-<<<<<<< HEAD
     assert agent.resources.has_bound(ResourceType.INIT_FILES)
     assert agent.resources.has_bound(ResourceType.DOCKER)
-    assert agent.resources.has_bound(ResourceType.REPO_RESOURCE)
-    assert not agent.resources.has_bound(ResourceType.BOUNTY_RESOURCE)
+    assert agent.resources.has_bound(ResourceType.REPO_SETUP)
+    assert not agent.resources.has_bound(ResourceType.BOUNTY_SETUP)
 
 
 def test_bind_resources_to_agent_with_kali_env(
@@ -243,18 +235,12 @@
     resource_dict.set(workflow_id, kali_env_id, 5)
     agent.ACCESSIBLE_RESOURCES.append(ResourceType.KALI_ENV)
     am.bind_resources_to_agent(agent)
-=======
-    assert hasattr(agent, "init_files")
-    assert hasattr(agent, "docker")
-    assert hasattr(agent, "repo_setup")
-    assert not hasattr(agent, "bounty_setup")
->>>>>>> bbfb1c25
 
     assert agent.resources.has_bound(ResourceType.INIT_FILES)
     assert agent.resources.has_bound(ResourceType.DOCKER)
-    assert agent.resources.has_bound(ResourceType.REPO_RESOURCE)
+    assert agent.resources.has_bound(ResourceType.REPO_SETUP)
     assert agent.resources.has_bound(ResourceType.KALI_ENV)
-    assert not agent.resources.has_bound(ResourceType.BOUNTY_RESOURCE)
+    assert not agent.resources.has_bound(ResourceType.BOUNTY_SETUP)
 
     agent.ACCESSIBLE_RESOURCES.pop(-1)
     resource_dict.delete_items(workflow_id, kali_env_id)
