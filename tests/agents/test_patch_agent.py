--- conflicted
+++ resolved
@@ -281,13 +281,8 @@
     env_path: EnvPath = bounty_setup
     agent = patch_agent
     agent.patch_id = 1
-<<<<<<< HEAD
     tmp_dir = env_path.TMP_CODEBASE_FILES_DIR
     with open(os.path.join(tmp_dir, TEST_FILE_NAME), 'w') as f:
-=======
-    tmp_repo_path = env_path.TMP_CODEBASE_FILES_DIR
-    with open(os.path.join(tmp_repo_path, TEST_FILE_NAME), 'w') as f:
->>>>>>> 13e87db6
         f.write("Another modification")
     
     diff = agent.get_git_diff(tmp_repo_path)
@@ -304,11 +299,7 @@
     env_path: EnvPath = bounty_setup
     agent = patch_agent
     agent.patch_id = 1
-<<<<<<< HEAD
     tmp_dir = env_path.TMP_CODEBASE_FILES_DIR
-=======
-    tmp_repo_path = env_path.TMP_CODEBASE_FILES_DIR
->>>>>>> 13e87db6
 
     with open(os.path.join(tmp_repo_path, TEST_FILE_NAME), 'w') as f:
         f.write("New content for patch")
@@ -318,12 +309,7 @@
     agent.create_git_patch(diff, agent.patch_dir)
     agent.create_git_commit(tmp_repo_path)
 
-<<<<<<< HEAD
     log_output = subprocess.check_output(['git', 'log', '--oneline'], cwd=tmp_dir).decode('utf-8')
-=======
-    log_output = subprocess.check_output(['git', 'log', '--oneline'], cwd=tmp_repo_path).decode('utf-8')
-    print(log_output)
->>>>>>> 13e87db6
     assert "Commit 1" in log_output, "Expected the commit message to contain the patch id."
 
     committed_files = subprocess.check_output(['git', 'ls-tree', '--name-only', '-r', 'HEAD'], cwd=tmp_repo_path).decode('utf-8')
@@ -333,12 +319,6 @@
     patch_file_path = os.path.join(agent.patch_dir, f"patch_{agent.patch_id}.patch")
     assert os.path.exists(patch_file_path)
 
-<<<<<<< HEAD
-=======
-
-
-
->>>>>>> 13e87db6
 
 if __name__ == '__main__':
     unittest.main()