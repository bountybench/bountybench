--- conflicted
+++ resolved
@@ -355,11 +355,6 @@
     assert patch_file_path.exists()
 
 
-<<<<<<< HEAD
-# "uses" the import
-if None:
-    bounty_setup
-=======
 def test_verify_patch_invariants_success(bounty_setup, patch_agent):
     """Test that verify_patch_invariants returns True when invariant checks succeed."""
     agent = patch_agent
@@ -540,4 +535,8 @@
                     await agent.execute(patch_agent_message)
                     assert "succeeded" in patch_agent_message.message.lower()
                     assert patch_agent_message.success
->>>>>>> 9f2050a9
+
+
+# "uses" the import
+if None:
+    bounty_setup