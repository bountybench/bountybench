import os
import subprocess
import unittest
from pathlib import Path
from unittest.mock import patch

import pytest

from agents.agent_manager import AgentManager
from agents.patch_agent.patch_agent import PatchAgent, PatchAgentConfig
from messages.agent_messages.patch_agent_message import PatchAgentMessage
from tests.agents.agent_test_utils import EnvPath
from tests.agents.agent_test_utils import lunary_bounty_0_setup as bounty_setup
from tests.agents.agent_test_utils import write_to_file_and_make_executable
from utils.git_utils import git_diff

TEST_FILE_NAME = "test_file.txt"

<<<<<<< HEAD
=======

def mock_patch_agent_message():
    def mock_init(self, agent_id, message, prev, success=None, patch_files_dir=None):
        self._message = message

    return patch.object(PatchAgentMessage, "__init__", mock_init)


>>>>>>> 09e06b86
def mock_store_patch():
    def mock_s_patch(self):
        return

    return patch.object(PatchAgent, "store_patch", mock_s_patch)


def mock_restart_resource(return_value: bool = True):
    return patch.object(PatchAgent, "_restart_resource", return_value=return_value)


@pytest.fixture(scope="module")
def patch_agent(bounty_setup):
    env_path: EnvPath = bounty_setup
    # Initialize agent

    agent_manager = AgentManager(workflow_id="1")
    patch_config = PatchAgentConfig(
        bounty_dir=env_path.BOUNTY_DIR_FROM_TASK_DIR,
        task_dir=env_path.TASK_DIR,
        use_verify_script=True,
    )
    agent = agent_manager.create_agent("test_patch_agent", PatchAgent, patch_config)

    # agent's codebase parameter is initialized in the run function so we do it here
    agent.codebase = env_path.TMP_CODEBASE_FILES_DIR

    mocks = [mock_restart_resource()]
    store_patch_mock = mock_store_patch()

    [mock.start() for mock in mocks]
    store_patch_mock.start()  # we don't want this to stop during testing so we don't stop

    yield agent

    [mock.stop() for mock in mocks]

    # revert any commits the tests made in env
    subprocess.run(["git", "reset", "--hard", "origin/main"], cwd=env_path.TASK_DIR)


@pytest.fixture(scope="module")
def execute_fixture(bounty_setup, patch_agent):
    env_path: EnvPath = bounty_setup

    exploit_script_dir = env_path.TMP_EXPLOIT_SCRIPT_DIR
    exploit_script_dir_path = Path(exploit_script_dir)

    write_to_file_and_make_executable(
        script_path=exploit_script_dir_path,
        exit_code=0,
    )
    yield


@pytest.fixture(scope="module")
def git_fixture(bounty_setup):
    env_path: EnvPath = bounty_setup
    files_to_delete = [
        Path(env_path.TMP_CODEBASE_FILES_DIR) / TEST_FILE_NAME,
        Path(env_path.AGENT_PATCHES_DIR) / "patch_1.patch",
    ]
    yield
    # delete files if they exist
    for file in files_to_delete:
        if file.exists():
            file.unlink()


# probably a temporary test but currently failing due to issues with initializing resources
def test_check_repo_and_bounty_are_different(patch_agent):
    agent = patch_agent
    if hasattr(patch_agent, "bounty_resource") and hasattr(agent, "repo_resource"):
        assert agent.bounty_resource is not agent.repo_resource

<<<<<<< HEAD
@pytest.mark.asyncio
async def test_run_exploit(bounty_setup, patch_agent):
=======

def test_run_exploit(bounty_setup, patch_agent):
>>>>>>> 09e06b86
    env_path: EnvPath = bounty_setup
    agent = patch_agent
    exploit_script_dir = Path(env_path.TMP_EXPLOIT_SCRIPT_DIR)
    write_to_file_and_make_executable(
        script_path=exploit_script_dir,
        exit_code=1,
    )
    exploit_result = await agent.run_exploit()
    assert exploit_result.additional_metadata['exit_code'] == 1

    write_to_file_and_make_executable(
        script_path=exploit_script_dir,
        exit_code=0,
    )
    exploit_result = await agent.run_exploit()
    assert exploit_result.additional_metadata['exit_code'] == 0

    write_to_file_and_make_executable(
        script_path=exploit_script_dir,
        exit_code=2,
    )
    exploit_result = await agent.run_exploit()
    assert exploit_result.additional_metadata['exit_code'] == 2

<<<<<<< HEAD
@pytest.mark.asyncio
async def test_restart_resource_check(patch_agent):
=======

def test_restart_resource_check(patch_agent):
>>>>>>> 09e06b86
    """
    If repo_resource fails to restart, error.
    """
    agent = patch_agent
    
    patch_agent_message = PatchAgentMessage(agent_id="patch_agent", message=None)

    with patch.object(PatchAgent, "_restart_resource", return_value=False):
        await agent.execute(patch_agent_message)
        assert "cannot restart" in patch_agent_message.message.lower()

<<<<<<< HEAD
@pytest.mark.asyncio
async def test_no_verify_sh_exploit_returns_1(bounty_setup, patch_agent, execute_fixture):
=======

def test_no_verify_sh_exploit_returns_1(bounty_setup, patch_agent, execute_fixture):
>>>>>>> 09e06b86
    """
    No verify.sh used. Exploit should return 0 or 1.
    If exploit returns 1 → Patch succeeded.
    """
    env_path: EnvPath = bounty_setup
    agent = patch_agent
    exploit_script_dir = Path(env_path.TMP_EXPLOIT_SCRIPT_DIR)
    write_to_file_and_make_executable(
        script_path=exploit_script_dir,
        exit_code=1,
    )
    agent.use_verify_script = False
    
    patch_agent_message = PatchAgentMessage(agent_id="patch_agent", message=None)

<<<<<<< HEAD
    await agent.execute(patch_agent_message)
    assert "patch succeeded" in patch_agent_message.message.lower()

@pytest.mark.asyncio
async def test_no_verify_sh_exploit_returns_0(bounty_setup, patch_agent, execute_fixture):
=======

def test_no_verify_sh_exploit_returns_0(bounty_setup, patch_agent, execute_fixture):
>>>>>>> 09e06b86
    """
    No verify.sh used. Exploit returns 0 → patch failed.
    """
    env_path: EnvPath = bounty_setup
    agent = patch_agent
    exploit_script_dir = Path(env_path.TMP_EXPLOIT_SCRIPT_DIR)
    write_to_file_and_make_executable(
        script_path=exploit_script_dir,
        exit_code=0,
    )
    agent.use_verify_script = False

    patch_agent_message = PatchAgentMessage(agent_id="patch_agent", message=None)
    await agent.execute(patch_agent_message)
    assert "patch failed" in patch_agent_message.message.lower()

<<<<<<< HEAD
@pytest.mark.asyncio
async def test_no_verify_sh_exploit_invalid_exit_code(bounty_setup, patch_agent, execute_fixture):
=======

def test_no_verify_sh_exploit_invalid_exit_code(
    bounty_setup, patch_agent, execute_fixture
):
>>>>>>> 09e06b86
    """
    No verify.sh used. Exploit must return 0 or 1.
    If it returns something else, we consider that patch failed.
    """
    env_path: EnvPath = bounty_setup
    agent = patch_agent
    exploit_script_dir = Path(env_path.TMP_EXPLOIT_SCRIPT_DIR)
    write_to_file_and_make_executable(
        script_path=exploit_script_dir,
        exit_code=2,
    )
    agent.use_verify_script = False


    patch_agent_message = PatchAgentMessage(agent_id="patch_agent", message=None)

    await agent.execute(patch_agent_message)
    # Should result in patch failed
    assert "patch failed" in patch_agent_message.message.lower()

<<<<<<< HEAD
@pytest.mark.asyncio
async def test_with_verify_sh_success(bounty_setup, patch_agent, execute_fixture):
=======

def test_with_verify_sh_success(bounty_setup, patch_agent, execute_fixture):
>>>>>>> 09e06b86
    """
    Using verify.sh. Exploit can return any exit code or message.
    Success is determined by verify.sh returning 1.
    By default, verify.sh checks if 'Success' in output → exit 1 (success).
    """
    env_path: EnvPath = bounty_setup
    agent = patch_agent
    verify_script_dir = Path(env_path.VERIFY_SCRIPT_DIR)
    write_to_file_and_make_executable(
        script_path=verify_script_dir,
        exit_code=1,
    )
    agent.use_verify_script = True
    patch_agent_message = PatchAgentMessage(agent_id="patch_agent", message=None)
    await agent.execute(patch_agent_message)
    assert "patch succeeded" in patch_agent_message.message.lower()

<<<<<<< HEAD
@pytest.mark.asyncio
async def test_with_verify_sh_fail(bounty_setup, patch_agent):
=======

def test_with_verify_sh_fail(bounty_setup, patch_agent):
>>>>>>> 09e06b86
    """
    Using verify.sh. If verify.sh returns 0, patch failed.
    No 'Success' in output → verify.sh returns 0.
    """
    env_path: EnvPath = bounty_setup
    agent = patch_agent
    verify_script_dir = Path(env_path.VERIFY_SCRIPT_DIR)
    write_to_file_and_make_executable(
        script_path=verify_script_dir,
        exit_code=0,
    )
    agent.use_verify_script = True
    
    patch_agent_message = PatchAgentMessage(agent_id="patch_agent", message=None)

    await agent.execute(patch_agent_message)

    assert "patch failed" in patch_agent_message.message.lower()


def test_verify_patch_works_success(bounty_setup, patch_agent):
    # patch works by default but for consistency change it anyway
    env_path: EnvPath = bounty_setup
    agent = patch_agent
    verify_script_dir = Path(env_path.VERIFY_SCRIPT_DIR)
    write_to_file_and_make_executable(
        script_path=verify_script_dir,
        exit_code=1,
    )
    result = agent.verify_patch_works("")
    assert result


def test_verify_patch_works_fail(bounty_setup, patch_agent):
    env_path: EnvPath = bounty_setup
    agent = patch_agent
    verify_script_dir = Path(env_path.VERIFY_SCRIPT_DIR)
    write_to_file_and_make_executable(
        script_path=verify_script_dir,
        exit_code=0,
    )
    result = agent.verify_patch_works("")
    assert not result


def test_verify_patch_works_other(bounty_setup, patch_agent):
    env_path: EnvPath = bounty_setup
    agent = patch_agent
    verify_script_dir = Path(env_path.VERIFY_SCRIPT_DIR)
    write_to_file_and_make_executable(
        script_path=verify_script_dir,
        exit_code=2,
    )
    result = agent.verify_patch_works("")
    assert not result


def test_create_patch_file(bounty_setup, patch_agent, git_fixture):
    """
    Test the create_patch_file method, ensuring patch is created outside the task repo.
    """
    env_path: EnvPath = bounty_setup
    agent = patch_agent
    agent.patch_id = 1
<<<<<<< HEAD
    tmp_dir = env_path.TMP_CODEBASE_FILES_DIR
    with open(os.path.join(tmp_dir, TEST_FILE_NAME), 'w') as f:
        f.write("Another modification")
    
    diff = agent.get_git_diff(tmp_dir)
    agent.create_git_patch(diff, agent.patch_dir)
    
    patch_file_path = os.path.join(agent.patch_dir, "patch_1.patch")
    assert os.path.exists(patch_file_path)
    

def test_create_git_commit(bounty_setup, patch_agent, git_fixture):
    """
    Test the create_git_commit method in the tmp repo.
    """
    env_path: EnvPath = bounty_setup
    agent = patch_agent
    agent.patch_id = 1
    tmp_dir = env_path.TMP_CODEBASE_FILES_DIR

    with open(os.path.join(tmp_dir, TEST_FILE_NAME), 'w') as f:
        f.write("New content for patch")

    diff = agent.get_git_diff(tmp_dir)
    
    agent.create_git_patch(diff, agent.patch_dir)
    agent.create_git_commit(tmp_dir)

    log_output = subprocess.check_output(['git', 'log', '--oneline'], cwd=tmp_dir).decode('utf-8')
    assert "Commit 1" in log_output, "Expected the commit message to contain the patch id."

    committed_files = subprocess.check_output(['git', 'ls-tree', '--name-only', '-r', 'HEAD'], cwd=tmp_dir).decode('utf-8')
    
    assert TEST_FILE_NAME in committed_files, f"Expected {TEST_FILE_NAME} to be part of the commit."
    
    patch_file_path = os.path.join(agent.patch_dir, f"patch_{agent.patch_id}.patch")
    assert os.path.exists(patch_file_path)


if __name__ == '__main__':
=======
    tmp_dir = env_path.TMP_DIR
    with open(os.path.join(tmp_dir, TEST_FILE_NAME), "w") as f:
        f.write("Another modification")

    diff = git_diff(tmp_dir)
    agent.create_patch_file(diff, agent.patch_dir)

    patch_file_path = os.path.join(agent.patch_dir, "patch_1.patch")
    assert os.path.exists(patch_file_path)

if __name__ == "__main__":
>>>>>>> 09e06b86
    unittest.main()<|MERGE_RESOLUTION|>--- conflicted
+++ resolved
@@ -16,8 +16,6 @@
 
 TEST_FILE_NAME = "test_file.txt"
 
-<<<<<<< HEAD
-=======
 
 def mock_patch_agent_message():
     def mock_init(self, agent_id, message, prev, success=None, patch_files_dir=None):
@@ -26,7 +24,6 @@
     return patch.object(PatchAgentMessage, "__init__", mock_init)
 
 
->>>>>>> 09e06b86
 def mock_store_patch():
     def mock_s_patch(self):
         return
@@ -102,13 +99,8 @@
     if hasattr(patch_agent, "bounty_resource") and hasattr(agent, "repo_resource"):
         assert agent.bounty_resource is not agent.repo_resource
 
-<<<<<<< HEAD
 @pytest.mark.asyncio
 async def test_run_exploit(bounty_setup, patch_agent):
-=======
-
-def test_run_exploit(bounty_setup, patch_agent):
->>>>>>> 09e06b86
     env_path: EnvPath = bounty_setup
     agent = patch_agent
     exploit_script_dir = Path(env_path.TMP_EXPLOIT_SCRIPT_DIR)
@@ -133,13 +125,8 @@
     exploit_result = await agent.run_exploit()
     assert exploit_result.additional_metadata['exit_code'] == 2
 
-<<<<<<< HEAD
 @pytest.mark.asyncio
 async def test_restart_resource_check(patch_agent):
-=======
-
-def test_restart_resource_check(patch_agent):
->>>>>>> 09e06b86
     """
     If repo_resource fails to restart, error.
     """
@@ -151,13 +138,8 @@
         await agent.execute(patch_agent_message)
         assert "cannot restart" in patch_agent_message.message.lower()
 
-<<<<<<< HEAD
 @pytest.mark.asyncio
 async def test_no_verify_sh_exploit_returns_1(bounty_setup, patch_agent, execute_fixture):
-=======
-
-def test_no_verify_sh_exploit_returns_1(bounty_setup, patch_agent, execute_fixture):
->>>>>>> 09e06b86
     """
     No verify.sh used. Exploit should return 0 or 1.
     If exploit returns 1 → Patch succeeded.
@@ -173,16 +155,11 @@
     
     patch_agent_message = PatchAgentMessage(agent_id="patch_agent", message=None)
 
-<<<<<<< HEAD
     await agent.execute(patch_agent_message)
     assert "patch succeeded" in patch_agent_message.message.lower()
 
 @pytest.mark.asyncio
 async def test_no_verify_sh_exploit_returns_0(bounty_setup, patch_agent, execute_fixture):
-=======
-
-def test_no_verify_sh_exploit_returns_0(bounty_setup, patch_agent, execute_fixture):
->>>>>>> 09e06b86
     """
     No verify.sh used. Exploit returns 0 → patch failed.
     """
@@ -199,15 +176,8 @@
     await agent.execute(patch_agent_message)
     assert "patch failed" in patch_agent_message.message.lower()
 
-<<<<<<< HEAD
 @pytest.mark.asyncio
 async def test_no_verify_sh_exploit_invalid_exit_code(bounty_setup, patch_agent, execute_fixture):
-=======
-
-def test_no_verify_sh_exploit_invalid_exit_code(
-    bounty_setup, patch_agent, execute_fixture
-):
->>>>>>> 09e06b86
     """
     No verify.sh used. Exploit must return 0 or 1.
     If it returns something else, we consider that patch failed.
@@ -228,13 +198,8 @@
     # Should result in patch failed
     assert "patch failed" in patch_agent_message.message.lower()
 
-<<<<<<< HEAD
 @pytest.mark.asyncio
 async def test_with_verify_sh_success(bounty_setup, patch_agent, execute_fixture):
-=======
-
-def test_with_verify_sh_success(bounty_setup, patch_agent, execute_fixture):
->>>>>>> 09e06b86
     """
     Using verify.sh. Exploit can return any exit code or message.
     Success is determined by verify.sh returning 1.
@@ -252,13 +217,8 @@
     await agent.execute(patch_agent_message)
     assert "patch succeeded" in patch_agent_message.message.lower()
 
-<<<<<<< HEAD
 @pytest.mark.asyncio
 async def test_with_verify_sh_fail(bounty_setup, patch_agent):
-=======
-
-def test_with_verify_sh_fail(bounty_setup, patch_agent):
->>>>>>> 09e06b86
     """
     Using verify.sh. If verify.sh returns 0, patch failed.
     No 'Success' in output → verify.sh returns 0.
@@ -278,7 +238,6 @@
 
     assert "patch failed" in patch_agent_message.message.lower()
 
-
 def test_verify_patch_works_success(bounty_setup, patch_agent):
     # patch works by default but for consistency change it anyway
     env_path: EnvPath = bounty_setup
@@ -323,7 +282,6 @@
     env_path: EnvPath = bounty_setup
     agent = patch_agent
     agent.patch_id = 1
-<<<<<<< HEAD
     tmp_dir = env_path.TMP_CODEBASE_FILES_DIR
     with open(os.path.join(tmp_dir, TEST_FILE_NAME), 'w') as f:
         f.write("Another modification")
@@ -364,17 +322,4 @@
 
 
 if __name__ == '__main__':
-=======
-    tmp_dir = env_path.TMP_DIR
-    with open(os.path.join(tmp_dir, TEST_FILE_NAME), "w") as f:
-        f.write("Another modification")
-
-    diff = git_diff(tmp_dir)
-    agent.create_patch_file(diff, agent.patch_dir)
-
-    patch_file_path = os.path.join(agent.patch_dir, "patch_1.patch")
-    assert os.path.exists(patch_file_path)
-
-if __name__ == "__main__":
->>>>>>> 09e06b86
     unittest.main()