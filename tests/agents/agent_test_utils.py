--- conflicted
+++ resolved
@@ -129,13 +129,6 @@
 
 
     # Initialize resources 
-<<<<<<< HEAD
-    resource_manager = ResourceManager(workflow_id="test_id")
-    resource_manager.register_resource("init_files", InitFilesResource, init_config)
-    resource_manager.register_resource("repo_resource", SetupResource, setup_config)
-    resource_manager.register_resource("docker", DockerResource, docker_config)
-    resource_manager.initialize_phase_resources(0, ["init_files", "repo_resource", "docker"])
-=======
     resources = []
     resource_manager = ResourceManager()
     if init_files:
@@ -186,7 +179,6 @@
         resource_manager.register_resource("docker", DockerResource, docker_config)
     
     resource_manager.initialize_phase_resources(0, resources)
->>>>>>> 2043681a
 
     return env_path
 
