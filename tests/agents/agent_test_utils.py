--- conflicted
+++ resolved
@@ -16,16 +16,6 @@
 EXPLOIT_SCRIPT_NAME = "exploit.sh"
 VERIFY_SCRIPT_NAME = "verify.sh"
 
-
-<<<<<<< HEAD
-    try:
-        remaining_path = abs_path1.relative_to(abs_path2)
-        return remaining_path
-    except ValueError:
-        raise ValueError(f"{path2} is not a subset of {path1}")
-
-=======
->>>>>>> 15440cda
 @dataclass
 class EnvPath:
     """
