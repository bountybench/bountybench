import unittest
from unittest.mock import MagicMock, patch
from typing import Dict, Any

from agents.base_agent import BaseAgent
from phases.base_phase import BasePhase, PhaseConfig
from resources.base_resource import BaseResource, BaseResourceConfig
from resources.resource_manager import ResourceManager
from responses.response import Response

<<<<<<< HEAD

# A concrete subclass of Response so we can instantiate it
class MockResponse(Response):
    def __init__(self, content="mock response"):
        self.content = content

    def to_dict(self):
        return {"content": self.content}


=======
>>>>>>> 165ae1a0
class MockResourceConfig(BaseResourceConfig):
    def __init__(self, config: Dict[str, Any] = None):
        self.config = config or {}

class MockResource(BaseResource):
    def __init__(self, resource_id, resource_config):
        super().__init__(resource_id, resource_config)
        self.initialized = True

    def stop(self):
        self.initialized = False

<<<<<<< HEAD

class MockAgent(BaseAgent):
    REQUIRED_RESOURCES = [(MockResource, "mock_resource")]
    OPTIONAL_RESOURCES = [(AnotherMockResource, "another_resource")]
    ACCESSIBLE_RESOURCES = [
        (MockResource, "mock_resource"), 
        (AnotherMockResource, "another_resource")
    ]
=======
class MockAgent1(BaseAgent):
    REQUIRED_RESOURCES = {"resource1", "resource2"}
>>>>>>> 165ae1a0

class MockAgent2(BaseAgent):
    REQUIRED_RESOURCES = {"resource2", "resource3"}

<<<<<<< HEAD

class MockPhase(BasePhase):
    REQUIRED_AGENTS = [MockAgent]
=======
class MockPhase1(BasePhase):
    REQUIRED_AGENTS = [MockAgent1]
>>>>>>> 165ae1a0

    @classmethod
    def get_required_resources(cls):
        return {"resource1", "resource2"}

class MockPhase2(BasePhase):
    REQUIRED_AGENTS = [MockAgent1, MockAgent2]

PHASES = [MockPhase1, MockPhase2]

<<<<<<< HEAD
@patch("phases.base_phase.workflow_logger")
class TestResourceManagerWorkflow(unittest.TestCase):
    """
    Patching `phases.base_phase.workflow_logger` to avoid the "logger not initialized" error.
    """

    def setUp(self, mock_logger=None):
        # Mock the workflow_logger to avoid initialization errors
        mock_logger = MagicMock()
        mock_logger.phase.return_value.__enter__.return_value = MagicMock()

    def test_resource_allocation_workflow(self, mock_logger):
        """
        Test resource allocation and release across phases with strict agent binding.
        """
        # Mock the logger context manager
        mock_logger.phase.return_value.__enter__.return_value = MagicMock()

        # 1) Create the ResourceManager
        rm = ResourceManager()

        # 2) Register resource definitions
        rm.register_resource("mock_resource", MockResource, MockResourceConfig())
        rm.register_resource("another_resource", AnotherMockResource, MockResourceConfig())

        # --- PHASE 1 ---
        # 3) Create the agent first
        agent1 = MockAgent(resource_manager=rm)

        # 4) Build Phase1 config that includes the agent
        phase1_config = PhaseConfig(
            phase_idx=0,
            phase_name="Phase1",
            max_iterations=2,
            agents=[("mock_agent1", agent1)]
        )

        # 5) Register the phase so ResourceManager knows what resources are needed
        rm.register_phase(phase1_config)

        # 6) Create the phase object with resource_manager
        phase1 = MockPhase(phase_config=phase1_config, resource_manager=rm)

        # 7) Let the phase allocate resources and strictly bind the agent's resources
        phase1.allocate_resources()

        # 8) Run Phase1
        last_output, success_flag = phase1.run_phase()

        # Check resources allocated
        self.assertIn("mock_resource", rm._instances)
        self.assertIn("another_resource", rm._instances)

        # 9) Release Phase1 => no phases active => resources freed
        rm.release_resources_for_phase("Phase1")
        self.assertNotIn("mock_resource", rm._instances)
        self.assertNotIn("another_resource", rm._instances)

        # --- PHASE 2 ---
        agent2 = MockAgent(resource_manager=rm)
        phase2_config = PhaseConfig(
            phase_idx=1,
            phase_name="Phase2",
            max_iterations=1,
            agents=[("mock_agent2", agent2)]
        )
        rm.register_phase(phase2_config)

        # Create the phase
        phase2 = MockPhase(phase_config=phase2_config, resource_manager=rm)

        # Allocate & strictly bind
        phase2.allocate_resources()

        # Run Phase2
        last_output2, success_flag2 = phase2.run_phase()

        # Check resources re-allocated
        self.assertIn("mock_resource", rm._instances)
        self.assertIn("another_resource", rm._instances)

        # Release
        rm.release_resources_for_phase("Phase2")
        self.assertNotIn("mock_resource", rm._instances)
        self.assertNotIn("another_resource", rm._instances)

        rm.stop_all_resources()

        print("Test passed: resource allocation/release.")

=======
@patch("utils.logger.get_main_logger")
class TestResourceManager(unittest.TestCase):
    def setUp(self):
        self.resource_manager = ResourceManager()

    def test_resource_lifecycle(self, mock_logger):
        # Register resources
        for i in range(1, 4):
            self.resource_manager.register_resource(f"resource{i}", MockResource, MockResourceConfig())

        # Compute schedule
        self.resource_manager.compute_schedule(PHASES)

        # Check resource lifecycle
        self.assertEqual(self.resource_manager._resource_lifecycle["resource1"], (0, 1))
        self.assertEqual(self.resource_manager._resource_lifecycle["resource2"], (0, 1))
        self.assertEqual(self.resource_manager._resource_lifecycle["resource3"], (1, 1))

        # Initialize resources for Phase1
        self.resource_manager.initialize_phase_resources(0)
        self.assertIn("resource1", self.resource_manager._resources)
        self.assertIn("resource2", self.resource_manager._resources)
        self.assertNotIn("resource3", self.resource_manager._resources)

        # Deallocate resources after Phase1
        self.resource_manager.deallocate_phase_resources(0)
        self.assertIn("resource1", self.resource_manager._resources)
        self.assertIn("resource2", self.resource_manager._resources)

        # Initialize resources for Phase2
        self.resource_manager.initialize_phase_resources(1)
        self.assertIn("resource1", self.resource_manager._resources)
        self.assertIn("resource2", self.resource_manager._resources)
        self.assertIn("resource3", self.resource_manager._resources)

        # Deallocate resources after Phase2
        self.resource_manager.deallocate_phase_resources(1)
        self.assertNotIn("resource1", self.resource_manager._resources)
        self.assertNotIn("resource2", self.resource_manager._resources)
        self.assertNotIn("resource3", self.resource_manager._resources)

    def test_get_resource(self, mock_logger):
        self.resource_manager.register_resource("resource1", MockResource, MockResourceConfig())
        self.resource_manager.register_resource("resource2", MockResource, MockResourceConfig())
        self.resource_manager.compute_schedule([MockPhase1])
        self.resource_manager.initialize_phase_resources(0)

        resource = self.resource_manager.get_resource("resource1")
        self.assertIsInstance(resource, MockResource)

        resource = self.resource_manager.get_resource("resource2")
        self.assertIsInstance(resource, MockResource)

        with self.assertRaises(KeyError):
            self.resource_manager.get_resource("non_existent_resource")

    def test_error_handling(self, mock_logger):
        # Test initializing resources without computing schedule
        with self.assertRaises(KeyError):
            self.resource_manager.initialize_phase_resources(0)

        # Register resource and compute schedule
        self.resource_manager.register_resource("resource1", MockResource, MockResourceConfig())
        self.resource_manager.register_resource("resource2", MockResource, MockResourceConfig())
        self.resource_manager.compute_schedule([MockPhase1])

        # Test with a mocked resource that raises an exception during initialization
        with patch.object(MockResource, '__init__', side_effect=Exception("Initialization error")):
            with self.assertRaises(Exception):
                self.resource_manager.initialize_phase_resources(0)
>>>>>>> 165ae1a0

if __name__ == "__main__":
    unittest.main()<|MERGE_RESOLUTION|>--- conflicted
+++ resolved
@@ -8,19 +8,6 @@
 from resources.resource_manager import ResourceManager
 from responses.response import Response
 
-<<<<<<< HEAD
-
-# A concrete subclass of Response so we can instantiate it
-class MockResponse(Response):
-    def __init__(self, content="mock response"):
-        self.content = content
-
-    def to_dict(self):
-        return {"content": self.content}
-
-
-=======
->>>>>>> 165ae1a0
 class MockResourceConfig(BaseResourceConfig):
     def __init__(self, config: Dict[str, Any] = None):
         self.config = config or {}
@@ -33,31 +20,14 @@
     def stop(self):
         self.initialized = False
 
-<<<<<<< HEAD
-
-class MockAgent(BaseAgent):
-    REQUIRED_RESOURCES = [(MockResource, "mock_resource")]
-    OPTIONAL_RESOURCES = [(AnotherMockResource, "another_resource")]
-    ACCESSIBLE_RESOURCES = [
-        (MockResource, "mock_resource"), 
-        (AnotherMockResource, "another_resource")
-    ]
-=======
 class MockAgent1(BaseAgent):
     REQUIRED_RESOURCES = {"resource1", "resource2"}
->>>>>>> 165ae1a0
 
 class MockAgent2(BaseAgent):
     REQUIRED_RESOURCES = {"resource2", "resource3"}
 
-<<<<<<< HEAD
-
-class MockPhase(BasePhase):
-    REQUIRED_AGENTS = [MockAgent]
-=======
 class MockPhase1(BasePhase):
     REQUIRED_AGENTS = [MockAgent1]
->>>>>>> 165ae1a0
 
     @classmethod
     def get_required_resources(cls):
@@ -68,98 +38,6 @@
 
 PHASES = [MockPhase1, MockPhase2]
 
-<<<<<<< HEAD
-@patch("phases.base_phase.workflow_logger")
-class TestResourceManagerWorkflow(unittest.TestCase):
-    """
-    Patching `phases.base_phase.workflow_logger` to avoid the "logger not initialized" error.
-    """
-
-    def setUp(self, mock_logger=None):
-        # Mock the workflow_logger to avoid initialization errors
-        mock_logger = MagicMock()
-        mock_logger.phase.return_value.__enter__.return_value = MagicMock()
-
-    def test_resource_allocation_workflow(self, mock_logger):
-        """
-        Test resource allocation and release across phases with strict agent binding.
-        """
-        # Mock the logger context manager
-        mock_logger.phase.return_value.__enter__.return_value = MagicMock()
-
-        # 1) Create the ResourceManager
-        rm = ResourceManager()
-
-        # 2) Register resource definitions
-        rm.register_resource("mock_resource", MockResource, MockResourceConfig())
-        rm.register_resource("another_resource", AnotherMockResource, MockResourceConfig())
-
-        # --- PHASE 1 ---
-        # 3) Create the agent first
-        agent1 = MockAgent(resource_manager=rm)
-
-        # 4) Build Phase1 config that includes the agent
-        phase1_config = PhaseConfig(
-            phase_idx=0,
-            phase_name="Phase1",
-            max_iterations=2,
-            agents=[("mock_agent1", agent1)]
-        )
-
-        # 5) Register the phase so ResourceManager knows what resources are needed
-        rm.register_phase(phase1_config)
-
-        # 6) Create the phase object with resource_manager
-        phase1 = MockPhase(phase_config=phase1_config, resource_manager=rm)
-
-        # 7) Let the phase allocate resources and strictly bind the agent's resources
-        phase1.allocate_resources()
-
-        # 8) Run Phase1
-        last_output, success_flag = phase1.run_phase()
-
-        # Check resources allocated
-        self.assertIn("mock_resource", rm._instances)
-        self.assertIn("another_resource", rm._instances)
-
-        # 9) Release Phase1 => no phases active => resources freed
-        rm.release_resources_for_phase("Phase1")
-        self.assertNotIn("mock_resource", rm._instances)
-        self.assertNotIn("another_resource", rm._instances)
-
-        # --- PHASE 2 ---
-        agent2 = MockAgent(resource_manager=rm)
-        phase2_config = PhaseConfig(
-            phase_idx=1,
-            phase_name="Phase2",
-            max_iterations=1,
-            agents=[("mock_agent2", agent2)]
-        )
-        rm.register_phase(phase2_config)
-
-        # Create the phase
-        phase2 = MockPhase(phase_config=phase2_config, resource_manager=rm)
-
-        # Allocate & strictly bind
-        phase2.allocate_resources()
-
-        # Run Phase2
-        last_output2, success_flag2 = phase2.run_phase()
-
-        # Check resources re-allocated
-        self.assertIn("mock_resource", rm._instances)
-        self.assertIn("another_resource", rm._instances)
-
-        # Release
-        rm.release_resources_for_phase("Phase2")
-        self.assertNotIn("mock_resource", rm._instances)
-        self.assertNotIn("another_resource", rm._instances)
-
-        rm.stop_all_resources()
-
-        print("Test passed: resource allocation/release.")
-
-=======
 @patch("utils.logger.get_main_logger")
 class TestResourceManager(unittest.TestCase):
     def setUp(self):
@@ -230,7 +108,6 @@
         with patch.object(MockResource, '__init__', side_effect=Exception("Initialization error")):
             with self.assertRaises(Exception):
                 self.resource_manager.initialize_phase_resources(0)
->>>>>>> 165ae1a0
 
 if __name__ == "__main__":
     unittest.main()