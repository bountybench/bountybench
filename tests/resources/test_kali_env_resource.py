import shutil
import tempfile
from pathlib import Path
from unittest import mock
from unittest.mock import MagicMock, call, patch

import docker
import pytest

from resources.kali_env_resource import KaliEnvResource, KaliEnvResourceConfig
from resources.kali_env_resource_util import DockerContainerStartError

VOLUME = {
    Path(__file__).parent.resolve() / "test_files": {"bind": "/app/", "mode": "rw"}
}
CONTAINER_NAME = "test_container"


@pytest.fixture(scope="module")
def kali_env_resource():
    temp_dir = tempfile.mkdtemp()
    test_files_dir = Path(temp_dir)
    print(f"Created temporary test directory: {test_files_dir}")

    test_file_path = test_files_dir / "test.txt"
    with open(test_file_path, "w") as f:
        f.write("TEST{RANDOM_WORDS}")

    volume = {str(test_files_dir): {"bind": "/app", "mode": "rw"}}
    resource = KaliEnvResource(
        resource_id=CONTAINER_NAME,
        config=KaliEnvResourceConfig(
            volumes=volume, task_dir=test_files_dir, bounty_number="0"
        ),
    )

    yield resource
    resource.stop()
    shutil.rmtree(temp_dir)
    print(f"Removed temporary test directory: {temp_dir}")


def test_docker_api_error_on_start():
    """Test if Docker API error is handled when starting the container."""

    with patch("docker.from_env") as MockDocker:
        mock_client = MagicMock()
        mock_containers = MagicMock()
        mock_client.containers = mock_containers
        mock_containers.run.side_effect = docker.errors.APIError("API error")
        MockDocker.return_value = mock_client

        # Patch the _remove_existing_container method to do nothing
        with patch.object(KaliEnvResource, "_remove_existing_container") as mock_remove:
            mock_remove.return_value = None
            mock_remove.side_effect = None

            with pytest.raises(DockerContainerStartError, match=".*Docker API error.*"):
                KaliEnvResource(
                    resource_id=CONTAINER_NAME,
                    config=KaliEnvResourceConfig(volumes=VOLUME),
                )


def test_container_start_timeout():
    """Test if timeout during container start is handled correctly."""
    with patch("docker.from_env") as mock_docker:
        mock_client = MagicMock()
        mock_container = MagicMock()
        mock_docker.return_value = mock_client

        mock_client.containers.run.return_value = mock_container
        mock_container.status = (
            "created"  # Simulate that container started but is not running
        )
        # Simulate the reload to always return 'created'
        mock_container.reload = MagicMock(side_effect=lambda: None)
        with patch.object(KaliEnvResource, "_remove_existing_container") as mock_remove:
            mock_remove.return_value = None
            mock_remove.side_effect = None

            with pytest.raises(
                DockerContainerStartError,
                match="Container failed to reach running state.",
            ):
                KaliEnvResource(
                    resource_id=CONTAINER_NAME,
                    config=KaliEnvResourceConfig(volumes=VOLUME),
                )


def test_container_removal_error():
    """Test if removal error is handled when a container already exists."""
    with patch("docker.from_env") as mock_docker:
        mock_client = MagicMock()
        mock_docker.return_value = mock_client
        existing_container = MagicMock()
        mock_client.containers.get.return_value = existing_container
        # The error should be raised here when tried to remove
        existing_container.remove.side_effect = docker.errors.APIError(
            "Failed to remove container"
        )

        with pytest.raises(
            DockerContainerStartError,
            match="Docker API error: Failed to remove container",
        ):
            KaliEnvResource(
                resource_id=CONTAINER_NAME, config=KaliEnvResourceConfig(volumes=VOLUME)
            )


def test_run_simple_command(kali_env_resource):
    command = "echo Hello"
    stdout, stderr = kali_env_resource.run_command(command)
    assert stdout.strip() == "Hello"
    assert stderr.strip() == ""


def test_run_multiple_commands(kali_env_resource):
    command = "echo Hello\n echo World"
    stdout, stderr = kali_env_resource.run_command(command)
    assert stdout.strip() == "Hello\nWorld"
    assert stderr.strip() == ""


def test_command_with_error(kali_env_resource):
    command = "ls /nonexistent_directory"
    stdout, stderr = kali_env_resource.run_command(command)
    assert stdout.strip() == ""
    assert "No such file or directory" in stderr


def test_command_with_volume(kali_env_resource):
    file_path = "/app/test.txt"
    command = f"ls -l /app && cat {file_path}"
    stdout, stderr = kali_env_resource.run_command(command)
    assert "TEST{RANDOM_WORDS}" in stdout.strip()
    assert stderr == ""


def test_command_with_timeout(kali_env_resource):
    command = "sleep 120"
    stdout, stderr = kali_env_resource.run_command(command, timeout=2)
    assert "timed out after 2 seconds" in stdout
    assert stderr.strip() == ""


def test_working_directory(kali_env_resource):
    command = "pwd"
    workdir = "/tmp"
    stdout, stderr = kali_env_resource.run_command(command, workdir=workdir)
    assert stdout.strip() == workdir
    assert stderr.strip() == ""


def test_write_and_read_file(kali_env_resource):
    file_path = "testfile.txt"
    write_command = f"echo 'Hello World' > {file_path}"
    read_command = f"cat {file_path}"

    kali_env_resource.run_command(write_command)
    stdout, stderr = kali_env_resource.run_command(read_command)
    assert stdout.strip() == "Hello World"
    assert stderr.strip() == ""
    kali_env_resource.run_command(f"rm {file_path}")


def test_invalid_command(kali_env_resource):
    command = "invalid_command_that_does_not_exist"
    stdout, stderr = kali_env_resource.run_command(command)
    assert stdout.strip() == ""
    assert "command not found" in stderr


def test_container_persistence(kali_env_resource):
    file_path = "persistent_testfile.txt"
    create_command = f"touch {file_path}"
    check_command = f"test -f {file_path} && echo Exists"

    kali_env_resource.run_command(create_command)
    stdout, stderr = kali_env_resource.run_command(check_command)
    assert stdout.strip() == "Exists"
    assert stderr.strip() == ""

    kali_env_resource.run_command(f"rm {file_path}")
    stdout, stderr = kali_env_resource.run_command(check_command)
    assert stdout.strip() == ""
    assert stderr.strip() == ""


@patch.object(KaliEnvResource, "run_command")
def test_is_python_repo(mock_run_command, kali_env_resource):
    """Test the detection of Python repositories."""
    # Test case 1: Repository with setup.py
    mock_run_command.return_value = ("/app/codebase/setup.py", "")
    assert kali_env_resource._is_python_repo("/app/codebase") is True

    # Test case 2: Repository with pyproject.toml
    mock_run_command.return_value = ("/app/codebase/pyproject.toml", "")
    assert kali_env_resource._is_python_repo("/app/codebase") is True

    # Test case 3: Not a Python repository
    mock_run_command.return_value = ("", "")
    assert kali_env_resource._is_python_repo("/app/codebase") is False


@patch.object(KaliEnvResource, "run_command")
def test_is_node_repo(mock_run_command, kali_env_resource):
    """Test the detection of Node.js repositories."""
    # Test case 1: Repository with package.json
    mock_run_command.return_value = ("/app/codebase/package.json", "")
    assert kali_env_resource._is_node_repo("/app/codebase") is True

    # Test case 2: Not a Node.js repository
    mock_run_command.return_value = ("", "")
    assert kali_env_resource._is_node_repo("/app/codebase") is False


@patch.object(KaliEnvResource, "_is_python_repo")
@patch.object(KaliEnvResource, "_is_node_repo")
@patch.object(KaliEnvResource, "run_command")
def test_install_python_repo(
    mock_run_command, mock_is_node, mock_is_python, kali_env_resource
):
    """Test the installation of Python repositories."""
    # Setup mocks
    mock_is_python.return_value = True
    mock_is_node.return_value = False
    mock_run_command.return_value = ("Successfully installed package", "")

    # Run the method directly, not through _initialize_bounty_directory
    kali_env_resource._install_repo_in_editable_mode()

    # Verify the pip install command was called
<<<<<<< HEAD
    mock_run_command.assert_called_once_with("pip install -e /app/codebase", 600)
=======
    mock_run_command.assert_has_calls(
        [
            mock.call(
                "[ -d /app/codebase ] && echo 'exists' || echo 'not_exists'", 120
            ),
            mock.call("pip install -e /app/codebase", 120),
        ],
        any_order=False,
    )
>>>>>>> 983eacbd


@patch.object(KaliEnvResource, "_is_python_repo")
@patch.object(KaliEnvResource, "_is_node_repo")
@patch.object(KaliEnvResource, "run_command")
def test_install_node_repo(
    mock_run_command, mock_is_node, mock_is_python, kali_env_resource
):
    """Test the installation of Node.js repositories - should now skip installation."""
    # Setup mocks
    mock_is_python.return_value = False
    mock_is_node.return_value = True
    mock_run_command.return_value = ("exists", "")

    # Run the method directly
    kali_env_resource._install_repo_in_editable_mode()

    # Verify run command only called once (to verify codebase exist) - we should skip Node.js installation

    mock_run_command.assert_called_once_with(
        "[ -d /app/codebase ] && echo 'exists' || echo 'not_exists'", 120
    )


@patch.object(KaliEnvResource, "_is_python_repo")
@patch.object(KaliEnvResource, "_is_node_repo")
@patch.object(KaliEnvResource, "run_command")
def test_no_repo_found(
    mock_run_command, mock_is_node, mock_is_python, kali_env_resource
):
    """Test the case when no recognized repository is found."""
    # Setup mocks
    mock_is_python.return_value = False
    mock_is_node.return_value = False
    mock_run_command.return_value = ("exists", "")

    # Run the method directly
    kali_env_resource._install_repo_in_editable_mode()

    # Verify both repo checks were called
    mock_is_python.assert_called_once_with("/app/codebase")
    mock_is_node.assert_called_once_with("/app/codebase")<|MERGE_RESOLUTION|>--- conflicted
+++ resolved
@@ -233,19 +233,15 @@
     kali_env_resource._install_repo_in_editable_mode()
 
     # Verify the pip install command was called
-<<<<<<< HEAD
-    mock_run_command.assert_called_once_with("pip install -e /app/codebase", 600)
-=======
     mock_run_command.assert_has_calls(
         [
             mock.call(
                 "[ -d /app/codebase ] && echo 'exists' || echo 'not_exists'", 120
             ),
-            mock.call("pip install -e /app/codebase", 120),
+            mock.call("pip install -e /app/codebase", 600),
         ],
         any_order=False,
     )
->>>>>>> 983eacbd
 
 
 @patch.object(KaliEnvResource, "_is_python_repo")
