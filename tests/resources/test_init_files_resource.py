import os
import shutil
import subprocess

import pytest

from resources.init_files_resource import InitFilesResource, InitFilesResourceConfig


@pytest.fixture
def setup_dirs():
    task_repo_dir = os.path.join(os.getcwd(), "tests", "resources", "test_files")
    tmp_dir_name = "tmp_dir_for_testing"
    tmp_dir = os.path.join(task_repo_dir, tmp_dir_name)
    original_files_dir = os.path.join(task_repo_dir, "original_files")

    if os.path.exists(task_repo_dir):
        shutil.rmtree(task_repo_dir)
    os.makedirs(original_files_dir, exist_ok=True)

    with open(os.path.join(original_files_dir, "test_file.txt"), "w") as f:
        f.write("This is a test.")

    subprocess.run(["git", "init"], cwd=original_files_dir)
    subprocess.run(["git", "add", "."], cwd=original_files_dir)
    subprocess.run(["git", "commit", "-m", "initial commit"], cwd=original_files_dir)
    subprocess.run(["git", "branch", "-m", "main"], cwd=original_files_dir)

    config = InitFilesResourceConfig(
        task_dir=task_repo_dir,
        files_dir_name="original_files",
        tmp_dir_name=tmp_dir_name,
        bounty_number="1234",
        vulnerable_commit="HEAD",
    )

    yield config, tmp_dir, original_files_dir

    if os.path.exists(task_repo_dir):
        shutil.rmtree(task_repo_dir)


@pytest.fixture
def resource(setup_dirs):
    config, tmp_dir, original_files_dir = setup_dirs
    return InitFilesResource(resource_id="test_resource", config=config)


def test_setup_repo(resource, setup_dirs):
    _, tmp_dir, _ = setup_dirs
    repo_path = os.path.join(tmp_dir, "original_files")
    git_dir = os.path.join(repo_path, ".git")

    assert os.path.exists(git_dir), "Git repository was not initialized."

    result = subprocess.run(
        ["git", "rev-list", "--count", "HEAD"],
        cwd=repo_path,
        stdout=subprocess.PIPE,
        text=True,
    )
    assert result.stdout.strip() == "1", "Initial commit not found."

<<<<<<< HEAD

def test_setup_dev_branch(resource, setup_dirs):
    _, _, original_files_dir = setup_dirs
    resource.setup_dev_branch(original_files_dir)

    result = subprocess.run(
        ["git", "branch"], cwd=original_files_dir, stdout=subprocess.PIPE, text=True
    )
    assert "dev" in result.stdout, "Branch 'dev' was not created."

    current_branch = subprocess.run(
        ["git", "status"], cwd=original_files_dir, stdout=subprocess.PIPE, text=True
    )
    assert "On branch dev" in current_branch.stdout, "Repository is not on branch 'dev'"
=======
>>>>>>> cae6241e


def test_stop(resource, setup_dirs):
    _, tmp_dir, original_files_dir = setup_dirs
    repo_path = os.path.join(tmp_dir, "original_files")
    subprocess.run(["git", "checkout", "-b", "dev"], cwd=repo_path)
    resource.stop()
    assert not os.path.exists(tmp_dir)
    branch_result = subprocess.run(
        ["git", "branch"], cwd=original_files_dir, stdout=subprocess.PIPE, text=True
    )
    assert "dev" not in branch_result.stdout, "Branch 'dev' was not removed."


def test_remove_tmp(resource, setup_dirs):
    _, tmp_dir, _ = setup_dirs
    os.makedirs(os.path.join(tmp_dir, "subdir"), exist_ok=True)
    with open(os.path.join(tmp_dir, "subdir", "tempfile.txt"), "w") as f:
        f.write("Temporary file")
    assert os.path.exists(os.path.join(tmp_dir, "subdir", "tempfile.txt"))
    resource.remove_tmp()
    assert not os.path.exists(tmp_dir)


def test_safe_remove(resource, setup_dirs):
    _, tmp_dir, _ = setup_dirs
    test_file_path = os.path.join(tmp_dir, "testfile.txt")
    os.makedirs(tmp_dir, exist_ok=True)
    with open(test_file_path, "w") as f:
        f.write("This is a test file")
    resource.safe_remove(test_file_path)
    assert not os.path.exists(test_file_path)
    test_dir_path = os.path.join(tmp_dir, "testdir")
    os.makedirs(test_dir_path, exist_ok=True)
    resource.safe_remove(test_dir_path)
    assert not os.path.exists(test_dir_path)<|MERGE_RESOLUTION|>--- conflicted
+++ resolved
@@ -61,24 +61,6 @@
     )
     assert result.stdout.strip() == "1", "Initial commit not found."
 
-<<<<<<< HEAD
-
-def test_setup_dev_branch(resource, setup_dirs):
-    _, _, original_files_dir = setup_dirs
-    resource.setup_dev_branch(original_files_dir)
-
-    result = subprocess.run(
-        ["git", "branch"], cwd=original_files_dir, stdout=subprocess.PIPE, text=True
-    )
-    assert "dev" in result.stdout, "Branch 'dev' was not created."
-
-    current_branch = subprocess.run(
-        ["git", "status"], cwd=original_files_dir, stdout=subprocess.PIPE, text=True
-    )
-    assert "On branch dev" in current_branch.stdout, "Repository is not on branch 'dev'"
-=======
->>>>>>> cae6241e
-
 
 def test_stop(resource, setup_dirs):
     _, tmp_dir, original_files_dir = setup_dirs
