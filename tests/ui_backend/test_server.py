import pytest
from fastapi.testclient import TestClient
from backend.main import create_app
from unittest import IsolatedAsyncioTestCase

from tests.ui_backend.fake_workflows import (
    FakeDetectWorkflow,
    FakeExploitAndPatchWorkflow,
    FakePatchWorkflow,
    FakeChatWorkflow
)

<<<<<<< HEAD

class TestServer(unittest.TestCase):
    @classmethod
    def setUpClass(cls):
        """
        Equivalent to the pytest fixture that creates the app and client once per test class.
        """
        # Create a fake workflow factory just like in conftest.py
        cls.fake_workflow_factory = {
            "Detect Workflow":    FakeDetectWorkflow, 
            "Exploit and Patch Workflow": FakeExploitAndPatchWorkflow,  
            "Patch Workflow":     FakePatchWorkflow,  
            "Chat Workflow":      FakeChatWorkflow,  
        }
        # Create the FastAPI app using your create_app function
        cls.app = create_app(workflow_factory=cls.fake_workflow_factory)
        # Create a TestClient for synchronous testing
        cls.client = TestClient(cls.app)

    def test_list_workflows(self):
        """
        Test the /workflow/list endpoint to ensure it returns the correct list of workflows.
        """
        response = self.client.get("/workflow/list")
        self.assertEqual(response.status_code, 200, "Expected status code 200")
        data = response.json()
        self.assertIn("workflows", data, "Response should contain 'workflows' key")
        self.assertIsInstance(data["workflows"], list, "'workflows' should be a list")
        self.assertEqual(len(data["workflows"]), 4, "There should be exactly 4 workflows listed")

        expected_ids = {"detect", "exploit_and_patch", "patch", "chat"}
        returned_ids = {wf["id"] for wf in data["workflows"]}
        self.assertEqual(returned_ids, expected_ids, "Workflow IDs do not match expected IDs")

    def test_start_workflow_success(self):
        """
        Test starting a workflow with valid data.
        """
        payload = {
            "workflow_name": "Detect Workflow",
            "task_dir": "/path/to/tasks",
            "bounty_number": "123",
            "interactive": True,
            "iterations": 5,
            "model": 'test/model',
            "use_helm": True
        }
        response = self.client.post("/workflow/start", json=payload)
        self.assertEqual(response.status_code, 200, "Expected status code 200")
        data = response.json()
        self.assertIn("workflow_id", data, "Response should contain 'workflow_id'")
        self.assertIn("status", data, "Response should contain 'status'")
        self.assertEqual(data["status"], "initializing", "Status should be 'initializing'")
        self.assertEqual(data["workflow_id"], "fake-123", "Workflow ID does not match expected fake ID")

    def test_start_workflow_invalid_name(self):
        """
        Test starting a workflow with an invalid workflow name.
        """
        payload = {
            "workflow_name": "Unknown Workflow",
            "task_dir": "/path/to/tasks",
            "bounty_number": "123",
            "interactive": True,
            "iterations": 5,
            "model": 'test/model',
            "use_helm": True
        }
        response = self.client.post("/workflow/start", json=payload)
        # As per server.py, it returns 200 even on error
        self.assertEqual(response.status_code, 200, "Expected status code 200 even on error")
        data = response.json()
        self.assertIn("error", data, "Response should contain 'error' key")
        self.assertIn("Unknown Workflow", data["error"], "Error message should indicate unknown workflow")

    def test_next_message_success(self):
        """
        Test retrieving the next message in an existing workflow.
        """
        start_payload = {
            "workflow_name": "Chat Workflow",
            "task_dir": "/path/to/tasks",
            "bounty_number": "456",
            "interactive": True,
            "iterations": 2,
            "model": 'test/model',
            "use_helm": True
        }
        start_response = self.client.post("/workflow/start", json=start_payload)
        self.assertEqual(start_response.status_code, 200, "Expected status code 200 for start workflow")
        workflow_id = start_response.json()["workflow_id"]

        response = self.client.post(f"/workflow/next/{workflow_id}")
        self.assertEqual(response.status_code, 200, "Expected status code 200 for next message")
        data = response.json()
        self.assertIn("status", data, "Response should contain 'status'")
        self.assertEqual(data["status"], "updated", "Status should be 'updated'")
        self.assertIn("result", data, "Response should contain 'result'")
        self.assertEqual(data["result"], "fake-message-id", "Result ID does not match expected fake message ID")

    def test_next_message_workflow_not_found(self):
        """
        Test retrieving the next message for a non-existent workflow.
        """
        response = self.client.post("/workflow/next/nonexistent-id")
        self.assertEqual(response.status_code, 200, "Expected status code 200 even on error")
        data = response.json()
        self.assertIn("error", data, "Response should contain 'error' key")
        self.assertEqual(data["error"], "Workflow nonexistent-id not found",
                         "Error message should indicate workflow not found")

    def test_rerun_message_success(self):
        """
        Test rerunning a message in an existing workflow.
        """
        start_payload = {
            "workflow_name": "Patch Workflow",
            "task_dir": "/path/to/tasks",
            "bounty_number": "789",
            "interactive": False,
            "iterations": 1,
            "model": 'test/model',
            "use_helm": True
        }
        start_response = self.client.post("/workflow/start", json=start_payload)
        self.assertEqual(start_response.status_code, 200, "Expected status code 200 for start workflow")
        workflow_id = start_response.json()["workflow_id"]

        payload = {"message_id": "original-message-id"}
        response = self.client.post(f"/workflow/rerun-message/{workflow_id}", json=payload)
        self.assertEqual(response.status_code, 200, "Expected status code 200 for rerun message")
        data = response.json()
        self.assertIn("status", data, "Response should contain 'status'")
        self.assertEqual(data["status"], "updated", "Status should be 'updated'")
        self.assertIn("result", data, "Response should contain 'result'")
        self.assertEqual(data["result"], "fake-rerun-message-id",
                         "Result ID does not match expected fake rerun message ID")

    def test_rerun_message_workflow_not_found(self):
        """
        Test rerunning a message in a non-existent workflow.
        """
        payload = {"message_id": "some-id"}
        response = self.client.post("/workflow/rerun-message/nonexistent-id", json=payload)
        self.assertEqual(response.status_code, 200, "Expected status code 200 even on error")
        data = response.json()
        self.assertIn("error", data, "Response should contain 'error' key")
        self.assertEqual(data["error"], "Workflow nonexistent-id not found",
                         "Error message should indicate workflow not found")

    def test_edit_action_input_success(self):
        """
        Test editing an action input in an existing workflow.
        """
        start_payload = {
            "workflow_name": "Chat Workflow",
            "task_dir": "/path/to/tasks",
            "bounty_number": "321",
            "interactive": True,
            "iterations": 4,
            "model": 'test/model',
            "use_helm": True
        }
        start_response = self.client.post("/workflow/start", json=start_payload)
        self.assertEqual(start_response.status_code, 200, "Expected status code 200 for start workflow")
        workflow_id = start_response.json()["workflow_id"]

        payload = {
            "message_id": "msg-123",
            "new_input_data": "Updated input data"
        }
        response = self.client.post(f"/workflow/edit-message/{workflow_id}", json=payload)
        self.assertEqual(response.status_code, 200, "Expected status code 200 for edit message")
        data = response.json()
        self.assertIn("status", data, "Response should contain 'status'")
        self.assertEqual(data["status"], "updated", "Status should be 'updated'")
        self.assertIn("result", data, "Response should contain 'result'")
        self.assertEqual(data["result"], "fake-edited-message-id",
                         "Result ID does not match expected fake edited message ID")

    def test_edit_action_input_workflow_not_found(self):
        """
        Test editing an action input in a non-existent workflow.
        """
        payload = {
            "message_id": "msg-123",
            "new_input_data": "Updated input data"
        }
        response = self.client.post("/workflow/edit-message/nonexistent-id", json=payload)
        self.assertEqual(response.status_code, 200, "Expected status code 200 even on error")
        data = response.json()
        self.assertIn("error", data, "Response should contain 'error' key")
        self.assertEqual(data["error"], "Workflow nonexistent-id not found",
                         "Error message should indicate workflow not found")

    def test_update_interactive_mode_success(self):
        """
        Test updating the interactive mode of an existing workflow.
        """
        start_payload = {
            "workflow_name": "Detect Workflow",
            "task_dir": "/path/to/tasks",
            "bounty_number": "654",
            "interactive": False,
            "iterations": 2,
            "model": 'test/model',
            "use_helm": True
        }
        start_response = self.client.post("/workflow/start", json=start_payload)
        self.assertEqual(start_response.status_code, 200, "Expected status code 200 for start workflow")
        workflow_id = start_response.json()["workflow_id"]

        payload = {"interactive": True}
        response = self.client.post(f"/workflow/{workflow_id}/interactive", json=payload)
        self.assertEqual(response.status_code, 200, "Expected status code 200 for updating interactive mode")
        data = response.json()
        self.assertIn("status", data, "Response should contain 'status'")
        self.assertEqual(data["status"], "success", "Status should be 'success'")
        self.assertIn("interactive", data, "Response should contain 'interactive'")
        self.assertTrue(data["interactive"], "Interactive mode should be updated to True")

    def test_update_interactive_mode_missing_field(self):
        """
        Test updating the interactive mode without providing the required field.
        """
        start_payload = {
            "workflow_name": "Detect Workflow",
            "task_dir": "/path/to/tasks",
            "bounty_number": "654",
            "interactive": False,
            "iterations": 2,
            "model": 'test/model',
            "use_helm": True
        }
        start_response = self.client.post("/workflow/start", json=start_payload)
        self.assertEqual(start_response.status_code, 200, "Expected status code 200 for start workflow")
        workflow_id = start_response.json()["workflow_id"]

        payload = {}
        response = self.client.post(f"/workflow/{workflow_id}/interactive", json=payload)
        self.assertEqual(response.status_code, 422, "Expected status code 422 for missing 'interactive' field")
        data = response.json()
        self.assertIn("detail", data, "Response should contain 'detail' key")
        self.assertEqual(len(data["detail"]), 1, "There should be one error")
        error = data["detail"][0]
        self.assertEqual(error["type"], "missing", "Error type should be 'missing'")
        self.assertEqual(error["loc"], ["body", "interactive"], "Error location should point to 'interactive' field")

    def test_last_message_success(self):
        """
        Test retrieving the last message of an existing workflow.
        """
        start_payload = {
            "workflow_name": "Chat Workflow",
            "task_dir": "/path/to/tasks",
            "bounty_number": "987",
            "interactive": True,
            "iterations": 3,
            "model": 'test/model',
            "use_helm": True
        }
        start_response = self.client.post("/workflow/start", json=start_payload)
        self.assertEqual(start_response.status_code, 200, "Expected status code 200 for start workflow")
        workflow_id = start_response.json()["workflow_id"]

        response = self.client.get(f"/workflow/last-message/{workflow_id}")
        self.assertEqual(response.status_code, 200, "Expected status code 200 for last message")
        data = response.json()
        self.assertIn("message_type", data, "Response should contain 'message_type'")
        self.assertEqual(data["message_type"], "last_message", "Message type should be 'last_message'")
        self.assertIn("content", data, "Response should contain 'content'")
        self.assertEqual(data["content"], "This is the last fake message.",
                         "Content does not match expected fake last message")

    def test_last_message_workflow_not_found(self):
        """
        Test retrieving the last message of a non-existent workflow.
        """
        response = self.client.get("/workflow/last-message/nonexistent-id")
        self.assertEqual(response.status_code, 200, "Expected status code 200 even on error")
        data = response.json()
        self.assertIn("error", data, "Response should contain 'error' key")
        self.assertEqual(data["error"], "Workflow not found", "Error message should indicate workflow not found")

    def test_start_workflow_missing_fields(self):
        """
        Test starting a workflow with missing required fields.
        """
        payload = {
            "workflow_name": "Detect Workflow",
            # "task_dir" is missing
            "bounty_number": "123",
            "interactive": True,
            "iterations": 5,
            "model": 'test/model',
            "use_helm": True
        }
        response = self.client.post("/workflow/start", json=payload)
        self.assertEqual(response.status_code, 422, "Expected status code 422 for validation error")
        data = response.json()
        self.assertIn("detail", data, "Response should contain 'detail' key")

    def test_edit_action_input_invalid_payload(self):
        """
        Test editing an action input with invalid payload data.
        """
        start_payload = {
            "workflow_name": "Chat Workflow",
            "task_dir": "/path/to/tasks",
            "bounty_number": "321",
            "interactive": True,
            "iterations": 4,
            "model": 'test/model',
            "use_helm": True
        }
        start_response = self.client.post("/workflow/start", json=start_payload)
        workflow_id = start_response.json()["workflow_id"]

        # Missing 'new_input_data'
        payload = {
            "message_id": "msg-123"
        }
        response = self.client.post(f"/workflow/edit-message/{workflow_id}", json=payload)
        self.assertEqual(response.status_code, 422, "Expected status code 422 for validation error")
        data = response.json()
        self.assertIn("detail", data, "Response should contain 'detail' key")

    def test_update_interactive_mode_invalid_payload(self):
        """
        Test updating interactive mode with invalid payload data.
        """
        start_payload = {
            "workflow_name": "Detect Workflow",
            "task_dir": "/path/to/tasks",
            "bounty_number": "654",
            "interactive": False,
            "iterations": 2,
            "model": 'test/model',
            "use_helm": True
        }
        start_response = self.client.post("/workflow/start", json=start_payload)
        workflow_id = start_response.json()["workflow_id"]

        # Send invalid payload (non-boolean 'interactive' field)
        payload = {"interactive": "random"}
        response = self.client.post(f"/workflow/{workflow_id}/interactive", json=payload)
        self.assertEqual(response.status_code, 422, "Expected status code 422 for type validation error")
        data = response.json()
        self.assertEqual(len(data['detail']), 1, "Expected one error in the response")
        error = data['detail'][0]
        self.assertEqual(error['type'], 'bool_parsing', f"Expected error type 'bool_parsing'")
        self.assertEqual(error['loc'], ['body', 'interactive'], "Error should be located in body.interactive")
        self.assertIn("Input should be a valid boolean", error['msg'], "Error message should indicate invalid boolean")
        self.assertEqual(error['input'], 'random', "Error should include the invalid input")

=======
# Fixture for the FastAPI app and test client
@pytest.fixture(scope="module")
def test_app():
    fake_workflow_factory = {
        "Detect Workflow": FakeDetectWorkflow,
        "Exploit and Patch Workflow": FakeExploitAndPatchWorkflow,
        "Patch Workflow": FakePatchWorkflow,
        "Chat Workflow": FakeChatWorkflow,
    }
    app = create_app(workflow_factory=fake_workflow_factory)
    return app

@pytest.fixture(scope="module")
def client(test_app):
    return TestClient(test_app)

def test_list_workflows(client):
    """Test the /workflow/list endpoint to ensure it returns the correct list of workflows."""
    response = client.get("/workflow/list")
    assert response.status_code == 200, "Expected status code 200"
    data = response.json()
    assert "workflows" in data, "Response should contain 'workflows' key"
    assert isinstance(data["workflows"], list), "'workflows' should be a list"
    assert len(data["workflows"]) == 4, "There should be exactly 4 workflows listed"

    expected_ids = {"detect", "exploit_and_patch", "patch", "chat"}
    returned_ids = {wf["id"] for wf in data["workflows"]}
    assert returned_ids == expected_ids, "Workflow IDs do not match expected IDs"

def test_start_workflow_success(client):
    """Test starting a workflow with valid data."""
    payload = {
        "workflow_name": "Detect Workflow",
        "task_dir": "/path/to/tasks",
        "bounty_number": "123",
        "interactive": True,
        "iterations": 5
    }
    response = client.post("/workflow/start", json=payload)
    assert response.status_code == 200, "Expected status code 200"
    data = response.json()
    assert "workflow_id" in data, "Response should contain 'workflow_id'"
    assert "status" in data, "Response should contain 'status'"
    assert data["status"] == "initializing", "Status should be 'initializing'"
    assert data["workflow_id"] == "fake-123", "Workflow ID does not match expected fake ID"

def test_start_workflow_invalid_name(client):
    """Test starting a workflow with an invalid workflow name."""
    payload = {
        "workflow_name": "Unknown Workflow",
        "task_dir": "/path/to/tasks",
        "bounty_number": "123",
        "interactive": True,
        "iterations": 5
    }
    response = client.post("/workflow/start", json=payload)
    assert response.status_code == 200, "Expected status code 200 even on error"
    data = response.json()
    assert "error" in data, "Response should contain 'error' key"
    assert "Unknown Workflow" in data["error"], "Error message should indicate unknown workflow"

@pytest.fixture
def started_chat_workflow(client):
    """Fixture to create a started chat workflow for testing."""
    payload = {
        "workflow_name": "Chat Workflow",
        "task_dir": "/path/to/tasks",
        "bounty_number": "456",
        "interactive": True,
        "iterations": 2
    }
    response = client.post("/workflow/start", json=payload)
    assert response.status_code == 200
    return response.json()["workflow_id"]

def test_next_message_success(client, started_chat_workflow):
    """Test retrieving the next message in an existing workflow."""
    response = client.post(f"/workflow/next/{started_chat_workflow}")
    assert response.status_code == 200, "Expected status code 200 for next message"
    data = response.json()
    assert "status" in data, "Response should contain 'status'"
    assert data["status"] == "updated", "Status should be 'updated'"
    assert "result" in data, "Response should contain 'result'"
    assert data["result"] == "fake-message-id", "Result ID does not match expected fake message ID"

def test_next_message_workflow_not_found(client):
    """Test retrieving the next message for a non-existent workflow."""
    response = client.post("/workflow/next/nonexistent-id")
    assert response.status_code == 200, "Expected status code 200 even on error"
    data = response.json()
    assert "error" in data, "Response should contain 'error' key"
    assert data["error"] == "Workflow nonexistent-id not found", "Error message should indicate workflow not found"

@pytest.fixture
def started_patch_workflow(client):
    """Fixture to create a started patch workflow for testing."""
    payload = {
        "workflow_name": "Patch Workflow",
        "task_dir": "/path/to/tasks",
        "bounty_number": "789",
        "interactive": False,
        "iterations": 1
    }
    response = client.post("/workflow/start", json=payload)
    assert response.status_code == 200
    return response.json()["workflow_id"]

def test_rerun_message_success(client, started_patch_workflow):
    """Test rerunning a message in an existing workflow."""
    payload = {"message_id": "original-message-id"}
    response = client.post(f"/workflow/rerun-message/{started_patch_workflow}", json=payload)
    assert response.status_code == 200, "Expected status code 200 for rerun message"
    data = response.json()
    assert "status" in data, "Response should contain 'status'"
    assert data["status"] == "updated", "Status should be 'updated'"
    assert "result" in data, "Response should contain 'result'"
    assert data["result"] == "fake-rerun-message-id", "Result ID does not match expected fake rerun message ID"

def test_rerun_message_workflow_not_found(client):
    """Test rerunning a message in a non-existent workflow."""
    payload = {"message_id": "some-id"}
    response = client.post("/workflow/rerun-message/nonexistent-id", json=payload)
    assert response.status_code == 200, "Expected status code 200 even on error"
    data = response.json()
    assert "error" in data, "Response should contain 'error' key"
    assert data["error"] == "Workflow nonexistent-id not found", "Error message should indicate workflow not found"

@pytest.fixture
def started_detect_workflow(client):
    """Fixture to create a started detect workflow for testing."""
    payload = {
        "workflow_name": "Detect Workflow",
        "task_dir": "/path/to/tasks",
        "bounty_number": "654",
        "interactive": False,
        "iterations": 2
    }
    response = client.post("/workflow/start", json=payload)
    assert response.status_code == 200
    return response.json()["workflow_id"]

def test_update_interactive_mode_success(client, started_detect_workflow):
    """Test updating the interactive mode of an existing workflow."""
    payload = {"interactive": True}
    response = client.post(f"/workflow/{started_detect_workflow}/interactive", json=payload)
    assert response.status_code == 200, "Expected status code 200 for updating interactive mode"
    data = response.json()
    assert "status" in data, "Response should contain 'status'"
    assert data["status"] == "success", "Status should be 'success'"
    assert "interactive" in data, "Response should contain 'interactive'"
    assert data["interactive"] is True, "Interactive mode should be updated to True"

def test_update_interactive_mode_missing_field(client, started_detect_workflow):
    """Test updating the interactive mode without providing the required field."""
    payload = {}
    response = client.post(f"/workflow/{started_detect_workflow}/interactive", json=payload)
    assert response.status_code == 422, "Expected status code 422 for missing 'interactive' field"
    data = response.json()
    assert "detail" in data, "Response should contain 'detail' key"
    assert len(data["detail"]) == 1, "There should be one error"
    error = data["detail"][0]
    assert error["type"] == "missing", "Error type should be 'missing'"
    assert error["loc"] == ["body", "interactive"], "Error location should point to 'interactive' field"

def test_last_message_success(client, started_chat_workflow):
    """Test retrieving the last message of an existing workflow."""
    response = client.get(f"/workflow/last-message/{started_chat_workflow}")
    assert response.status_code == 200, "Expected status code 200 for last message"
    data = response.json()
    assert "message_type" in data, "Response should contain 'message_type'"
    assert data["message_type"] == "last_message", "Message type should be 'last_message'"
    assert "content" in data, "Response should contain 'content'"
    assert data["content"] == "This is the last fake message.", "Content does not match expected fake last message"

def test_last_message_workflow_not_found(client):
    """Test retrieving the last message of a non-existent workflow."""
    response = client.get("/workflow/last-message/nonexistent-id")
    assert response.status_code == 200, "Expected status code 200 even on error"
    data = response.json()
    assert "error" in data, "Response should contain 'error' key"
    assert data["error"] == "Workflow not found", "Error message should indicate workflow not found"

def test_start_workflow_missing_fields(client):
    """Test starting a workflow with missing required fields."""
    payload = {
        "workflow_name": "Detect Workflow",
        # "task_dir" is missing
        "bounty_number": "123",
        "interactive": True,
        "iterations": 5
    }
    response = client.post("/workflow/start", json=payload)
    assert response.status_code == 422, "Expected status code 422 for validation error"
    data = response.json()
    assert "detail" in data, "Response should contain 'detail' key"

def test_update_interactive_mode_invalid_payload(client, started_detect_workflow):
    """Test updating interactive mode with invalid payload data."""
    payload = {"interactive": "random"}
    response = client.post(f"/workflow/{started_detect_workflow}/interactive", json=payload)
    assert response.status_code == 422, "Expected status code 422 for type validation error"
    data = response.json()
    assert len(data['detail']) == 1, "Expected one error in the response"
    error = data['detail'][0]
    assert error['type'] == 'bool_parsing', "Expected error type 'bool_parsing'"
    assert error['loc'] == ['body', 'interactive'], "Error should be located in body.interactive"
    assert "Input should be a valid boolean" in error['msg'], "Error message should indicate invalid boolean"
    assert error['input'] == 'random', "Error should include the invalid input"
>>>>>>> f0f9eb32

###############################################################################
# ASYNC TESTS
###############################################################################
<<<<<<< HEAD
class TestWebsocket(IsolatedAsyncioTestCase):
    @classmethod
    def setUpClass(cls):
        """
        Setup for async websocket tests. Similar approach as above.
        """
        cls.fake_workflow_factory = {
                "Detect Workflow":    FakeDetectWorkflow, 
                "Exploit and Patch Workflow": FakeExploitAndPatchWorkflow,  
                "Patch Workflow":     FakePatchWorkflow,  
                "Chat Workflow":      FakeChatWorkflow,  
        }
        cls.app = create_app(workflow_factory=cls.fake_workflow_factory)
        cls.client = TestClient(cls.app)

    async def asyncSetUp(self):
        """
        Called before each async test. If you need to start a workflow or mutate
        state for each test, you can do it here or in the test itself.
        """
        pass

    async def test_websocket_connection_success(self):
        """
        Tests connecting to a workflow via websocket.
        """
        # Setup a known workflow so that /ws/{workflow_id} is valid.
        # For example, simulate the same logic as your pytest fixture:
        workflow_id = "fake-123"
        start_payload = {
            "workflow_name": "Detect Workflow",
            "task_dir": "/path/to/tasks",
            "bounty_number": "123",
            "interactive": True,
            "iterations": 5,
            "model": 'test/model',
            "use_helm": True
        }
        start_response = self.client.post("/workflow/start", json=start_payload)
        self.assertEqual(start_response.status_code, 200)
        data = start_response.json()
        self.assertEqual(data["workflow_id"], workflow_id)

        with self.client.websocket_connect(f"/ws/{workflow_id}") as websocket:
            initial_state = websocket.receive_json()
            self.assertEqual(initial_state["message_type"], "connection_established")
            self.assertEqual(initial_state["status"], "connected")

    async def test_websocket_receive_status_update(self):
        """
        Test receiving status updates from the websocket after connection
        """
        workflow_id = "fake-123"
        start_payload = {
            "workflow_name": "Detect Workflow",
            "task_dir": "/path/to/tasks",
            "bounty_number": "123",
            "interactive": True,
            "iterations": 5,
            "model": 'test/model',
            "use_helm": True
        }
        start_response = self.client.post("/workflow/start", json=start_payload)
        self.assertEqual(start_response.status_code, 200)
        data = start_response.json()
        self.assertEqual(data["workflow_id"], workflow_id)

        with self.client.websocket_connect(f"/ws/{workflow_id}") as websocket:
            # Verify connection establishment
            connection_msg = websocket.receive_json()
            self.assertEqual(connection_msg["message_type"], "connection_established")
            self.assertEqual(connection_msg["status"], "connected")

            # Verify initial status
            status_msg = websocket.receive_json()
            self.assertEqual(status_msg["message_type"], "workflow_status")
            self.assertEqual(status_msg["status"], "starting")

            # Verify progression to running state
            running_msg = websocket.receive_json()
            self.assertEqual(running_msg["message_type"], "workflow_status")
            self.assertEqual(running_msg["status"], "running")
=======
@pytest.mark.asyncio
async def test_websocket_connection_success(client):
    """Tests connecting to a workflow via websocket."""
    # Setup a known workflow
    start_payload = {
        "workflow_name": "Detect Workflow",
        "task_dir": "/path/to/tasks",
        "bounty_number": "123",
        "interactive": True,
        "iterations": 5
    }
    start_response = client.post("/workflow/start", json=start_payload)
    assert start_response.status_code == 200
    workflow_id = start_response.json()["workflow_id"]

    with client.websocket_connect(f"/ws/{workflow_id}") as websocket:
        initial_state = websocket.receive_json()
        assert initial_state["message_type"] == "connection_established"
        assert initial_state["status"] == "connected"

@pytest.mark.asyncio
async def test_websocket_receive_status_update(client):
    """Test receiving status updates from the websocket after connection."""
    start_payload = {
        "workflow_name": "Detect Workflow",
        "task_dir": "/path/to/tasks",
        "bounty_number": "123",
        "interactive": True,
        "iterations": 5
    }
    start_response = client.post("/workflow/start", json=start_payload)
    assert start_response.status_code == 200
    workflow_id = start_response.json()["workflow_id"]

    with client.websocket_connect(f"/ws/{workflow_id}") as websocket:
        # Verify connection establishment
        connection_msg = websocket.receive_json()
        assert connection_msg["message_type"] == "connection_established"
        assert connection_msg["status"] == "connected"

        # Verify initial status
        status_msg = websocket.receive_json()
        assert status_msg["message_type"] == "workflow_status"
        assert status_msg["status"] == "starting"

        # Verify progression to running state
        running_msg = websocket.receive_json()
        assert running_msg["message_type"] == "workflow_status"
        assert running_msg["status"] == "running"
>>>>>>> f0f9eb32
<|MERGE_RESOLUTION|>--- conflicted
+++ resolved
@@ -10,363 +10,6 @@
     FakeChatWorkflow
 )
 
-<<<<<<< HEAD
-
-class TestServer(unittest.TestCase):
-    @classmethod
-    def setUpClass(cls):
-        """
-        Equivalent to the pytest fixture that creates the app and client once per test class.
-        """
-        # Create a fake workflow factory just like in conftest.py
-        cls.fake_workflow_factory = {
-            "Detect Workflow":    FakeDetectWorkflow, 
-            "Exploit and Patch Workflow": FakeExploitAndPatchWorkflow,  
-            "Patch Workflow":     FakePatchWorkflow,  
-            "Chat Workflow":      FakeChatWorkflow,  
-        }
-        # Create the FastAPI app using your create_app function
-        cls.app = create_app(workflow_factory=cls.fake_workflow_factory)
-        # Create a TestClient for synchronous testing
-        cls.client = TestClient(cls.app)
-
-    def test_list_workflows(self):
-        """
-        Test the /workflow/list endpoint to ensure it returns the correct list of workflows.
-        """
-        response = self.client.get("/workflow/list")
-        self.assertEqual(response.status_code, 200, "Expected status code 200")
-        data = response.json()
-        self.assertIn("workflows", data, "Response should contain 'workflows' key")
-        self.assertIsInstance(data["workflows"], list, "'workflows' should be a list")
-        self.assertEqual(len(data["workflows"]), 4, "There should be exactly 4 workflows listed")
-
-        expected_ids = {"detect", "exploit_and_patch", "patch", "chat"}
-        returned_ids = {wf["id"] for wf in data["workflows"]}
-        self.assertEqual(returned_ids, expected_ids, "Workflow IDs do not match expected IDs")
-
-    def test_start_workflow_success(self):
-        """
-        Test starting a workflow with valid data.
-        """
-        payload = {
-            "workflow_name": "Detect Workflow",
-            "task_dir": "/path/to/tasks",
-            "bounty_number": "123",
-            "interactive": True,
-            "iterations": 5,
-            "model": 'test/model',
-            "use_helm": True
-        }
-        response = self.client.post("/workflow/start", json=payload)
-        self.assertEqual(response.status_code, 200, "Expected status code 200")
-        data = response.json()
-        self.assertIn("workflow_id", data, "Response should contain 'workflow_id'")
-        self.assertIn("status", data, "Response should contain 'status'")
-        self.assertEqual(data["status"], "initializing", "Status should be 'initializing'")
-        self.assertEqual(data["workflow_id"], "fake-123", "Workflow ID does not match expected fake ID")
-
-    def test_start_workflow_invalid_name(self):
-        """
-        Test starting a workflow with an invalid workflow name.
-        """
-        payload = {
-            "workflow_name": "Unknown Workflow",
-            "task_dir": "/path/to/tasks",
-            "bounty_number": "123",
-            "interactive": True,
-            "iterations": 5,
-            "model": 'test/model',
-            "use_helm": True
-        }
-        response = self.client.post("/workflow/start", json=payload)
-        # As per server.py, it returns 200 even on error
-        self.assertEqual(response.status_code, 200, "Expected status code 200 even on error")
-        data = response.json()
-        self.assertIn("error", data, "Response should contain 'error' key")
-        self.assertIn("Unknown Workflow", data["error"], "Error message should indicate unknown workflow")
-
-    def test_next_message_success(self):
-        """
-        Test retrieving the next message in an existing workflow.
-        """
-        start_payload = {
-            "workflow_name": "Chat Workflow",
-            "task_dir": "/path/to/tasks",
-            "bounty_number": "456",
-            "interactive": True,
-            "iterations": 2,
-            "model": 'test/model',
-            "use_helm": True
-        }
-        start_response = self.client.post("/workflow/start", json=start_payload)
-        self.assertEqual(start_response.status_code, 200, "Expected status code 200 for start workflow")
-        workflow_id = start_response.json()["workflow_id"]
-
-        response = self.client.post(f"/workflow/next/{workflow_id}")
-        self.assertEqual(response.status_code, 200, "Expected status code 200 for next message")
-        data = response.json()
-        self.assertIn("status", data, "Response should contain 'status'")
-        self.assertEqual(data["status"], "updated", "Status should be 'updated'")
-        self.assertIn("result", data, "Response should contain 'result'")
-        self.assertEqual(data["result"], "fake-message-id", "Result ID does not match expected fake message ID")
-
-    def test_next_message_workflow_not_found(self):
-        """
-        Test retrieving the next message for a non-existent workflow.
-        """
-        response = self.client.post("/workflow/next/nonexistent-id")
-        self.assertEqual(response.status_code, 200, "Expected status code 200 even on error")
-        data = response.json()
-        self.assertIn("error", data, "Response should contain 'error' key")
-        self.assertEqual(data["error"], "Workflow nonexistent-id not found",
-                         "Error message should indicate workflow not found")
-
-    def test_rerun_message_success(self):
-        """
-        Test rerunning a message in an existing workflow.
-        """
-        start_payload = {
-            "workflow_name": "Patch Workflow",
-            "task_dir": "/path/to/tasks",
-            "bounty_number": "789",
-            "interactive": False,
-            "iterations": 1,
-            "model": 'test/model',
-            "use_helm": True
-        }
-        start_response = self.client.post("/workflow/start", json=start_payload)
-        self.assertEqual(start_response.status_code, 200, "Expected status code 200 for start workflow")
-        workflow_id = start_response.json()["workflow_id"]
-
-        payload = {"message_id": "original-message-id"}
-        response = self.client.post(f"/workflow/rerun-message/{workflow_id}", json=payload)
-        self.assertEqual(response.status_code, 200, "Expected status code 200 for rerun message")
-        data = response.json()
-        self.assertIn("status", data, "Response should contain 'status'")
-        self.assertEqual(data["status"], "updated", "Status should be 'updated'")
-        self.assertIn("result", data, "Response should contain 'result'")
-        self.assertEqual(data["result"], "fake-rerun-message-id",
-                         "Result ID does not match expected fake rerun message ID")
-
-    def test_rerun_message_workflow_not_found(self):
-        """
-        Test rerunning a message in a non-existent workflow.
-        """
-        payload = {"message_id": "some-id"}
-        response = self.client.post("/workflow/rerun-message/nonexistent-id", json=payload)
-        self.assertEqual(response.status_code, 200, "Expected status code 200 even on error")
-        data = response.json()
-        self.assertIn("error", data, "Response should contain 'error' key")
-        self.assertEqual(data["error"], "Workflow nonexistent-id not found",
-                         "Error message should indicate workflow not found")
-
-    def test_edit_action_input_success(self):
-        """
-        Test editing an action input in an existing workflow.
-        """
-        start_payload = {
-            "workflow_name": "Chat Workflow",
-            "task_dir": "/path/to/tasks",
-            "bounty_number": "321",
-            "interactive": True,
-            "iterations": 4,
-            "model": 'test/model',
-            "use_helm": True
-        }
-        start_response = self.client.post("/workflow/start", json=start_payload)
-        self.assertEqual(start_response.status_code, 200, "Expected status code 200 for start workflow")
-        workflow_id = start_response.json()["workflow_id"]
-
-        payload = {
-            "message_id": "msg-123",
-            "new_input_data": "Updated input data"
-        }
-        response = self.client.post(f"/workflow/edit-message/{workflow_id}", json=payload)
-        self.assertEqual(response.status_code, 200, "Expected status code 200 for edit message")
-        data = response.json()
-        self.assertIn("status", data, "Response should contain 'status'")
-        self.assertEqual(data["status"], "updated", "Status should be 'updated'")
-        self.assertIn("result", data, "Response should contain 'result'")
-        self.assertEqual(data["result"], "fake-edited-message-id",
-                         "Result ID does not match expected fake edited message ID")
-
-    def test_edit_action_input_workflow_not_found(self):
-        """
-        Test editing an action input in a non-existent workflow.
-        """
-        payload = {
-            "message_id": "msg-123",
-            "new_input_data": "Updated input data"
-        }
-        response = self.client.post("/workflow/edit-message/nonexistent-id", json=payload)
-        self.assertEqual(response.status_code, 200, "Expected status code 200 even on error")
-        data = response.json()
-        self.assertIn("error", data, "Response should contain 'error' key")
-        self.assertEqual(data["error"], "Workflow nonexistent-id not found",
-                         "Error message should indicate workflow not found")
-
-    def test_update_interactive_mode_success(self):
-        """
-        Test updating the interactive mode of an existing workflow.
-        """
-        start_payload = {
-            "workflow_name": "Detect Workflow",
-            "task_dir": "/path/to/tasks",
-            "bounty_number": "654",
-            "interactive": False,
-            "iterations": 2,
-            "model": 'test/model',
-            "use_helm": True
-        }
-        start_response = self.client.post("/workflow/start", json=start_payload)
-        self.assertEqual(start_response.status_code, 200, "Expected status code 200 for start workflow")
-        workflow_id = start_response.json()["workflow_id"]
-
-        payload = {"interactive": True}
-        response = self.client.post(f"/workflow/{workflow_id}/interactive", json=payload)
-        self.assertEqual(response.status_code, 200, "Expected status code 200 for updating interactive mode")
-        data = response.json()
-        self.assertIn("status", data, "Response should contain 'status'")
-        self.assertEqual(data["status"], "success", "Status should be 'success'")
-        self.assertIn("interactive", data, "Response should contain 'interactive'")
-        self.assertTrue(data["interactive"], "Interactive mode should be updated to True")
-
-    def test_update_interactive_mode_missing_field(self):
-        """
-        Test updating the interactive mode without providing the required field.
-        """
-        start_payload = {
-            "workflow_name": "Detect Workflow",
-            "task_dir": "/path/to/tasks",
-            "bounty_number": "654",
-            "interactive": False,
-            "iterations": 2,
-            "model": 'test/model',
-            "use_helm": True
-        }
-        start_response = self.client.post("/workflow/start", json=start_payload)
-        self.assertEqual(start_response.status_code, 200, "Expected status code 200 for start workflow")
-        workflow_id = start_response.json()["workflow_id"]
-
-        payload = {}
-        response = self.client.post(f"/workflow/{workflow_id}/interactive", json=payload)
-        self.assertEqual(response.status_code, 422, "Expected status code 422 for missing 'interactive' field")
-        data = response.json()
-        self.assertIn("detail", data, "Response should contain 'detail' key")
-        self.assertEqual(len(data["detail"]), 1, "There should be one error")
-        error = data["detail"][0]
-        self.assertEqual(error["type"], "missing", "Error type should be 'missing'")
-        self.assertEqual(error["loc"], ["body", "interactive"], "Error location should point to 'interactive' field")
-
-    def test_last_message_success(self):
-        """
-        Test retrieving the last message of an existing workflow.
-        """
-        start_payload = {
-            "workflow_name": "Chat Workflow",
-            "task_dir": "/path/to/tasks",
-            "bounty_number": "987",
-            "interactive": True,
-            "iterations": 3,
-            "model": 'test/model',
-            "use_helm": True
-        }
-        start_response = self.client.post("/workflow/start", json=start_payload)
-        self.assertEqual(start_response.status_code, 200, "Expected status code 200 for start workflow")
-        workflow_id = start_response.json()["workflow_id"]
-
-        response = self.client.get(f"/workflow/last-message/{workflow_id}")
-        self.assertEqual(response.status_code, 200, "Expected status code 200 for last message")
-        data = response.json()
-        self.assertIn("message_type", data, "Response should contain 'message_type'")
-        self.assertEqual(data["message_type"], "last_message", "Message type should be 'last_message'")
-        self.assertIn("content", data, "Response should contain 'content'")
-        self.assertEqual(data["content"], "This is the last fake message.",
-                         "Content does not match expected fake last message")
-
-    def test_last_message_workflow_not_found(self):
-        """
-        Test retrieving the last message of a non-existent workflow.
-        """
-        response = self.client.get("/workflow/last-message/nonexistent-id")
-        self.assertEqual(response.status_code, 200, "Expected status code 200 even on error")
-        data = response.json()
-        self.assertIn("error", data, "Response should contain 'error' key")
-        self.assertEqual(data["error"], "Workflow not found", "Error message should indicate workflow not found")
-
-    def test_start_workflow_missing_fields(self):
-        """
-        Test starting a workflow with missing required fields.
-        """
-        payload = {
-            "workflow_name": "Detect Workflow",
-            # "task_dir" is missing
-            "bounty_number": "123",
-            "interactive": True,
-            "iterations": 5,
-            "model": 'test/model',
-            "use_helm": True
-        }
-        response = self.client.post("/workflow/start", json=payload)
-        self.assertEqual(response.status_code, 422, "Expected status code 422 for validation error")
-        data = response.json()
-        self.assertIn("detail", data, "Response should contain 'detail' key")
-
-    def test_edit_action_input_invalid_payload(self):
-        """
-        Test editing an action input with invalid payload data.
-        """
-        start_payload = {
-            "workflow_name": "Chat Workflow",
-            "task_dir": "/path/to/tasks",
-            "bounty_number": "321",
-            "interactive": True,
-            "iterations": 4,
-            "model": 'test/model',
-            "use_helm": True
-        }
-        start_response = self.client.post("/workflow/start", json=start_payload)
-        workflow_id = start_response.json()["workflow_id"]
-
-        # Missing 'new_input_data'
-        payload = {
-            "message_id": "msg-123"
-        }
-        response = self.client.post(f"/workflow/edit-message/{workflow_id}", json=payload)
-        self.assertEqual(response.status_code, 422, "Expected status code 422 for validation error")
-        data = response.json()
-        self.assertIn("detail", data, "Response should contain 'detail' key")
-
-    def test_update_interactive_mode_invalid_payload(self):
-        """
-        Test updating interactive mode with invalid payload data.
-        """
-        start_payload = {
-            "workflow_name": "Detect Workflow",
-            "task_dir": "/path/to/tasks",
-            "bounty_number": "654",
-            "interactive": False,
-            "iterations": 2,
-            "model": 'test/model',
-            "use_helm": True
-        }
-        start_response = self.client.post("/workflow/start", json=start_payload)
-        workflow_id = start_response.json()["workflow_id"]
-
-        # Send invalid payload (non-boolean 'interactive' field)
-        payload = {"interactive": "random"}
-        response = self.client.post(f"/workflow/{workflow_id}/interactive", json=payload)
-        self.assertEqual(response.status_code, 422, "Expected status code 422 for type validation error")
-        data = response.json()
-        self.assertEqual(len(data['detail']), 1, "Expected one error in the response")
-        error = data['detail'][0]
-        self.assertEqual(error['type'], 'bool_parsing', f"Expected error type 'bool_parsing'")
-        self.assertEqual(error['loc'], ['body', 'interactive'], "Error should be located in body.interactive")
-        self.assertIn("Input should be a valid boolean", error['msg'], "Error message should indicate invalid boolean")
-        self.assertEqual(error['input'], 'random', "Error should include the invalid input")
-
-=======
 # Fixture for the FastAPI app and test client
 @pytest.fixture(scope="module")
 def test_app():
@@ -575,95 +218,10 @@
     assert error['loc'] == ['body', 'interactive'], "Error should be located in body.interactive"
     assert "Input should be a valid boolean" in error['msg'], "Error message should indicate invalid boolean"
     assert error['input'] == 'random', "Error should include the invalid input"
->>>>>>> f0f9eb32
 
 ###############################################################################
 # ASYNC TESTS
 ###############################################################################
-<<<<<<< HEAD
-class TestWebsocket(IsolatedAsyncioTestCase):
-    @classmethod
-    def setUpClass(cls):
-        """
-        Setup for async websocket tests. Similar approach as above.
-        """
-        cls.fake_workflow_factory = {
-                "Detect Workflow":    FakeDetectWorkflow, 
-                "Exploit and Patch Workflow": FakeExploitAndPatchWorkflow,  
-                "Patch Workflow":     FakePatchWorkflow,  
-                "Chat Workflow":      FakeChatWorkflow,  
-        }
-        cls.app = create_app(workflow_factory=cls.fake_workflow_factory)
-        cls.client = TestClient(cls.app)
-
-    async def asyncSetUp(self):
-        """
-        Called before each async test. If you need to start a workflow or mutate
-        state for each test, you can do it here or in the test itself.
-        """
-        pass
-
-    async def test_websocket_connection_success(self):
-        """
-        Tests connecting to a workflow via websocket.
-        """
-        # Setup a known workflow so that /ws/{workflow_id} is valid.
-        # For example, simulate the same logic as your pytest fixture:
-        workflow_id = "fake-123"
-        start_payload = {
-            "workflow_name": "Detect Workflow",
-            "task_dir": "/path/to/tasks",
-            "bounty_number": "123",
-            "interactive": True,
-            "iterations": 5,
-            "model": 'test/model',
-            "use_helm": True
-        }
-        start_response = self.client.post("/workflow/start", json=start_payload)
-        self.assertEqual(start_response.status_code, 200)
-        data = start_response.json()
-        self.assertEqual(data["workflow_id"], workflow_id)
-
-        with self.client.websocket_connect(f"/ws/{workflow_id}") as websocket:
-            initial_state = websocket.receive_json()
-            self.assertEqual(initial_state["message_type"], "connection_established")
-            self.assertEqual(initial_state["status"], "connected")
-
-    async def test_websocket_receive_status_update(self):
-        """
-        Test receiving status updates from the websocket after connection
-        """
-        workflow_id = "fake-123"
-        start_payload = {
-            "workflow_name": "Detect Workflow",
-            "task_dir": "/path/to/tasks",
-            "bounty_number": "123",
-            "interactive": True,
-            "iterations": 5,
-            "model": 'test/model',
-            "use_helm": True
-        }
-        start_response = self.client.post("/workflow/start", json=start_payload)
-        self.assertEqual(start_response.status_code, 200)
-        data = start_response.json()
-        self.assertEqual(data["workflow_id"], workflow_id)
-
-        with self.client.websocket_connect(f"/ws/{workflow_id}") as websocket:
-            # Verify connection establishment
-            connection_msg = websocket.receive_json()
-            self.assertEqual(connection_msg["message_type"], "connection_established")
-            self.assertEqual(connection_msg["status"], "connected")
-
-            # Verify initial status
-            status_msg = websocket.receive_json()
-            self.assertEqual(status_msg["message_type"], "workflow_status")
-            self.assertEqual(status_msg["status"], "starting")
-
-            # Verify progression to running state
-            running_msg = websocket.receive_json()
-            self.assertEqual(running_msg["message_type"], "workflow_status")
-            self.assertEqual(running_msg["status"], "running")
-=======
 @pytest.mark.asyncio
 async def test_websocket_connection_success(client):
     """Tests connecting to a workflow via websocket."""
@@ -712,5 +270,4 @@
         # Verify progression to running state
         running_msg = websocket.receive_json()
         assert running_msg["message_type"] == "workflow_status"
-        assert running_msg["status"] == "running"
->>>>>>> f0f9eb32
+        assert running_msg["status"] == "running"