--- conflicted
+++ resolved
@@ -91,27 +91,6 @@
     assert response.status_code == 200
     return response.json()["workflow_id"]
 
-<<<<<<< HEAD
-=======
-def test_next_message_success(client, started_chat_workflow):
-    """Test retrieving the next message in an existing workflow."""
-    response = client.post(f"/workflow/{started_chat_workflow}/next")
-    assert response.status_code == 200, "Expected status code 200 for next message"
-    data = response.json()
-    assert "status" in data, "Response should contain 'status'"
-    assert data["status"] == "updated", "Status should be 'updated'"
-    assert "result" in data, "Response should contain 'result'"
-    assert data["result"] == "fake-message-id", "Result ID does not match expected fake message ID"
-
-def test_next_message_workflow_not_found(client):
-    """Test retrieving the next message for a non-existent workflow."""
-    response = client.post("/workflow/nonexistent-id/next")
-    assert response.status_code == 200, "Expected status code 200 even on error"
-    data = response.json()
-    assert "error" in data, "Response should contain 'error' key"
-    assert data["error"] == "Workflow nonexistent-id not found", "Error message should indicate workflow not found"
-
->>>>>>> 2bdb920d
 @pytest.fixture
 def started_patch_workflow(client):
     """Fixture to create a started patch workflow for testing."""
