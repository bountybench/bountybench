--- conflicted
+++ resolved
@@ -66,14 +66,9 @@
         self.app.post("/workflow/edit-message/{workflow_id}")(self.edit_action_input)
         self.app.post("/workflow/{workflow_id}/interactive")(self.update_interactive_mode)
         self.app.get("/workflow/last-message/{workflow_id}")(self.last_message)
-<<<<<<< HEAD
         self.app.get("/workflow/{workflow_id}/load-messages")(self.load_workflow_messages)
-=======
-        self.app.get("/workflow/first-message/{workflow_id}")(self.first_message)
-        self.app.get("/workflow/{workflow_id}/resources")(self.get_workflow_resources)
         self.app.get("/service/api-service/get")(self.get_api_key)
         self.app.post("/service/api-service/update")(self.update_api_key)
->>>>>>> 921f0e8b
 
     def setup_middleware(self):
         self.app.add_middleware(
@@ -427,62 +422,6 @@
                     "message_type": "last_message",
                     "content": last_message_str
                 }
-<<<<<<< HEAD
-=======
-
-    async def first_message(self, workflow_id: str):
-        if workflow_id not in self.active_workflows:
-            return {"error": "Workflow not found"}
-        
-        workflow = self.active_workflows[workflow_id]["instance"]
-        first_message_str = workflow.initial_prompt
-        return {
-                    "message_type": "first_message",
-                    "content": first_message_str
-                }
-        
-    async def get_workflow_resources(self, workflow_id: str):
-        if workflow_id not in self.active_workflows:
-            raise HTTPException(status_code=404, detail="Workflow not found")
-        workflow = self.active_workflows[workflow_id]["instance"]
-        
-        # Implement a method in your workflow class to get the current resources
-        resources = workflow.resource_manager.resources
-        
-        return resources
-
-    async def get_api_key(self):
-        env_path = Path(find_dotenv())    
-        if not env_path.is_file():
-            raise HTTPException(status_code=400, detail="Could not find .env file in project directory.")
-        
-        load_dotenv(dotenv_path=env_path, override=True)
-        return {k: os.environ[k] for k in dotenv_values(env_path)}
-    
-    async def update_api_key(self, data: ApiKeyInput):
-        env_path = Path(find_dotenv())
-        if not env_path.is_file():
-            raise HTTPException(status_code=400, detail="Could not find .env file in project directory.")
-        
-        if not data.api_key_name or not data.api_key_value:
-            raise HTTPException(status_code=400, detail="Both API key name and value are required.")
-        
-        warning_msg = None
-        if data.api_key_name not in AUTH_SERVICE or AUTH_SERVICE[data.api_key_name] is None:
-            warning_msg = f"No auth service implemented for {data.api_key_name}."
-        else:
-            _ok, _message = AUTH_SERVICE[data.api_key_name](data.api_key_value)
-            if not _ok:
-                raise HTTPException(status_code=400, detail=_message)
-        set_key(env_path, data.api_key_name, data.api_key_value, quote_mode="never")
-        
-        return {
-            "message": f"{data.api_key_name} updated successfully",
-            "warning": warning_msg
-        }
-
-        
->>>>>>> 921f0e8b
     
 def create_app(ws_manager: WebSocketManager = None, workflow_factory: Dict[str, Callable] = None):
     if ws_manager is None:
