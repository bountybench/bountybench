--- conflicted
+++ resolved
@@ -8,21 +8,16 @@
 import signal
 from pydantic import BaseModel, Field
 import traceback
-<<<<<<< HEAD
 from resources.model_resource.model_mapping import TokenizerMapping, NonHELMMapping
 from dotenv import find_dotenv, load_dotenv, set_key, dotenv_values
 import os
-=======
-from dotenv import find_dotenv, load_dotenv, set_key, dotenv_values
-import os
-
->>>>>>> 12d62b51
 
 from workflows.detect_workflow import DetectWorkflow
 from workflows.exploit_and_patch_workflow import ExploitAndPatchWorkflow
 from workflows.patch_workflow import PatchWorkflow
 from workflows.chat_workflow import ChatWorkflow
 from utils.websocket_manager import websocket_manager, WebSocketManager
+from resources.model_resource.services.api_key_service import AUTH_SERVICE
 from resources.model_resource.services.api_key_service import AUTH_SERVICE
 
 class StartWorkflowInput(BaseModel):
@@ -47,10 +42,7 @@
 class ApiKeyInput(BaseModel):
     api_key_name: str
     api_key_value: str
-<<<<<<< HEAD
-=======
-
->>>>>>> 12d62b51
+
 
 
 class Server:
@@ -67,6 +59,7 @@
 
     def setup_routes(self):
         self.app.get("/workflow/list")(self.list_workflows)
+        self.app.get("/workflows/active")(self.list_active_workflows)
         self.app.get("/workflows/active")(self.list_active_workflows)
         self.app.post("/workflow/start")(self.start_workflow)
         self.app.websocket("/ws/{workflow_id}")(self.websocket_endpoint)
@@ -78,12 +71,9 @@
         self.app.get("/workflow/{workflow_id}/load-messages")(self.load_workflow_messages)
         self.app.get("/service/api-service/get")(self.get_api_key)
         self.app.post("/service/api-service/update")(self.update_api_key)
-<<<<<<< HEAD
         self.app.get("/workflow/allmodels")(self.list_all_models)
         self.app.get("/workflow/helmmodels")(self.list_helm_models)
         self.app.post("/workflow/model-change/{workflow_id}")(self.change_model)
-=======
->>>>>>> 12d62b51
 
     def setup_middleware(self):
         self.app.add_middleware(
@@ -159,7 +149,6 @@
             ]
         }
 
-<<<<<<< HEAD
     async def list_all_models(self):
         """List available model types"""
         helm_models = list(set(TokenizerMapping.mapping.keys()))
@@ -174,8 +163,6 @@
         helm_mapping = [{'name': model} for model in helm_models]
         return {"helmModels": helm_mapping}
 
-=======
->>>>>>> 12d62b51
     async def list_active_workflows(self):
         active_workflows = []
         for workflow_id, workflow_data in self.active_workflows.items():
@@ -186,11 +173,7 @@
                 "task": workflow_data["instance"].task
             })
         return {"active_workflows": active_workflows}
-<<<<<<< HEAD
     
-=======
-
->>>>>>> 12d62b51
     async def start_workflow(self, workflow_data: StartWorkflowInput):
         print(workflow_data)
         try:
@@ -208,6 +191,8 @@
                 "instance": workflow,
                 "status": "initializing",
                 "workflow_message": workflow.workflow_message
+                "status": "initializing",
+                "workflow_message": workflow.workflow_message
             }
 
             return {
@@ -222,6 +207,7 @@
             }
 
     async def load_workflow_messages(self, workflow_id: str):
+    async def load_workflow_messages(self, workflow_id: str):
         if workflow_id not in self.active_workflows:
             raise HTTPException(status_code=404, detail="Workflow not found")
         
@@ -233,11 +219,7 @@
             messages.append(phase_message.to_dict())
         
         return {"messages": messages}
-<<<<<<< HEAD
-    
-=======
-
->>>>>>> 12d62b51
+
     async def run_workflow(self, workflow_id: str):
         if workflow_id not in self.active_workflows or self.should_exit:
             print(f"Workflow {workflow_id} not found or should exit")
@@ -248,32 +230,44 @@
         
         try:
             # Update status to running after initial start
+            # Update status to running after initial start
             workflow_data["status"] = "running"
+            await self.websocket_manager.broadcast(workflow_id, {
+                "message_type": "workflow_status",
             await self.websocket_manager.broadcast(workflow_id, {
                 "message_type": "workflow_status",
                 "status": "running"
             })
             print(f"Broadcasted running status for {workflow_id}")
-            
+            print(f"Broadcasted running status for {workflow_id}")
+            
+            print(f"Running workflow {workflow_id}")
             print(f"Running workflow {workflow_id}")
             # Run the workflow
             await workflow.run()
 
+            # Handle successful completion
             # Handle successful completion
             if not self.should_exit:
                 workflow_data["status"] = "completed"
                 await self.websocket_manager.broadcast(workflow_id, {
                     "message_type": "workflow_status",
                     "status": "completed",
+                await self.websocket_manager.broadcast(workflow_id, {
+                    "message_type": "workflow_status",
+                    "status": "completed",
                 })
             
         except Exception as e:
+            # Handle errors
             # Handle errors
             if not self.should_exit:
                 print(f"Workflow error: {e}")
                 workflow_data["status"] = "error"
                 await self.websocket_manager.broadcast(workflow_id, {
                     "message_type": "workflow_status",
+                await self.websocket_manager.broadcast(workflow_id, {
+                    "message_type": "workflow_status",
                     "status": "error",
                     "error": str(e)
                 })
@@ -283,6 +277,7 @@
         """WebSocket endpoint for real-time workflow updates"""
         try:
             # Connect and initialize the WebSocket
+            await self.websocket_manager.connect(workflow_id, websocket)
             await self.websocket_manager.connect(workflow_id, websocket)
             print(f"WebSocket connected for workflow {workflow_id}")
             
@@ -293,10 +288,18 @@
                 "status": "connected"
             })
 
+
             # Check if workflow can be executed and start it automatically
             if workflow_id in self.active_workflows:
                 workflow_data = self.active_workflows[workflow_id]
                 current_status = workflow_data.get("status", "unknown")
+                
+                # Safely handle workflow_message
+                workflow_message = workflow_data.get("workflow_message")
+                if workflow_message and hasattr(workflow_message, 'phase_messages'):
+                    for phase_message in workflow_message.phase_messages:
+                        await websocket.send_json(phase_message.to_dict())
+                
                 
                 # Safely handle workflow_message
                 workflow_message = workflow_data.get("workflow_message")
@@ -352,6 +355,7 @@
             print(f"WebSocket error for workflow {workflow_id}: {e}")
         finally:
             await self.websocket_manager.disconnect(workflow_id, websocket)
+            await self.websocket_manager.disconnect(workflow_id, websocket)
             print(f"Cleaned up connection for workflow {workflow_id}")
 
     class MessageInputData(BaseModel):
@@ -405,7 +409,6 @@
             error_traceback = traceback.format_exc()
             return {"error": str(e), "traceback": error_traceback}
 
-<<<<<<< HEAD
     async def change_model(self, workflow_id: str, data: dict):
         if workflow_id not in self.active_workflows:
             return {"error": f"Workflow {workflow_id} not found"}
@@ -417,8 +420,6 @@
         except Exception as e:
             return {"error": str(e)}
     
-=======
->>>>>>> 12d62b51
     async def edit_action_input(self, workflow_id: str, data: MessageInputData):
         print(f"Editing message: {data.message_id}")
         if workflow_id not in self.active_workflows:
