--- conflicted
+++ resolved
@@ -251,40 +251,6 @@
                       <>
                         <Typography variant="caption" sx={{ mx: 1 }}>
                         </Typography>
-<<<<<<< HEAD
-                        <Box sx={{ display: 'flex', flexDirection: 'column', alignItems: 'center' }}>
-                          {/* Modified Arrow Buttons */}
-                          <Box sx={{ display: 'flex', gap: 0.5 }}>
-                            <IconButton
-                              aria-label="arrow back"
-                              disabled={!message?.version_prev}
-                              sx={{ color: 'black' }}
-                              size="small"
-                              onClick={handlePrevVersion}
-                            >
-                              <ArrowBackIcon />
-                            </IconButton>
-                            <IconButton
-                              aria-label="arrow forward"
-                              disabled={!message?.version_next}
-                              sx={{ color: 'black' }}
-                              size="small"
-                              onClick={handleNextVersion}
-                            >
-                              <ArrowForwardIcon />
-                            </IconButton>
-                          </Box>
-
-                          {/* Version Number */}
-                          {(message?.version_next || message?.version_prev) && (
-                            <Typography variant="caption" sx={{ mt: 0.5, fontWeight: 'bold', color: 'black' }}>
-                              {message.versions.indexOf(message.current_id) + 1}/{message.versions.length}
-                            </Typography>
-                          )}
-                        </Box>
-                      </>
-                    </Box>
-=======
                         
                         {(message?.version_next || message?.version_prev) && message.versions && (
                           <Box sx={{ display: 'flex', flexDirection: 'column', alignItems: 'center' }}>
@@ -319,7 +285,6 @@
                           </Box>
                         )}
                       </> 
->>>>>>> 55894bd1
                   </Box>
                 )}
               </Box>
