import React, { useState, useEffect } from 'react';
import { Box, Typography, Card, CardContent, IconButton, TextField, Button, Collapse } from '@mui/material';
import ExpandMoreIcon from '@mui/icons-material/ExpandMore';
import ExpandLessIcon from '@mui/icons-material/ExpandLess';
import EditIcon from '@mui/icons-material/Edit';
import SaveIcon from '@mui/icons-material/Save';
import CloseIcon from '@mui/icons-material/Close';
import ActionMessage from '../ActionMessage/ActionMessage';
import './AgentMessage.css'

import ArrowBackIcon from '@mui/icons-material/ArrowBack';
import ArrowForwardIcon from '@mui/icons-material/ArrowForward';

const AgentMessage = ({ index, message, onUpdateActionInput, onRerunAction, onEditingChange, isEditing, onPhaseChildUpdate, phaseDisplayedIndex, phaseVersionLength }) => {
  const [agentMessageExpanded, setAgentMessageExpanded] = useState(true);
  const [editing, setEditing] = useState(false);
  const [editedMessage, setEditedMessage] = useState(message.message || '');

  const [displayedIndex, setDisplayedIndex] = useState(1);
  // const [multiVersion, setMultiVersion] = useState(false);
  const [versionChain, setVersionChain] = useState([message.current_children]);
    
  const handleToggleAgentMessage = () => setAgentMessageExpanded(!agentMessageExpanded);

  const handleEditClick = () => {
    setEditing(true);
    onEditingChange(true);
    setEditedMessage(message.message || '');
  };

  const getActionIds = (actions) => actions.length === 0 ? [] : actions.map(action => action.current_id);
  const arraysEqual = (arr1, arr2) => JSON.stringify(arr1) === JSON.stringify(arr2);

  useEffect(() => {
      if (message.action_messages){
        const curr_children = message.current_children;
        const versionLength = versionChain.length;
        const curr_children_ids = getActionIds(curr_children);
        const all_action_ids = getActionIds(message.action_messages);
        if (arraysEqual(all_action_ids,curr_children_ids)){
          setVersionChain([curr_children]);
          return;
        }
        // when current children is not equal to latest version
        const last_version_ids = getActionIds(versionChain[versionLength-1]);
        if (!arraysEqual(last_version_ids,curr_children_ids)) {
          // if all of current children is new, we have a new version
          if (curr_children_ids.filter(child => last_version_ids.includes(child)).length === 0){
            setVersionChain((prev) => {
              const newVersionChain = [...prev, curr_children];
              setDisplayedIndex(newVersionChain.length); // Uses the updated versionChain
              return newVersionChain;
            });
          }
          else{
            const newChildren = curr_children.filter(child => !last_version_ids.includes(child.current_id));
            setVersionChain(prev => prev.map((innerList, index) => 
                index === displayedIndex - 1 ? [...innerList, ...newChildren] : innerList
              ));
          }
        }
      }
    }, [message, message.action_messages]);

    useEffect(() => {
      setDisplayedIndex(1);
    }, [phaseDisplayedIndex]);

  const handleToggleVersion = (num) => {
    if (onPhaseChildUpdate) {
        onPhaseChildUpdate(num); // Notify parent of the update
    }
  };

  const handleSaveClick = async () => {
    if (!message.current_id) {
      console.error('Message id is undefined');
      return;
    }
    try {
      await onUpdateActionInput(message.current_id, editedMessage);
      setEditing(false);
      onEditingChange(false);
    } catch (error) {
      console.error('Error updating message:', error);
    }
  };

<<<<<<< HEAD
  const handleChildUpdate = (num) => {
      setDisplayedIndex((prev) => prev + num);
  };

=======
  const handleCancelEdit = () => {
    setEditing(false);
    onEditingChange(false);
    setEditedMessage(message.message || '');
  };

  useEffect(() => {
    const handleEscKey = (event) => {
      if (event.key === 'Escape' && editing) {
        handleCancelEdit();
      }
    };

    document.addEventListener('keydown', handleEscKey);
    return () => {
      document.removeEventListener('keydown', handleEscKey);
    };
  }, [editing]);

>>>>>>> 12d62b51
  return (
    <Box className="agent-message-container">
      <Card className="message-bubble agent-bubble">
        <CardContent>
          <Box className="agent-message-header">
            <Typography className="agent-name">Agent: {message.agent_id}</Typography>
            <IconButton 
              size="small" 
              onClick={handleToggleAgentMessage} 
              className="agent-toggle-button"
            >
              {agentMessageExpanded ? <ExpandLessIcon /> : <ExpandMoreIcon />}
            </IconButton>
          </Box>

          <Collapse in={agentMessageExpanded}>
            {!message.current_children || message.current_children.length === 0 ? (
              <Box className="agent-message-content">
                {editing ? (
                  <Box className="edit-mode-container">
                    <TextField
                      multiline
                      fullWidth
                      minRows={3}
                      maxRows={10}
                      value={editedMessage}
                      onChange={(e) => setEditedMessage(e.target.value)}
                      className="edit-textarea"
                    />
                    <Box className="agent-message-actions">
                      <Button
                        variant="contained"
                        color="primary"
                        onClick={handleSaveClick}
                        size="small"
                        className="save-button"
                        sx={{ mr: 1 }}
                      >
                        <SaveIcon/>
                      </Button>
                      <Button
                        variant="outlined"
                        color="secondary"
                        onClick={handleCancelEdit}
                        size="small"
                        className="cancel-button"
                      >
                        <CloseIcon/>
                      </Button>
                    </Box>
                  </Box>
                ) : (
                  <Box className="display-mode-container">
                    <Card className="agent-message-text-card">
                      <Typography
                        component="pre"
                        className="agent-message-text"
                      >
                        {message.message || ''}
                      </Typography>
                    </Card>
                    <Box className="agent-message-actions">
                      <Button
                        variant="outlined"
                        color="primary"
                        onClick={handleEditClick}
                        size="small"
                        className="edit-button"
                        sx={{ display: isEditing && !editing ? 'none' : 'flex' }}
                      >
                        <EditIcon />
                      </Button>

                      {/* Toggle Version Arrows */}
                    {phaseVersionLength > 1 && index === 0 && (
                    <>
                    <Typography variant="caption" sx={{ mx: 1 }}>
                    </Typography>
                    <Box sx={{ display: 'flex', flexDirection: 'column', alignItems: 'center' }}>
                      {/* Arrow Buttons */}
                      <Box sx={{ display: 'flex', gap: 0.5 }}>
                        <IconButton
                          aria-label="arrow back"
                          onClick={() => handleToggleVersion(-1)}
                          disabled={phaseDisplayedIndex === 1}
                          sx={{ color: 'black' }}
                          size="small"
                        >
                          <ArrowBackIcon />
                        </IconButton>
                        <IconButton
                          aria-label="arrow forward"
                          onClick={() => handleToggleVersion(1)}
                          disabled={phaseDisplayedIndex === phaseVersionLength}
                          sx={{ color: 'black' }}
                          size="small"
                        >
                          <ArrowForwardIcon />
                        </IconButton>
                      </Box>

                      {/* Version Number */}
                      <Typography variant="caption" sx={{ mt: 0.5, fontWeight: 'bold', color: 'black' }}>
                        {phaseDisplayedIndex}/{phaseVersionLength}
                      </Typography>
                    </Box>
                    </>)}     

                    </Box>
                  </Box>
                )}
              </Box>
            ) : (
              <Box className="action-messages-container">
                {versionChain[displayedIndex - 1].map((actionMessage, index) => (
                  <ActionMessage
                    key={index}
                    index={index}
                    action={actionMessage}
                    onUpdateActionInput={onUpdateActionInput}
                    onRerunAction={onRerunAction}
                    onEditingChange={onEditingChange}
                    isEditing={isEditing}
                    onChildUpdate={handleChildUpdate}
                    displayedIndex={displayedIndex}
                    versionLength={versionChain.length}
                  />
                ))}
              </Box>
            )}
          </Collapse>
        </CardContent>
      </Card>
    </Box>
  );
};

export default AgentMessage;<|MERGE_RESOLUTION|>--- conflicted
+++ resolved
@@ -1,3 +1,4 @@
+import React, { useState, useEffect } from 'react';
 import React, { useState, useEffect } from 'react';
 import { Box, Typography, Card, CardContent, IconButton, TextField, Button, Collapse } from '@mui/material';
 import ExpandMoreIcon from '@mui/icons-material/ExpandMore';
@@ -86,12 +87,6 @@
     }
   };
 
-<<<<<<< HEAD
-  const handleChildUpdate = (num) => {
-      setDisplayedIndex((prev) => prev + num);
-  };
-
-=======
   const handleCancelEdit = () => {
     setEditing(false);
     onEditingChange(false);
@@ -111,7 +106,10 @@
     };
   }, [editing]);
 
->>>>>>> 12d62b51
+  const handleChildUpdate = (num) => {
+      setDisplayedIndex((prev) => prev + num);
+  };
+
   return (
     <Box className="agent-message-container">
       <Card className="message-bubble agent-bubble">
