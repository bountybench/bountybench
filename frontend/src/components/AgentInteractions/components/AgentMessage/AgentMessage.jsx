import React, { useState, useEffect } from 'react';
import { Box, Typography, Card, CardContent, IconButton, TextField, Button, Collapse } from '@mui/material';
import ExpandMoreIcon from '@mui/icons-material/ExpandMore';
import ExpandLessIcon from '@mui/icons-material/ExpandLess';
import EditIcon from '@mui/icons-material/Edit';
import SaveIcon from '@mui/icons-material/Save';
import ActionMessage from '../ActionMessage/ActionMessage';
import './AgentMessage.css'

<<<<<<< HEAD
import ArrowBackIcon from '@mui/icons-material/ArrowBack';
import ArrowForwardIcon from '@mui/icons-material/ArrowForward';

const AgentMessage = ({ message, onUpdateActionInput, onRerunAction, onPhaseChildUpdate, phaseMultiVersion, phaseDisplayedIndex, phaseVersionLength }) => {
=======
const AgentMessage = ({ message, onUpdateActionInput, onRerunAction, onEditingChange, isEditing }) => {
>>>>>>> 048b261b
  const [agentMessageExpanded, setAgentMessageExpanded] = useState(true);
  const [editing, setEditing] = useState(false);
  const [editedMessage, setEditedMessage] = useState(message.message || '');

  const [displayedIndex, setDisplayedIndex] = useState(1);
  const [multiVersion, setMultiVersion] = useState(false);

  const handleToggleAgentMessage = () => setAgentMessageExpanded(!agentMessageExpanded);

  const handleEditClick = () => {
    setEditing(true);
    onEditingChange(true);
    setEditedMessage(message.message || '');
  };

  useEffect(() => {
    if (message.action_messages){
      const messageLength = message.action_messages.length;
      // Make sure that both model and kali_env are received
      if (messageLength % 2 !== 0) {
        return;
      }
      setMultiVersion(true);
      setDisplayedIndex(messageLength / 2);
    }
  }, [message, message.action_messages]);

  const handleToggleVersion = (num) => {
    if (onPhaseChildUpdate) {
        onPhaseChildUpdate(num); // Notify parent of the update
    }
  };

  const handleSaveClick = async () => {
    if (!message.current_id) {
      console.error('Message id is undefined');
      return;
    }
    try {
      await onUpdateActionInput(message.current_id, editedMessage);
      setEditing(false);
      onEditingChange(false);
    } catch (error) {
      console.error('Error updating message:', error);
    }
  };

  const handleChildUpdate = (num) => {
      setDisplayedIndex((prev) => prev + num);
  };

  return (
    <Box className="agent-message-container">
      <Card className="message-bubble agent-bubble">
        <CardContent>
          <Box className="agent-message-header">
            <Typography className="agent-name">Agent: {message.agent_id}</Typography>
            <IconButton 
              size="small" 
              onClick={handleToggleAgentMessage} 
              className="agent-toggle-button"
            >
              {agentMessageExpanded ? <ExpandLessIcon /> : <ExpandMoreIcon />}
            </IconButton>
          </Box>

          <Collapse in={agentMessageExpanded}>
            {!message.current_children || message.current_children.length === 0 ? (
              <Box className="agent-message-content">
                {editing ? (
                  <Box className="edit-mode-container">
                    <TextField
                      multiline
                      fullWidth
                      minRows={3}
                      maxRows={10}
                      value={editedMessage}
                      onChange={(e) => setEditedMessage(e.target.value)}
                      className="edit-textarea"
                    />
                    <Box className="agent-message-actions">
                      <Button
                        variant="contained"
                        color="primary"
                        onClick={handleSaveClick}
                        size="small"
                        className="save-button"
                      >
                        <SaveIcon/>
                      </Button>
                    </Box>
                  </Box>
                ) : (
                  <Box className="display-mode-container">
                    <Card className="agent-message-text-card">
                      <Typography
                        component="pre"
                        className="agent-message-text"
                      >
                        {message.message || ''}
                      </Typography>
                    </Card>
                    <Box className="agent-message-actions">
                      <Button
                        variant="outlined"
                        color="primary"
                        onClick={handleEditClick}
                        size="small"
                        className="edit-button"
                        sx={{ display: isEditing && !editing ? 'none' : 'flex' }}
                      >
                        <EditIcon />
                      </Button>

                      {/* Toggle Version Arrows */}
                    {phaseMultiVersion && (
                    <>
                    <Typography variant="caption" sx={{ mx: 1 }}>
                    </Typography>
                    <Box sx={{ display: 'flex', flexDirection: 'column', alignItems: 'center' }}>
                      {/* Arrow Buttons */}
                      <Box sx={{ display: 'flex', gap: 0.5 }}>
                        <IconButton
                          aria-label="arrow back"
                          onClick={() => handleToggleVersion(-1)}
                          disabled={phaseDisplayedIndex === 1}
                          sx={{ color: 'black' }}
                          size="small"
                        >
                          <ArrowBackIcon />
                        </IconButton>
                        <IconButton
                          aria-label="arrow forward"
                          onClick={() => handleToggleVersion(1)}
                          disabled={phaseDisplayedIndex === phaseVersionLength}
                          sx={{ color: 'black' }}
                          size="small"
                        >
                          <ArrowForwardIcon />
                        </IconButton>
                      </Box>

                      {/* Version Number */}
                      <Typography variant="caption" sx={{ mt: 0.5, fontWeight: 'bold', color: 'black' }}>
                        {phaseDisplayedIndex}/{phaseVersionLength}
                      </Typography>
                    </Box>
                    </>)}     

                    </Box>
                  </Box>
                )}
              </Box>
            ) : (
              <Box className="action-messages-container">
<<<<<<< HEAD
                {message.action_messages.slice(2*displayedIndex-2, 2*displayedIndex).map((actionMessage, index) => (
                  <ActionMessage
                    key={index}
                    action={actionMessage}
                    onUpdateActionInput={onUpdateActionInput}
                    onRerunAction={onRerunAction}
                    onChildUpdate={handleChildUpdate}
                    multiVersion={multiVersion}
                    displayedIndex={displayedIndex}
                    versionLength={message.action_messages.length / 2}
=======
                <Typography className="action-messages-title">Actions:</Typography>
                {message.current_children.map((actionMessage, index) => (
                  <ActionMessage 
                    key={index} 
                    action={actionMessage} 
                    onUpdateActionInput={onUpdateActionInput}
                    onRerunAction={onRerunAction}
                    onEditingChange={onEditingChange}
                    isEditing={isEditing}
>>>>>>> 048b261b
                  />
                ))}
              </Box>
            )}
          </Collapse>
        </CardContent>
      </Card>
    </Box>
  );
};

export default AgentMessage;<|MERGE_RESOLUTION|>--- conflicted
+++ resolved
@@ -7,14 +7,10 @@
 import ActionMessage from '../ActionMessage/ActionMessage';
 import './AgentMessage.css'
 
-<<<<<<< HEAD
 import ArrowBackIcon from '@mui/icons-material/ArrowBack';
 import ArrowForwardIcon from '@mui/icons-material/ArrowForward';
 
 const AgentMessage = ({ message, onUpdateActionInput, onRerunAction, onPhaseChildUpdate, phaseMultiVersion, phaseDisplayedIndex, phaseVersionLength }) => {
-=======
-const AgentMessage = ({ message, onUpdateActionInput, onRerunAction, onEditingChange, isEditing }) => {
->>>>>>> 048b261b
   const [agentMessageExpanded, setAgentMessageExpanded] = useState(true);
   const [editing, setEditing] = useState(false);
   const [editedMessage, setEditedMessage] = useState(message.message || '');
@@ -170,7 +166,6 @@
               </Box>
             ) : (
               <Box className="action-messages-container">
-<<<<<<< HEAD
                 {message.action_messages.slice(2*displayedIndex-2, 2*displayedIndex).map((actionMessage, index) => (
                   <ActionMessage
                     key={index}
@@ -181,17 +176,6 @@
                     multiVersion={multiVersion}
                     displayedIndex={displayedIndex}
                     versionLength={message.action_messages.length / 2}
-=======
-                <Typography className="action-messages-title">Actions:</Typography>
-                {message.current_children.map((actionMessage, index) => (
-                  <ActionMessage 
-                    key={index} 
-                    action={actionMessage} 
-                    onUpdateActionInput={onUpdateActionInput}
-                    onRerunAction={onRerunAction}
-                    onEditingChange={onEditingChange}
-                    isEditing={isEditing}
->>>>>>> 048b261b
                   />
                 ))}
               </Box>
