--- conflicted
+++ resolved
@@ -89,12 +89,11 @@
             )}
 
             {message.current_children?.length > 0 && (
-<<<<<<< HEAD
               <>
                 <Typography className="phase-summary" sx={{ marginTop: 1 }}>
-                  LM Calls: {lmCalls || '(no LM calls)'}
+                  LM Calls: {lmCalls || '(no LM calls)'} | Input tokens: {message.phase_usage?.input_token || '-'} | Output tokens: {message.phase_usage?.output_token || '-'}
                 </Typography>
-                
+
                 {commands.length > 0 && (
                   <Box className="command-summary-container" sx={{ width: '100%' }}>
                     <Box 
@@ -146,11 +145,6 @@
                   </Box>
                 )}
               </>
-=======
-              <Typography className="phase-summary">
-                LM Calls: {lmCalls || '(no LM calls)'} | Input tokens: {message.phase_usage?.input_token || '-'} | Output tokens: {message.phase_usage?.output_token || '-'}
-              </Typography>
->>>>>>> 70d7c9b5
             )}
 
             {message.current_children?.length > 0 && (
