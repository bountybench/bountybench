import React, { useState, useEffect } from 'react';
import { Box, Typography, Card, CardContent, IconButton, Collapse } from '@mui/material';
import ExpandMoreIcon from '@mui/icons-material/ExpandMore';
import ExpandLessIcon from '@mui/icons-material/ExpandLess';
import AgentMessage from '../AgentMessage/AgentMessage';
import './PhaseMessage.css'

const PhaseMessage = ({ message, onUpdateActionInput, onRerunAction, onEditingChange, isEditing }) => {
  const [contentExpanded, setContentExpanded] = useState(true);
  const [metadataExpanded, setMetadataExpanded] = useState(false);

  const handleToggleContent = () => setContentExpanded(!contentExpanded);
  const handleToggleMetadata = () => setMetadataExpanded(!metadataExpanded);

  const [phaseDisplayedIndex, setPhaseDisplayedIndex] = useState(1);
  const [phaseMultiVersion, setPhaseMultiVersion] = useState(false);

  useEffect(() => {
    if (message.agent_messages){
      const messageLength = message.agent_messages.length;
      // Make sure that both system and agent are received
      if (messageLength % 2 !== 0 || messageLength <= 2) {
        return;
      }
      setPhaseMultiVersion(true);
      setPhaseDisplayedIndex(messageLength / 2);
      
    }
  }, [message, message.agent_messages]);

  const handleChildUpdate = (num) => {
    setPhaseDisplayedIndex((prev) => prev + num);
  };

  return (
    <Box className="message-container phase">
      <Card className="message-bubble phase-bubble">
        <CardContent>
          <Box className="phase-header">
            <Typography className="phase-title">
              Phase: {message.phase_name}
            </Typography>
            <IconButton 
              size="small" 
              onClick={handleToggleContent} 
              className="phase-toggle-button"
              aria-label="toggle phase content"
            >
              {contentExpanded ? <ExpandLessIcon /> : <ExpandMoreIcon />}
            </IconButton>
          </Box>
          <Collapse in={contentExpanded}>
            <Typography className="phase-summary">
              Summary: {message.phase_summary || '(no summary)'}
            </Typography>
            
            {message.agent_messages && message.agent_messages.length > 0 && (
              <Box className="agent-messages-container">
                <Typography className="agent-messages-title">Agent Messages:</Typography>
                {message.agent_messages.slice(2*phaseDisplayedIndex-2, 2*phaseDisplayedIndex).map((agentMessage, index) => (
                  <AgentMessage 
                    key={index} 
                    message={agentMessage} 
                    onUpdateActionInput={onUpdateActionInput}
                    onRerunAction={onRerunAction}
<<<<<<< HEAD
                    onPhaseChildUpdate={handleChildUpdate}
                    phaseMultiVersion={phaseMultiVersion}
                    phaseDisplayedIndex={phaseDisplayedIndex}
                    phaseVersionLength={message.agent_messages.length / 2}
=======
                    onEditingChange={onEditingChange}
                    isEditing={isEditing}
>>>>>>> 048b261b
                  />
                ))}
              </Box>
            )}
  
            {message.additional_metadata && (
              <Box>
                <Box 
                  className="metadata-toggle"
                  onClick={handleToggleMetadata}
                >
                  <Typography className="metadata-label">
                    Metadata
                    <IconButton size="small" sx={{ ml: 1, p: 0.5 }}>
                      {metadataExpanded ? <ExpandLessIcon fontSize="small" /> : <ExpandMoreIcon fontSize="small" />}
                    </IconButton>
                  </Typography>
                </Box>
                
                <Collapse in={metadataExpanded}>
                  <Box className="metadata-content">
                    <Typography
                      component="pre"
                      className="metadata-text"
                    >
                      {JSON.stringify(message.additional_metadata, null, 2)}
                    </Typography>
                  </Box>
                </Collapse>
              </Box>
            )}
          </Collapse>
        </CardContent>
      </Card>
    </Box>
  );
};

export default PhaseMessage;<|MERGE_RESOLUTION|>--- conflicted
+++ resolved
@@ -63,15 +63,10 @@
                     message={agentMessage} 
                     onUpdateActionInput={onUpdateActionInput}
                     onRerunAction={onRerunAction}
-<<<<<<< HEAD
                     onPhaseChildUpdate={handleChildUpdate}
                     phaseMultiVersion={phaseMultiVersion}
                     phaseDisplayedIndex={phaseDisplayedIndex}
                     phaseVersionLength={message.agent_messages.length / 2}
-=======
-                    onEditingChange={onEditingChange}
-                    isEditing={isEditing}
->>>>>>> 048b261b
                   />
                 ))}
               </Box>
