import React, { useState, useCallback } from 'react';
import { Box, Typography, Card, CardContent, IconButton, Collapse } from '@mui/material';
import ExpandMoreIcon from '@mui/icons-material/ExpandMore';
import ExpandLessIcon from '@mui/icons-material/ExpandLess';
import AgentMessage from '../AgentMessage/AgentMessage';
import './PhaseMessage.css'

const PhaseMessage = ({ message, onUpdateMessageInput, onRunMessage, onEditingChange, isEditing, selectedCellId, onCellSelect, onToggleVersion }) => {
  const [contentExpanded, setContentExpanded] = useState(true);
  const [metadataExpanded, setMetadataExpanded] = useState(false);
  const [commandsExpanded, setCommandsExpanded] = useState(false);

  const handleToggleContent = () => setContentExpanded(!contentExpanded);
  const handleToggleMetadata = () => setMetadataExpanded(!metadataExpanded);
  const handleToggleCommands = () => setCommandsExpanded(!commandsExpanded);

<<<<<<< HEAD
  const processLMCalls = () => {
=======
  const iterationCount = useCallback(() => {
    if (!message?.current_children || !Array.isArray(message.current_children)) {
      return 0;
    }
    
    let iterations = message.current_children.length;
    
    if (iterations > 0 && message.current_children[0].agent_id === 'system') {
      iterations = iterations - 1;
    }
    
    return iterations;
  }, [message?.current_children]);

  const iterations = iterationCount();
  
  const countLMCalls = () => {
>>>>>>> 8d5d5602
    let totalCalls = 0;
    let commands = [];
    
    if (!message.current_children || message.current_children.length === 0) {
      return { totalCalls, commands };
    }
    
    message.current_children.forEach(agentMessage => {
      if (agentMessage.action_messages && Array.isArray(agentMessage.action_messages)) {
        const modelActions = agentMessage.action_messages.filter(
          action => action.resource_id === "model"
        );
        
        totalCalls += modelActions.length;
        
        modelActions.forEach(action => {
          if (action.command) {
            commands.push(action.command);
          }
        });
      }
    });
    
    return { totalCalls, commands };
  };

  const { totalCalls: lmCalls, commands } = processLMCalls();

  return (
    <Box className="message-container phase">
      <Card className="message-bubble phase-bubble">
        <CardContent>
          <Box className="phase-header">
            <Typography className="phase-title">
              Phase: {message.phase_name}
            </Typography>
            <IconButton 
              size="small" 
              onClick={handleToggleContent} 
              className="phase-toggle-button"
              aria-label="toggle phase content"
            >
              {contentExpanded ? <ExpandLessIcon /> : <ExpandMoreIcon />}
            </IconButton>
          </Box>
          <Collapse in={contentExpanded}>
            <Typography className="phase-summary">
              Summary: {message.phase_summary || '(no summary)'}
            </Typography>
            
<<<<<<< HEAD
            <Typography className="phase-summary" sx={{ marginTop: 1 }}>
              Iterations: {message.current_children?.length || '(no iterations)'}
            </Typography>
=======
            {iterations && (
              <Typography className="phase-summary">
                Iterations: {iterations || '(no iterations)'}
              </Typography>
            )}
>>>>>>> 8d5d5602

            {message.current_children?.length > 0 && (
              <>
                <Typography className="phase-summary" sx={{ marginTop: 1 }}>
                  LM Calls: {lmCalls || '(no LM calls)'}
                </Typography>
                
                {commands.length > 0 && (
                  <Box className="command-summary-container" sx={{ width: '100%' }}>
                    <Box 
                      className="command-summary-header" 
                      onClick={handleToggleCommands}
                      sx={{ 
                        alignItems: 'center', 
                        cursor: 'pointer',
                        marginTop: 1,
                      }}
                    >
                      <Typography className="phase-summary" sx={{width: '100%'}}>
                        Command Log
                        <IconButton 
                          size="smaller" 
                          className="command-toggle-button"
                          aria-label="toggle commands"
                          sx={{ color: 'black', ml: 5 }}
                        >
                          {commandsExpanded ? <ExpandLessIcon /> : <ExpandMoreIcon />}
                        </IconButton>
                      </Typography>
                    </Box>
                    
                    <Collapse in={commandsExpanded}>
                      <Box 
                        className="commands-list"
                        sx={{ 
                          backgroundColor: '#f5f5f5',
                          padding: 1.5,
                          borderRadius: 1,
                          marginBottom: 1.5
                        }}
                      >
                        {commands.map((command, index) => (
                          <Typography 
                            key={index} 
                            className="command-item"
                            sx={{ 
                              fontSize: '0.8rem',
                              marginBottom: index < commands.length - 1 ? 1 : 0
                            }}
                          >
                            {index + 1}. {command}
                          </Typography>
                        ))}
                      </Box>
                    </Collapse>
                  </Box>
                )}
              </>
            )}

            {message.current_children?.length > 0 && (
              <Box className="agent-messages-container">
                <Typography className="agent-messages-title">Agent Messages:</Typography>
                {message.current_children.map((agentMessage, index) => (
                  <AgentMessage 
                    key={agentMessage.current_id} 
                    message={agentMessage} 
                    onUpdateMessageInput={onUpdateMessageInput}
                    onRunMessage={onRunMessage}
                    onEditingChange={onEditingChange}
                    isEditing={isEditing}                      
                    selectedCellId={selectedCellId}
                    onCellSelect={onCellSelect}
                    onToggleVersion={onToggleVersion}
                    iteration={index}
                  />
                ))}
              </Box>
            )}
  
            {message.additional_metadata && (
              <Box>
                <Box 
                  className="metadata-toggle"
                  onClick={handleToggleMetadata}
                >
                  <Typography className="metadata-label">
                    Metadata
                    <IconButton size="small" sx={{ ml: 1, p: 0.5 }}>
                      {metadataExpanded ? <ExpandLessIcon fontSize="small" /> : <ExpandMoreIcon fontSize="small" />}
                    </IconButton>
                  </Typography>
                </Box>
                
                <Collapse in={metadataExpanded}>
                  <Box className="metadata-content">
                    <Typography
                      component="pre"
                      className="metadata-text"
                    >
                      {JSON.stringify(message.additional_metadata, null, 2)}
                    </Typography>
                  </Box>
                </Collapse>
              </Box>
            )}
          </Collapse>
        </CardContent>
      </Card>
    </Box>
  );
};

export default PhaseMessage;<|MERGE_RESOLUTION|>--- conflicted
+++ resolved
@@ -14,9 +14,6 @@
   const handleToggleMetadata = () => setMetadataExpanded(!metadataExpanded);
   const handleToggleCommands = () => setCommandsExpanded(!commandsExpanded);
 
-<<<<<<< HEAD
-  const processLMCalls = () => {
-=======
   const iterationCount = useCallback(() => {
     if (!message?.current_children || !Array.isArray(message.current_children)) {
       return 0;
@@ -32,9 +29,8 @@
   }, [message?.current_children]);
 
   const iterations = iterationCount();
-  
-  const countLMCalls = () => {
->>>>>>> 8d5d5602
+
+  const processLMCalls = () => {
     let totalCalls = 0;
     let commands = [];
     
@@ -85,17 +81,11 @@
               Summary: {message.phase_summary || '(no summary)'}
             </Typography>
             
-<<<<<<< HEAD
-            <Typography className="phase-summary" sx={{ marginTop: 1 }}>
-              Iterations: {message.current_children?.length || '(no iterations)'}
-            </Typography>
-=======
             {iterations && (
               <Typography className="phase-summary">
                 Iterations: {iterations || '(no iterations)'}
               </Typography>
             )}
->>>>>>> 8d5d5602
 
             {message.current_children?.length > 0 && (
               <>
