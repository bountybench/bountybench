import React, { useState, useEffect, useCallback, useRef } from 'react';
import { Box, Typography, Card, CardContent, IconButton, TextField, Button, Collapse } from '@mui/material';
import ExpandMoreIcon from '@mui/icons-material/ExpandMore';
import ExpandLessIcon from '@mui/icons-material/ExpandLess';
import EditIcon from '@mui/icons-material/Edit';
import CloseIcon from '@mui/icons-material/Close';
import KeyboardArrowRightIcon from '@mui/icons-material/KeyboardArrowRight';
import { formatData } from '../../utils/messageFormatters';
import { CopyButton } from '../buttons/CopyButton';
import './ActionMessage.css';

<<<<<<< HEAD
const ActionMessage = ({ index, action, onUpdateMessageInput, onRunMessage, onEditingChange, isEditing, selectedCellId, onCellSelect, parentMessage }) => {
=======
const ActionMessage = ({ action, onUpdateMessageInput, onRunMessage, onEditingChange, isEditing, selectedCellId, onCellSelect, registerMessageRef }) => {
>>>>>>> 24c7fc75
  const [expanded, setExpanded] = useState(true);
  const [editing, setEditing] = useState(false);
  const [editedMessage, setEditedMessage] = useState(action?.message || '');
  const [metadataExpanded, setMetadataExpanded] = useState(false);
  const actionRef = useRef(null);

  const [originalMessageContent, setOriginalMessageContent] = useState(formatData(action?.message || ''));

<<<<<<< HEAD
  const messageRef = useRef(null);
=======
  useEffect(() => {
    if (actionRef.current && action?.current_id && registerMessageRef) {
      registerMessageRef(action.current_id, actionRef.current);
    }
  }, [action?.current_id, registerMessageRef]);
>>>>>>> 24c7fc75

  const handleCopyClick = () => {
    const message = formatData(editedMessage)
    navigator.clipboard.writeText(message);
  };

  const handleCancelEdit = useCallback(() => {
    setEditing(false);
    onEditingChange(false);
    setEditedMessage(originalMessageContent);
  }, [originalMessageContent, onEditingChange]);

  const handleEditClick = useCallback(() => {
    setEditing(true);
    onEditingChange(true);
    setEditedMessage(originalMessageContent);
  }, [originalMessageContent, onEditingChange]);

  const handleSaveClick = useCallback(async () => {
    if (!action.current_id) {
      console.error('Action id is undefined');
      return;
    }
    try {
      setOriginalMessageContent(editedMessage);
      setEditing(false);
      onEditingChange(false);
      await onUpdateMessageInput(action.current_id, editedMessage);
    } catch (error) {
      console.error('Error updating action message:', error);
    }
  }, [action, editedMessage, onEditingChange, onUpdateMessageInput]);

  const handleRunClick = useCallback(async () => {
    if (!action.current_id) {
      console.error('Action id is undefined');
      return;
    }
    try {
      await onRunMessage(action.current_id);
    } catch (error) {
      console.error('Error running action:', error);
    }
  }, [action, onRunMessage]);

  const handleMoveUp = useCallback(() => {
    setTimeout(() => {
      if (index > 0) {
        onCellSelect(parentMessage.current_children[index - 1].current_id);
      }
    }, 0);
  }, [onCellSelect]);

  const handleMoveLeft = useCallback(() => {
    setTimeout(() => {
      onCellSelect(parentMessage.current_id);
    }, 0);
  }, [onCellSelect]);

  const handleMoveDown = useCallback(() => {
    setTimeout(() => {
      if (index < parentMessage.current_children.length - 1) {
        onCellSelect(parentMessage.current_children[index + 1].current_id);
      }
    }, 0);
  }, [onCellSelect, parentMessage]);

  const textFieldRef = useRef(null);

  useEffect(() => {
    setOriginalMessageContent(action.message);
  }, [action]);

  useEffect(() => {
    if (editing) {
      setEditedMessage(originalMessageContent);
      if (textFieldRef.current) {
        setTimeout(() => {
          textFieldRef.current.focus();   // Focus the text field when editing starts
          textFieldRef.current.setSelectionRange(0, 0); // Set cursor at the start
        }, 0);
      }
    }
  }, [editing, originalMessageContent]);

  const navigationActions = {
    'ArrowUp': handleMoveUp,
    'w': handleMoveUp,
    'ArrowLeft': handleMoveLeft,
    'a': handleMoveLeft,
    'ArrowDown': handleMoveDown,
    's': handleMoveDown,
  };

  useEffect(() => {
    const handleKeyDown = (event) => {
      if (selectedCellId === action.current_id) {
        if (event.key === 'Escape' && editing) {
          handleCancelEdit();
        }
        else if (event.shiftKey && event.key === 'Enter') {
          event.preventDefault(); // Prevent the default action 
          if (editing) {
            handleSaveClick();      // Call the save function
          } else {
            handleRunClick();
          }
        }
        else if (event.key === 'Enter' && !event.altKey && !editing) {
          handleEditClick();
        }
        else if (event.key in navigationActions && !editing) {
          event.preventDefault();
          navigationActions[event.key]();
        }
      }
    };

    document.addEventListener('keydown', handleKeyDown);
    return () => {
      document.removeEventListener('keydown', handleKeyDown);
    };
  }, [editing, action, handleCancelEdit, handleEditClick, handleSaveClick, handleRunClick, handleMoveUp, handleMoveLeft, handleMoveDown, selectedCellId]);

  useEffect(() => {
    if (selectedCellId === action.current_id && messageRef.current && 
      typeof messageRef.current.scrollIntoView === 'function') {
      messageRef.current.scrollIntoView({
        behavior: 'smooth',
        block: 'nearest',
      });
    }
  }, [selectedCellId]);

  if (!action) return null;

  const handleToggleMetadata = (event) => {
    event.stopPropagation();
    setMetadataExpanded(!metadataExpanded);
  };

  const handleExpandClick = (e) => {
    e.stopPropagation();
    setExpanded(!expanded);
  };

  const handleContainerClick = (e) => {
    e.stopPropagation();
    onCellSelect(action.current_id);
  };

  const actionResourceId = (action_resource_id) => {
    if (!action_resource_id) return '';

    const resourceIdUpperCase = action_resource_id.toUpperCase();

    if (resourceIdUpperCase.startsWith('KALI_ENV')) {
      return 'KALI_ENV'; // Return KALI_ENV for any KALI_ENV_ prefixed string
    }

    return resourceIdUpperCase; // Return as is for other cases
  };

  return (
    <Card
      className={`action-message ${actionResourceId(action.resource_id)} ${selectedCellId === action.current_id ? 'selected' : ''}`}
      onClick={handleContainerClick}
      variant="outlined"
<<<<<<< HEAD
      ref={messageRef}
=======
      ref={actionRef}
>>>>>>> 24c7fc75
    >
      <CardContent>
        <Box className="action-message-header">
          <Box className="action-title">
            <Typography className="action-message-title">
              {action.resource_id ? actionResourceId(action.resource_id) : 'BASE_ACTION'}
            </Typography>
            {action.timestamp && (
              <Typography className="message-timestamp">
                {new Date(action.timestamp).toLocaleTimeString()}
              </Typography>
            )}
          </Box>
          <IconButton
            onClick={handleExpandClick}
            aria-expanded={expanded}
            aria-label="show more"
            className="action-toggle-button"
          >
            {expanded ? <ExpandLessIcon /> : <ExpandMoreIcon />}
          </IconButton>
        </Box>

        <Collapse in={expanded}>
          {editing ? (
            <>
              <Box className="editing-message-content">
                <TextField className="action-message-text message-edit-field"
                  inputRef={textFieldRef}
                  multiline
                  minRows={3}
                  maxRows={20}
                  value={editedMessage}
                  onChange={(e) => setEditedMessage(e.target.value)}
                  fullWidth
                />
              </Box>
              <Box className="message-buttons" sx={{ display: 'flex' }}>
                <CopyButton onClick={handleCopyClick} />
                <Button
                  variant="outlined"
                  color="secondary"
                  onClick={handleCancelEdit}
                  size="small"
                  aria-label="cancel"
                  className="cancel-button"
                >
                  <CloseIcon />
                </Button>
                <Button
                  variant="outlined"
                  color="primary"
                  onClick={handleSaveClick}
                  size="small"
                  aria-label="save"
                  className="save-button"
                  sx={{ mr: 1 }}
                >
                  <KeyboardArrowRightIcon />
                </Button>
              </Box>
            </>
          ) : (
            <>
              <Box className="action-message-content">
                <Typography className="action-message-text">
                  {originalMessageContent}
                </Typography>
              </Box>
              <Box className="message-buttons" sx={{ display: 'flex' }}>
                <CopyButton onClick={handleCopyClick} />
                <Button
                  variant="outlined"
                  color="primary"
                  onClick={handleEditClick}
                  size="small"
                  aria-label="edit"
                  className="edit-button"
                >
                  <EditIcon />
                </Button>
                <Button
                  variant="outlined"
                  color="secondary"
                  onClick={handleRunClick}
                  size="small"
                  aria-label="run"
                  className="run-button"
                >
                  <KeyboardArrowRightIcon />
                </Button>
              </Box>
            </>
          )}

          {/* Metadata section */}
          {action.additional_metadata && (
            <Box className="metadata-section">
              <Box
                className="metadata-toggle"
                onClick={handleToggleMetadata}
              >
                <Typography className="metadata-label">
                  Metadata
                  <IconButton size="small" className="action-toggle-button">
                    {metadataExpanded ? <ExpandLessIcon fontSize="small" /> : <ExpandMoreIcon fontSize="small" />}
                  </IconButton>
                </Typography>
              </Box>

              <Collapse in={metadataExpanded}>
                <Box className="metadata-content">
                  <Typography className="metadata-text">
                    {JSON.stringify(action.additional_metadata, null, 2)}
                  </Typography>
                </Box>
              </Collapse>
            </Box>
          )}
        </Collapse>
      </CardContent>
    </Card>
  );
};

export default ActionMessage;<|MERGE_RESOLUTION|>--- conflicted
+++ resolved
@@ -9,11 +9,7 @@
 import { CopyButton } from '../buttons/CopyButton';
 import './ActionMessage.css';
 
-<<<<<<< HEAD
-const ActionMessage = ({ index, action, onUpdateMessageInput, onRunMessage, onEditingChange, isEditing, selectedCellId, onCellSelect, parentMessage }) => {
-=======
-const ActionMessage = ({ action, onUpdateMessageInput, onRunMessage, onEditingChange, isEditing, selectedCellId, onCellSelect, registerMessageRef }) => {
->>>>>>> 24c7fc75
+const ActionMessage = ({ index, action, onUpdateMessageInput, onRunMessage, onEditingChange, isEditing, selectedCellId, onCellSelect, registerMessageRef, parentMessage }) => {
   const [expanded, setExpanded] = useState(true);
   const [editing, setEditing] = useState(false);
   const [editedMessage, setEditedMessage] = useState(action?.message || '');
@@ -22,15 +18,11 @@
 
   const [originalMessageContent, setOriginalMessageContent] = useState(formatData(action?.message || ''));
 
-<<<<<<< HEAD
-  const messageRef = useRef(null);
-=======
   useEffect(() => {
     if (actionRef.current && action?.current_id && registerMessageRef) {
       registerMessageRef(action.current_id, actionRef.current);
     }
   }, [action?.current_id, registerMessageRef]);
->>>>>>> 24c7fc75
 
   const handleCopyClick = () => {
     const message = formatData(editedMessage)
@@ -156,9 +148,9 @@
   }, [editing, action, handleCancelEdit, handleEditClick, handleSaveClick, handleRunClick, handleMoveUp, handleMoveLeft, handleMoveDown, selectedCellId]);
 
   useEffect(() => {
-    if (selectedCellId === action.current_id && messageRef.current && 
-      typeof messageRef.current.scrollIntoView === 'function') {
-      messageRef.current.scrollIntoView({
+    if (selectedCellId === action.current_id && actionRef.current && 
+      typeof actionRef.current.scrollIntoView === 'function') {
+        actionRef.current.scrollIntoView({
         behavior: 'smooth',
         block: 'nearest',
       });
@@ -199,11 +191,7 @@
       className={`action-message ${actionResourceId(action.resource_id)} ${selectedCellId === action.current_id ? 'selected' : ''}`}
       onClick={handleContainerClick}
       variant="outlined"
-<<<<<<< HEAD
-      ref={messageRef}
-=======
       ref={actionRef}
->>>>>>> 24c7fc75
     >
       <CardContent>
         <Box className="action-message-header">
