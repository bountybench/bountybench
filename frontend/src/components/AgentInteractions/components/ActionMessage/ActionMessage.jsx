--- conflicted
+++ resolved
@@ -8,14 +8,10 @@
 import { formatData } from '../../utils/messageFormatters';
 import './ActionMessage.css'
 
-<<<<<<< HEAD
 import ArrowBackIcon from '@mui/icons-material/ArrowBack';
 import ArrowForwardIcon from '@mui/icons-material/ArrowForward';
 
 const ActionMessage = ({ action, onUpdateActionInput, onRerunAction, onChildUpdate, multiVersion, displayedIndex, versionLength }) => {
-=======
-const ActionMessage = ({ action, onUpdateActionInput, onRerunAction, onEditingChange, isEditing }) => {
->>>>>>> 048b261b
   const [expanded, setExpanded] = useState(true);
   const [editing, setEditing] = useState(false);
   const [editedMessage, setEditedMessage] = useState('');
@@ -48,12 +44,7 @@
 
   const handleEditClick = () => {
     setEditing(true);
-<<<<<<< HEAD
     setEditedMessage(formatData(action.message));
-=======
-    onEditingChange(true);
-    setEditedMessage(originalMessageContent);
->>>>>>> 048b261b
   };
 
   const handleSaveClick = async () => {
