import React, { useState } from 'react';
import { Box, Typography, Card, CardContent, IconButton, TextField, Button, Collapse } from '@mui/material';
import ExpandMoreIcon from '@mui/icons-material/ExpandMore';
import ExpandLessIcon from '@mui/icons-material/ExpandLess';
import EditIcon from '@mui/icons-material/Edit';
import SaveIcon from '@mui/icons-material/Save';
import ReplayIcon from '@mui/icons-material/Replay';
import { formatData } from '../../utils/messageFormatters';
import './ActionMessage.css'

const ActionMessage = ({ action, onUpdateActionInput, onRerunAction, onEditingChange, isEditing }) => {
  const [expanded, setExpanded] = useState(true);
  const [editing, setEditing] = useState(false);
  const [editedMessage, setEditedMessage] = useState('');
  const [metadataExpanded, setMetadataExpanded] = useState(false);

  if (!action) return null;

  const handleToggleMetadata = (event) => {
    event.stopPropagation();
    setMetadataExpanded(!metadataExpanded);
  };

  const handleRerunClick = async () => {
    if (!action.current_id) {
      console.error('Action id is undefined');
      return;
    }
    try {
      await onRerunAction(action.current_id);
    } catch (error) {
      console.error('Error rerunning action:', error);
    }
  };

  const originalMessageContent = formatData(action.message);

  const handleEditClick = () => {
    setEditing(true);
    onEditingChange(true);
    setEditedMessage(originalMessageContent);
  };

  const handleSaveClick = async () => {
    if (!action.current_id) {
      console.error('Action id is undefined');
      return;
    }
    try {
      await onUpdateActionInput(action.current_id, editedMessage);
      setEditing(false);
      onEditingChange(false);
    } catch (error) {
      console.error('Error updating action message:', error);
    }
  };

  const handleExpandClick = (e) => {
    e.stopPropagation();
    setExpanded(!expanded);
  };

  return (
    <Card 
      className={`action-message ${action.resource_id ? action.resource_id.toUpperCase() : ''}`} 
      variant="outlined"
    >
    <CardContent>
      <Box className="action-message-header">
        <Box>
          <Typography className="action-message-title">
            {action.resource_id ? action.resource_id.toUpperCase() : 'ACTION'}
          </Typography>
          {action.timestamp && (
            <Typography className="action-message-timestamp">
              {new Date(action.timestamp).toLocaleTimeString()}
            </Typography>
          )}
        </Box>
        <IconButton
          onClick={handleExpandClick}
          aria-expanded={expanded}
          aria-label="show more"
          className="action-toggle-button"
        >
          {expanded ? <ExpandLessIcon /> : <ExpandMoreIcon />}
        </IconButton>
      </Box>

      <Collapse in={expanded}>
        {editing ? (
          <Box className="edit-mode-container">
            <Typography variant="caption" color="text.secondary">
              Editing Message:
            </Typography>
            <TextField
              multiline
              minRows={3}
              maxRows={10}
              value={editedMessage}
              onChange={(e) => setEditedMessage(e.target.value)}
              className="edit-textarea"
              fullWidth
            />
            <Box className="action-message-buttons">
              <Button
                variant="contained"
                color="primary"
                onClick={handleSaveClick}
                size="small"
                aria-label="save"
              >
                <SaveIcon/>
              </Button>
            </Box>
          </Box>
        ) : (
          <>
            <Box className="action-message-content">
              <Typography className="action-message-text">
                {originalMessageContent}
              </Typography>
            </Box>
            <Box className="action-message-buttons">
              <Button
                variant="outlined"
                color="primary"
                onClick={handleEditClick}
                size="small"
<<<<<<< HEAD
                className="edit-button"
                disabled={isEditing && !editing}
=======
                aria-label="edit"
>>>>>>> fa5bab37
              >
                <EditIcon />
              </Button>
              <Button
                variant="outlined"
                color="secondary"
                onClick={handleRerunClick}
                size="small"
                aria-label="rerun"
              >
                <ReplayIcon />
              </Button>
            </Box>
          </>
        )}

        {/* Metadata section */}
        {action.additional_metadata && (
          <Box className="metadata-section">
            <Box 
              className="metadata-toggle"
              onClick={handleToggleMetadata}
            >
              <Typography className="metadata-label">
                Metadata
                <IconButton size="small" className="action-toggle-button">
                  {metadataExpanded ? <ExpandLessIcon fontSize="small" /> : <ExpandMoreIcon fontSize="small" />}
                </IconButton>
              </Typography>
            </Box>
            
            <Collapse in={metadataExpanded}>
              <Box className="metadata-content">
                <Typography className="metadata-text">
                  {JSON.stringify(action.additional_metadata, null, 2)}
                </Typography>
              </Box>
            </Collapse>
          </Box>
        )}
      </Collapse>
    </CardContent>
    </Card>
  );
};

export default ActionMessage;<|MERGE_RESOLUTION|>--- conflicted
+++ resolved
@@ -127,12 +127,9 @@
                 color="primary"
                 onClick={handleEditClick}
                 size="small"
-<<<<<<< HEAD
+                aria-label="edit"
                 className="edit-button"
                 disabled={isEditing && !editing}
-=======
-                aria-label="edit"
->>>>>>> fa5bab37
               >
                 <EditIcon />
               </Button>
