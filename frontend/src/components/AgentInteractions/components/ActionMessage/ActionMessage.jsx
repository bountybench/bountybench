import React, { useState, useEffect, useCallback, useRef } from 'react';
import { Box, Typography, Card, CardContent, IconButton, TextField, Button, Collapse } from '@mui/material';
import ExpandMoreIcon from '@mui/icons-material/ExpandMore';
import ExpandLessIcon from '@mui/icons-material/ExpandLess';
import ContentCopyIcon from "@mui/icons-material/ContentCopy"; 
import EditIcon from '@mui/icons-material/Edit';
import CloseIcon from '@mui/icons-material/Close';
import KeyboardArrowRightIcon from '@mui/icons-material/KeyboardArrowRight';
import { formatData } from '../../utils/messageFormatters';
import './ActionMessage.css';

import ArrowBackIcon from '@mui/icons-material/ArrowBack';
import ArrowForwardIcon from '@mui/icons-material/ArrowForward';

const ActionMessage = ({ index, action, onUpdateMessageInput, onRerunMessage, onEditingChange, isEditing, selectedCellId, onCellSelect, onChildUpdate, displayedIndex, versionLength }) => {
  const [expanded, setExpanded] = useState(true);
  const [editing, setEditing] = useState(false);
  const [editedMessage, setEditedMessage] = useState(action?.message || '');
  const [metadataExpanded, setMetadataExpanded] = useState(false);

  const [originalMessageContent, setOriginalMessageContent] = useState(formatData(action?.message || ''));

  const handleCopyClick = () => {
    const message = formatData(editedMessage)
		navigator.clipboard.writeText(message);
	};

  const handleCancelEdit = useCallback(() => {
    setEditing(false);
    onEditingChange(false);
    setEditedMessage(originalMessageContent);
  }, [originalMessageContent, onEditingChange]);
  
  const handleEditClick = useCallback(() => {
    setEditing(true);
    onEditingChange(true);
    setEditedMessage(originalMessageContent);
  }, [originalMessageContent, onEditingChange]);

  const handleSaveClick = useCallback(async () => {
    if (!action.current_id) {
      console.error('Action id is undefined');
      return;
    }
    try {
      setOriginalMessageContent(editedMessage);
      setEditing(false);
      onEditingChange(false);
      await onUpdateMessageInput(action.current_id, editedMessage);
    } catch (error) {
      console.error('Error updating action message:', error);
    }
  }, [action, editedMessage, onEditingChange, onUpdateMessageInput]);

  const handleRerunClick = useCallback(async () => {
    if (!action.current_id) {
      console.error('Action id is undefined');
      return;
    }
    try {
      await onRerunMessage(action.current_id);
    } catch (error) {
      console.error('Error rerunning action:', error);
    }
  }, [action, onRerunMessage]);

  const textFieldRef = useRef(null);

  useEffect(() => {
    setOriginalMessageContent(action.message);
  }, [action]);

  useEffect(() => {
    if (editing) {
      setEditedMessage(originalMessageContent);
      if (textFieldRef.current) {
        setTimeout(() => {
          textFieldRef.current.focus();   // Focus the text field when editing starts
          textFieldRef.current.setSelectionRange(0, 0); // Set cursor at the start
        }, 0);
      }
    }
  }, [editing, originalMessageContent]);

  useEffect(() => {
    const handleKeyDown = (event) => {
      if (selectedCellId === action.current_id) {
        if (event.key === 'Escape' && editing) {
          handleCancelEdit();
        }
        else if (event.shiftKey && event.key === 'Enter') {
          event.preventDefault(); // Prevent the default action 
          if (editing) {
            handleSaveClick();      // Call the save function
          } else {
            handleRerunClick();
          }
        }
        else if (event.key === 'Enter' && !event.altKey && !editing) {
          handleEditClick();
        }
      }
    };

    document.addEventListener('keydown', handleKeyDown);
    return () => {
      document.removeEventListener('keydown', handleKeyDown);
    };
  }, [editing, action, handleCancelEdit, handleEditClick, handleSaveClick, handleRerunClick, onUpdateMessageInput, selectedCellId]);

  if (!action) return null;
  
  const handleToggleMetadata = (event) => {
    event.stopPropagation();
    setMetadataExpanded(!metadataExpanded);
  };

  const handleToggleVersion = (num) => {
    if (onChildUpdate) {
      onChildUpdate(num); // Notify parent of the update
    }
  };

  const handleExpandClick = (e) => {
    e.stopPropagation();
    setExpanded(!expanded);
  };

<<<<<<< HEAD
  const CopyButton = () => (
		<Button variant='outlined' color='primary' onClick={handleCopyClick} size='small' aria-label='copy' className='copy-button'>
			<ContentCopyIcon />
		</Button>
	);
=======
  const handleContainerClick = (e) => {
    e.stopPropagation();
    onCellSelect(action.current_id);
  };
>>>>>>> 0ffae6b6

  return (
    <Card 
      className={`action-message ${action.resource_id ? action.resource_id.toUpperCase() : ''} ${selectedCellId === action.current_id ? 'selected' : ''}`}
      onClick={handleContainerClick}
      variant="outlined"
    >
      <CardContent>
        <Box className="action-message-header">
          <Box>
            <Typography className="action-message-title">
              {action.resource_id ? action.resource_id.toUpperCase() : 'ACTION'}
            </Typography>
            {action.timestamp && (
              <Typography className="action-message-timestamp">
                {new Date(action.timestamp).toLocaleTimeString()}
              </Typography>
            )}
          </Box>
          <IconButton
            onClick={handleExpandClick}
            aria-expanded={expanded}
            aria-label="show more"
            className="action-toggle-button"
          >
            {expanded ? <ExpandLessIcon /> : <ExpandMoreIcon />}
          </IconButton>
        </Box>

      <Collapse in={expanded}>
        {editing ? (
          <>
          <Box className="editing-message-content">
            <TextField className="action-message-text message-edit-field"
              inputRef={textFieldRef}
              multiline
              minRows={3}
              maxRows={10}
              value={editedMessage}
              onChange={(e) => setEditedMessage(e.target.value)}
              fullWidth
            />
          </Box>
<<<<<<< HEAD
          <Box className="message-buttons" sx={{ display: isEditing && !editing ? 'none' : 'flex' }}>
            <CopyButton />
=======
          <Box className="message-buttons">
>>>>>>> 0ffae6b6
            <Button
              variant="outlined"
              color="secondary"
              onClick={handleCancelEdit}
              size="small"
              aria-label="cancel"
              className="cancel-button"
            >
              <CloseIcon/>
            </Button>
            <Button
              variant="outlined"
              color="primary"
              onClick={handleSaveClick}
              size="small"
              aria-label="save"
              className="save-button"
              sx={{ mr: 1 }}
            >
              <KeyboardArrowRightIcon/>
            </Button>           
          </Box>
        </>
        ) : (
          <>
            <Box className="action-message-content">
              <Typography className="action-message-text">
                {originalMessageContent}
              </Typography>
            </Box>
<<<<<<< HEAD
            <Box className="message-buttons" sx={{ display: 'flex' }}>
              <CopyButton />
=======
            <Box className="message-buttons">
>>>>>>> 0ffae6b6
              <Button
                variant="outlined"
                color="primary"
                onClick={handleEditClick}
                size="small"
                aria-label="edit"
                className="edit-button"
              >
                <EditIcon />
              </Button>
              <Button
                variant="outlined"
                color="secondary"
                onClick={handleRerunClick}
                size="small"
                aria-label="rerun"
                className="rerun-button"
              >
                <KeyboardArrowRightIcon />
              </Button>

                  {/* Toggle Version Arrows */}
                  { versionLength > 1 && index === 0 && (
                  <>
                    <Typography variant="caption" sx={{ mx: 1 }}>
                    </Typography>
                    <Box sx={{ display: 'flex', flexDirection: 'column', alignItems: 'center' }}>
                      {/* Arrow Buttons */}
                      <Box sx={{ display: 'flex', gap: 0.5 }}>
                        <IconButton
                          aria-label="arrow back"
                          onClick={() => handleToggleVersion(-1)}
                          disabled={displayedIndex === 1}
                          sx={{ color: 'black' }}
                          size="small"
                        >
                          <ArrowBackIcon />
                        </IconButton>
                        <IconButton
                          aria-label="arrow forward"
                          onClick={() => handleToggleVersion(1)}
                          disabled={displayedIndex === versionLength}
                          sx={{ color: 'black' }}
                          size="small"
                        >
                          <ArrowForwardIcon />
                        </IconButton>
                      </Box>

                      {/* Version Number */}
                      <Typography variant="caption" sx={{ mt: 0.5, fontWeight: 'bold', color: 'black' }}>
                        {displayedIndex}/{versionLength}
                      </Typography>
                    </Box>
                  </>
                )}               
              </Box>
            </>
          )}

          {/* Metadata section */}
          {action.additional_metadata && (
            <Box className="metadata-section">
              <Box 
                className="metadata-toggle"
                onClick={handleToggleMetadata}
              >
                <Typography className="metadata-label">
                  Metadata
                  <IconButton size="small" className="action-toggle-button">
                    {metadataExpanded ? <ExpandLessIcon fontSize="small" /> : <ExpandMoreIcon fontSize="small" />}
                  </IconButton>
                </Typography>
              </Box>
              
              <Collapse in={metadataExpanded}>
                <Box className="metadata-content">
                  <Typography className="metadata-text">
                    {JSON.stringify(action.additional_metadata, null, 2)}
                  </Typography>
                </Box>
              </Collapse>
            </Box>
          )}
        </Collapse>
      </CardContent>
    </Card>
  );
};

export default ActionMessage;<|MERGE_RESOLUTION|>--- conflicted
+++ resolved
@@ -126,18 +126,17 @@
     setExpanded(!expanded);
   };
 
-<<<<<<< HEAD
   const CopyButton = () => (
 		<Button variant='outlined' color='primary' onClick={handleCopyClick} size='small' aria-label='copy' className='copy-button'>
 			<ContentCopyIcon />
 		</Button>
 	);
-=======
+
   const handleContainerClick = (e) => {
     e.stopPropagation();
     onCellSelect(action.current_id);
   };
->>>>>>> 0ffae6b6
+
 
   return (
     <Card 
@@ -181,12 +180,8 @@
               fullWidth
             />
           </Box>
-<<<<<<< HEAD
           <Box className="message-buttons" sx={{ display: isEditing && !editing ? 'none' : 'flex' }}>
             <CopyButton />
-=======
-          <Box className="message-buttons">
->>>>>>> 0ffae6b6
             <Button
               variant="outlined"
               color="secondary"
@@ -217,12 +212,8 @@
                 {originalMessageContent}
               </Typography>
             </Box>
-<<<<<<< HEAD
             <Box className="message-buttons" sx={{ display: 'flex' }}>
               <CopyButton />
-=======
-            <Box className="message-buttons">
->>>>>>> 0ffae6b6
               <Button
                 variant="outlined"
                 color="primary"
