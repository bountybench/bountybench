--- conflicted
+++ resolved
@@ -153,7 +153,6 @@
                 </Button>
               </Box>
             </Box>
-<<<<<<< HEAD
           ) : (
             <>
               <Box className="action-message-content">
@@ -179,36 +178,11 @@
                   size="small"
                   aria-label="rerun"
                 >
-                  <ReplayIcon />
-                </Button>
-
-                {/* Toggle Version Arrows */}
-                { versionLength > 1 && index === 0 && (
-=======
-            <Box className="action-message-buttons" sx={{ display: isEditing && !editing ? 'none' : 'flex' }}>
-              <Button
-                variant="outlined"
-                color="primary"
-                onClick={handleEditClick}
-                size="small"
-                aria-label="edit"
-                className="edit-button"
-              >
-                <EditIcon />
-              </Button>
-              <Button
-                variant="outlined"
-                color="secondary"
-                onClick={handleRerunClick}
-                size="small"
-                aria-label="rerun"
-              >
                 <KeyboardArrowRightIcon />
               </Button>
 
                   {/* Toggle Version Arrows */}
                   { versionLength > 1 && index === 0 && (
->>>>>>> 391ac86e
                   <>
                     <Typography variant="caption" sx={{ mx: 1 }}>
                     </Typography>
