import React, { useState, useEffect, useCallback, useRef } from 'react';
import { Box, Typography, Card, CardContent, IconButton, TextField, Button, Collapse } from '@mui/material';
import ExpandMoreIcon from '@mui/icons-material/ExpandMore';
import ExpandLessIcon from '@mui/icons-material/ExpandLess';
import EditIcon from '@mui/icons-material/Edit';
import CloseIcon from '@mui/icons-material/Close';
import KeyboardArrowRightIcon from '@mui/icons-material/KeyboardArrowRight';
import { formatData } from '../../utils/messageFormatters';
import { CopyButton } from '../buttons/CopyButton';
import './ActionMessage.css';

const ActionMessage = ({ action, onUpdateMessageInput, onRunMessage, onEditingChange, isEditing, selectedCellId, onCellSelect, registerMessageRef }) => {
  const [expanded, setExpanded] = useState(true);
  const [editing, setEditing] = useState(false);
  const [editedMessage, setEditedMessage] = useState(action?.message || '');
  const [metadataExpanded, setMetadataExpanded] = useState(false);
  const actionRef = useRef(null);

  const [originalMessageContent, setOriginalMessageContent] = useState(formatData(action?.message || ''));

  useEffect(() => {
    // Register this action's ref for scrolling
    if (actionRef.current && action?.current_id && registerMessageRef) {
      registerMessageRef(action.current_id, actionRef.current);
    }
  }, [action?.current_id, registerMessageRef]);

  const handleCopyClick = () => {
    const message = formatData(editedMessage)
    navigator.clipboard.writeText(message);
  };

  const handleCancelEdit = useCallback(() => {
    setEditing(false);
    onEditingChange(false);
    setEditedMessage(originalMessageContent);
  }, [originalMessageContent, onEditingChange]);

  const handleEditClick = useCallback(() => {
    setEditing(true);
    onEditingChange(true);
    setEditedMessage(originalMessageContent);
  }, [originalMessageContent, onEditingChange]);

  const handleSaveClick = useCallback(async () => {
    if (!action.current_id) {
      console.error('Action id is undefined');
      return;
    }
    try {
      setOriginalMessageContent(editedMessage);
      setEditing(false);
      onEditingChange(false);
      await onUpdateMessageInput(action.current_id, editedMessage);
    } catch (error) {
      console.error('Error updating action message:', error);
    }
  }, [action, editedMessage, onEditingChange, onUpdateMessageInput]);

  const handleRunClick = useCallback(async () => {
    if (!action.current_id) {
      console.error('Action id is undefined');
      return;
    }
    try {
      await onRunMessage(action.current_id);
    } catch (error) {
      console.error('Error running action:', error);
    }
  }, [action, onRunMessage]);

  const textFieldRef = useRef(null);

  useEffect(() => {
    setOriginalMessageContent(action.message);
  }, [action]);

  useEffect(() => {
    if (editing) {
      setEditedMessage(originalMessageContent);
      if (textFieldRef.current) {
        setTimeout(() => {
          textFieldRef.current.focus();   // Focus the text field when editing starts
          textFieldRef.current.setSelectionRange(0, 0); // Set cursor at the start
        }, 0);
      }
    }
  }, [editing, originalMessageContent]);

  useEffect(() => {
    const handleKeyDown = (event) => {
      if (selectedCellId === action.current_id) {
        if (event.key === 'Escape' && editing) {
          handleCancelEdit();
        }
        else if (event.shiftKey && event.key === 'Enter') {
          event.preventDefault(); // Prevent the default action 
          if (editing) {
            handleSaveClick();      // Call the save function
          } else {
            handleRunClick();
          }
        }
        else if (event.key === 'Enter' && !event.altKey && !editing) {
          handleEditClick();
        }
      }
    };

    document.addEventListener('keydown', handleKeyDown);
    return () => {
      document.removeEventListener('keydown', handleKeyDown);
    };
  }, [editing, action, handleCancelEdit, handleEditClick, handleSaveClick, handleRunClick, selectedCellId]);

  if (!action) return null;

  const handleToggleMetadata = (event) => {
    event.stopPropagation();
    setMetadataExpanded(!metadataExpanded);
  };

  const handleExpandClick = (e) => {
    e.stopPropagation();
    setExpanded(!expanded);
  };

  const handleContainerClick = (e) => {
    e.stopPropagation();
    onCellSelect(action.current_id);
  };

<<<<<<< HEAD
  return (
    <Card
      className={`action-message ${action.resource_id ? action.resource_id.toUpperCase() : ''} ${selectedCellId === action.current_id ? 'selected' : ''}`}
=======

  const actionResourceId = (action_resource_id) => {
    if (!action_resource_id) return '';
    
    const resourceIdUpperCase = action_resource_id.toUpperCase();

    if (resourceIdUpperCase.startsWith('KALI_ENV')) {
      return 'KALI_ENV'; // Return KALI_ENV for any KALI_ENV_ prefixed string
    }

    return resourceIdUpperCase; // Return as is for other cases
  };

  return (
    <Card 
      className={`action-message ${actionResourceId(action.resource_id)} ${selectedCellId === action.current_id ? 'selected' : ''}`}
>>>>>>> df8ad348
      onClick={handleContainerClick}
      variant="outlined"
      ref={actionRef}
    >
      <CardContent>
        <Box className="action-message-header">
          <Box className="action-title">
            <Typography className="action-message-title">
              {action.resource_id ? actionResourceId(action.resource_id) : 'BASE_ACTION'}
            </Typography>
            {action.timestamp && (
              <Typography className="message-timestamp">
                {new Date(action.timestamp).toLocaleTimeString()}
              </Typography>
            )}
          </Box>
          <IconButton
            onClick={handleExpandClick}
            aria-expanded={expanded}
            aria-label="show more"
            className="action-toggle-button"
          >
            {expanded ? <ExpandLessIcon /> : <ExpandMoreIcon />}
          </IconButton>
        </Box>

        <Collapse in={expanded}>
          {editing ? (
            <>
              <Box className="editing-message-content">
                <TextField className="action-message-text message-edit-field"
                  inputRef={textFieldRef}
                  multiline
                  minRows={3}
                  maxRows={20}
                  value={editedMessage}
                  onChange={(e) => setEditedMessage(e.target.value)}
                  fullWidth
                />
              </Box>
              <Box className="message-buttons" sx={{ display: 'flex' }}>
                <CopyButton onClick={handleCopyClick} />
                <Button
                  variant="outlined"
                  color="secondary"
                  onClick={handleCancelEdit}
                  size="small"
                  aria-label="cancel"
                  className="cancel-button"
                >
                  <CloseIcon />
                </Button>
                <Button
                  variant="outlined"
                  color="primary"
                  onClick={handleSaveClick}
                  size="small"
                  aria-label="save"
                  className="save-button"
                  sx={{ mr: 1 }}
                >
                  <KeyboardArrowRightIcon />
                </Button>
              </Box>
            </>
          ) : (
            <>
              <Box className="action-message-content">
                <Typography className="action-message-text">
                  {originalMessageContent}
                </Typography>
              </Box>
              <Box className="message-buttons" sx={{ display: 'flex' }}>
                <CopyButton onClick={handleCopyClick} />
                <Button
                  variant="outlined"
                  color="primary"
                  onClick={handleEditClick}
                  size="small"
                  aria-label="edit"
                  className="edit-button"
                >
                  <EditIcon />
                </Button>
                <Button
                  variant="outlined"
                  color="secondary"
                  onClick={handleRunClick}
                  size="small"
                  aria-label="run"
                  className="run-button"
                >
                  <KeyboardArrowRightIcon />
                </Button>
              </Box>
            </>
          )}

          {/* Metadata section */}
          {action.additional_metadata && (
            <Box className="metadata-section">
              <Box
                className="metadata-toggle"
                onClick={handleToggleMetadata}
              >
                <Typography className="metadata-label">
                  Metadata
                  <IconButton size="small" className="action-toggle-button">
                    {metadataExpanded ? <ExpandLessIcon fontSize="small" /> : <ExpandMoreIcon fontSize="small" />}
                  </IconButton>
                </Typography>
              </Box>

              <Collapse in={metadataExpanded}>
                <Box className="metadata-content">
                  <Typography className="metadata-text">
                    {JSON.stringify(action.additional_metadata, null, 2)}
                  </Typography>
                </Box>
              </Collapse>
            </Box>
          )}
        </Collapse>
      </CardContent>
    </Card>
  );
};

export default ActionMessage;<|MERGE_RESOLUTION|>--- conflicted
+++ resolved
@@ -130,12 +130,6 @@
     onCellSelect(action.current_id);
   };
 
-<<<<<<< HEAD
-  return (
-    <Card
-      className={`action-message ${action.resource_id ? action.resource_id.toUpperCase() : ''} ${selectedCellId === action.current_id ? 'selected' : ''}`}
-=======
-
   const actionResourceId = (action_resource_id) => {
     if (!action_resource_id) return '';
     
@@ -151,7 +145,6 @@
   return (
     <Card 
       className={`action-message ${actionResourceId(action.resource_id)} ${selectedCellId === action.current_id ? 'selected' : ''}`}
->>>>>>> df8ad348
       onClick={handleContainerClick}
       variant="outlined"
       ref={actionRef}
