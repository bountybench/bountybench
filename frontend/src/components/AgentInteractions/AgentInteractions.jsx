--- conflicted
+++ resolved
@@ -287,17 +287,12 @@
 
 const MessageBubble = ({ message, onUpdateActionInput, onRerunAction }) => {
   const [contentExpanded, setContentExpanded] = useState(true);
-<<<<<<< HEAD
-  const [agentMessageExpanded, setAgentMessageExpanded] = useState(false); // New state for agent message
-  const [editing, setEditing] = useState(false); // Added missing state
-  const [editedMessage, setEditedMessage] = useState(''); // Added missing state
-
-
-=======
   const [agentMessageExpanded, setAgentMessageExpanded] = useState(
     message.agent_id === 'system' || message.agent_id === 'human'
-  );
->>>>>>> a34d25fb
+  );  const [editing, setEditing] = useState(false); // Added missing state
+  const [editedMessage, setEditedMessage] = useState(''); // Added missing state
+
+
 
   if (!message) return null;
 
