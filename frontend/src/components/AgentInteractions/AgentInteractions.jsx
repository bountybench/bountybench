--- conflicted
+++ resolved
@@ -1,11 +1,7 @@
 import React, { useState, useEffect, useRef } from 'react';
 import { Box, Typography, CircularProgress, Button } from '@mui/material';
-<<<<<<< HEAD
-import ArrowForwardIcon from '@mui/icons-material/ArrowForward';
+import KeyboardDoubleArrowRightIcon from '@mui/icons-material/KeyboardDoubleArrowRight';
 import StopIcon from '@mui/icons-material/Stop';
-=======
-import KeyboardDoubleArrowRightIcon from '@mui/icons-material/KeyboardDoubleArrowRight';
->>>>>>> 9763ebfb
 import PhaseMessage from './components/PhaseMessage/PhaseMessage';
 import './AgentInteractions.css';
 
@@ -80,7 +76,6 @@
         <div ref={messagesEndRef} />
       </Box>
 
-<<<<<<< HEAD
       <Box className="input-and-buttons-container" display="flex" justifyContent="center" gap={1}>
         {interactiveMode && !isStopped && (
           <>
@@ -88,11 +83,11 @@
               variant="contained"
               color="primary"
               onClick={onTriggerNextIteration}
-              startIcon={<ArrowForwardIcon />}
+              startIcon={<KeyboardDoubleArrowRightIcon />}
               disabled={isNextDisabled || isEditing}
               size="small"
             >
-              Next
+              Continue
             </Button>
             <Button
               variant="contained"
@@ -105,26 +100,6 @@
             </Button>
           </>
         )}
-=======
-      <Box className="input-and-buttons-container" display="flex">
-        <Box className="buttons-wrapper" display="flex" flexDirection="column" justifyContent="flex-end">
-          {interactiveMode && (
-            <>
-              <Button
-                variant="contained"
-                color="primary"
-                onClick={onTriggerNextIteration}
-                startIcon={<KeyboardDoubleArrowRightIcon />}
-                disabled={isNextDisabled || isEditing}
-                size="small"
-                sx={{ mb: 1 }}
-              >
-                Continue
-              </Button>
-            </>
-          )}
-        </Box>
->>>>>>> 9763ebfb
       </Box>
     </Box>
   );
