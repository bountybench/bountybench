import React, { useState, useEffect, useRef } from 'react';
import { Box, Typography, CircularProgress, Button } from '@mui/material';
import ArrowForwardIcon from '@mui/icons-material/ArrowForward';
import SendIcon from '@mui/icons-material/Send';
import PhaseMessage from './components/PhaseMessage/PhaseMessage';
import InputContainer from './components/InputContainer/InputContainer';
import './AgentInteractions.css';

<<<<<<< HEAD
const ActionCard = ({ action, onUpdateActionInput, onRerunAction }) => {
  const [expanded, setExpanded] = useState(true);
  const [editing, setEditing] = useState(false);            
  const [editedMessage, setEditedMessage] = useState(''); 
  const [metadataExpanded, setMetadataExpanded] = useState(false);

  if (!action) return null;

  // Format the action message
  const formatData = (data) => {
    if (!data) return '';
    if (typeof data === 'string') return data;

    // Handle objects with stdout/stderr
    if (data.stdout || data.stderr) {
      return `${data.stdout || ''}\n${data.stderr || ''}`.trim();
    }
    
    // Try parsing as JSON
    try {
      if (typeof data === 'string') {
        const parsed = JSON.parse(data);
        return JSON.stringify(parsed, null, 2);
      }
      return JSON.stringify(data, null, 2);
    } catch (e) {
      return String(data);
    }
  };

  const handleToggleMetadata = (event) => {
    event.stopPropagation();
    setMetadataExpanded(!metadataExpanded);
  };

  const handleRerunClick = async () => {
    if (!action.current_id) {
      console.error('Action id is undefined');
      return;
    }
    try {
      await onRerunAction(action.current_id);
    } catch (error) {
      console.error('Error rerunning action:', error);
    }
  };

  // Original message content
  const originalMessageContent = formatData(action.message);

  const renderContent = (content, label) => {
    if (!content) return null;
    const formattedContent = formatData(content);
    if (!formattedContent) return null;

    return (
      <Box mt={1}>
        <Typography variant="caption" color="text.secondary" sx={{ display: 'block', mb: 0.5 }}>
          {label}:
        </Typography>
        {editing ? (
          <TextField
            multiline
            fullWidth
            minRows={3}
            maxRows={10}
            value={editedMessage}
            onChange={(e) => setEditedMessage(e.target.value)}
            sx={{
              mt: 1,
              '& .MuiInputBase-input': {
                color: 'black',
              },
            }}
          />
        ) : (
          <Card variant="outlined" sx={{ bgcolor: '#f5f5f5', p: 1, mt: 1 }}>
            <Typography
              variant="body2"
              component="pre"
              sx={{
                whiteSpace: 'pre-wrap',
                overflowX: 'auto',
                m: 0,
                fontFamily: 'monospace',
                fontSize: '0.85rem',
              }}
            >
              {formattedContent}
            </Typography>
          </Card>
        )}
        {editing && (
          <Box display="flex" justifyContent="flex-end" mt={1}>
            <Button
              size="small"
              variant="contained"
              color="primary"
              onClick={handleSaveClick}
            >
              <SaveIcon/>
            </Button>
          </Box>
        )}
      </Box>
    );
  };

  const handleEditClick = () => {
    setEditing(true);
    setEditedMessage(originalMessageContent); // Populate with original message
  };


  const handleSaveClick = async () => {
    if (!action.current_id) { // Changed from message to action
      console.error('Action id is undefined');
      return;
    }
    try {
      await onUpdateActionInput(action.current_id, editedMessage);
      setEditing(false);
    } catch (error) {
      console.error('Error updating action message:', error);
    }
  };

  const handleExpandClick = (e) => {
    e.stopPropagation(); // Prevent event from bubbling up
    setExpanded(!expanded);
  };

  return (
    <Card className="action-card" variant="outlined">
      <CardContent>
        <Box display="flex" alignItems="center" justifyContent="space-between">
          <Box>
            <Typography variant="subtitle2" color="primary" sx={{ fontWeight: 'bold' }}>
              {action.resource_id ? action.resource_id.toUpperCase() : 'ACTION'}
            </Typography>
            {action.timestamp && (
              <Typography variant="caption" color="text.secondary">
                {new Date(action.timestamp).toLocaleTimeString()}
              </Typography>
            )}
          </Box>
          <Box>
            <IconButton
              onClick={handleExpandClick}
              aria-expanded={expanded}
              aria-label="show more"
              sx={{ color: 'black' }}
            >
              {expanded ? <ExpandLessIcon /> : <ExpandMoreIcon />}
            </IconButton>
          </Box>
        </Box>

        <Collapse in={expanded}>
          {editing ? (
            <Box mt={1}>
              <Typography variant="caption" color="text.secondary">
                Editing Message:
              </Typography>
              <TextField
                multiline
                minRows={3}
                maxRows={10}
                value={editedMessage}
                onChange={(e) => setEditedMessage(e.target.value)}
                sx={{
                  '& .MuiInputBase-input': {
                    color: 'black',
                  },
                }}
                fullWidth
              />
              <Box mt={1} display="flex" justifyContent="flex-end">
                <Button
                  variant="contained"
                  color="primary"
                  onClick={handleSaveClick}
                  size="small"
                >
                  <SaveIcon/>
                </Button>
              </Box>
            </Box>
          ) : (
            <>
              {renderContent(action.message, 'Message')}
              <Box mt={1} display="flex" justifyContent="flex-end">
                <Button
                  variant="outlined"
                  color="primary"
                  onClick={handleEditClick}
                  size="small"
                >
                  <EditIcon />
                </Button>
                <Button
                  variant="outlined"
                  color="secondary"
                  onClick={handleRerunClick}
                  size="small"
                >
                  <ReplayIcon />
                </Button>
              </Box>
            </>
          )}


          {/* Metadata section */}
          {action.additional_metadata && (
            <Box mt={2}>
              <Box 
                sx={{
                  display: 'flex',
                  alignItems: 'center',
                  cursor: 'pointer',
                  py: 0.5,
                  '&:hover': {
                    bgcolor: 'rgba(0, 0, 0, 0.04)',
                  },
                }}
                onClick={handleToggleMetadata}
              >
                <Typography 
                  variant="caption" 
                  color="text.secondary" 
                  sx={{ 
                    display: 'flex', 
                    alignItems: 'center',
                    fontWeight: 'medium'
                  }}
                >
                    Click here to show metadata:
                    <IconButton size="small" sx={{ ml: 1, p: 0.5 }}>
                    {metadataExpanded ? <ExpandLessIcon fontSize="small" /> : <ExpandMoreIcon fontSize="small" />}
                  </IconButton>
                </Typography>
              </Box>
              
              <Collapse in={metadataExpanded}>
                <Box mt={1}>
                  <Card 
                    variant="outlined" 
                    sx={{ bgcolor: '#f5f5f5', p: 1 }}
                  >
                    <Typography
                      variant="body2"
                      component="pre"
                      sx={{
                        whiteSpace: 'pre-wrap',
                        overflowX: 'auto',
                        m: 0,
                        fontFamily: 'monospace',
                        fontSize: '0.85rem'
                      }}
                    >
                      {JSON.stringify(action.additional_metadata, null, 2)}
                    </Typography>
                  </Card>
                </Box>
              </Collapse>
            </Box>
          )}
        </Collapse>
      </CardContent>
    </Card>
  );
};

export default ActionCard;


const MessageBubble = ({ message, onUpdateActionInput, onRerunAction }) => {
  console.log(`Rendering MessageBubble for message ID: ${message.current_id}`);

  const [contentExpanded, setContentExpanded] = useState(true);
  const [agentMessageExpanded, setAgentMessageExpanded] = useState(
    message.agent_id === 'system' || message.agent_id === 'human'
  );  const [editing, setEditing] = useState(false); // Added missing state
  const [editedMessage, setEditedMessage] = useState(''); // Added missing state



  if (!message) return null;

  const handleToggleContent = (event) => {
    event.stopPropagation();
    setContentExpanded(!contentExpanded);
  };

  const handleToggleAgentMessage = (event) => {
    event.stopPropagation();
    setAgentMessageExpanded(!agentMessageExpanded);
  };

  const handleEditClick = () => {
    setEditing(true);
    setEditedMessage(message.message || '');
  };

  const handleSaveClick = async () => {
    if (!message.current_id) {
      console.error('Message id is undefined');
      return;
    }
    try {
      await onUpdateActionInput(message.current_id, editedMessage);
      setEditing(false);
    } catch (error) {
      console.error('Error updating message:', error);
    }
  };


  const renderActionMessage = (actionMessage) => (
    <ActionCard
      key={actionMessage.current_id}
      action={actionMessage}
      onUpdateActionInput={onUpdateActionInput}
      onRerunAction={onRerunAction}
    />
  );

  switch (message.message_type) {
    case 'AgentMessage':
    return (
      <Box
        className={`message-container ${message.agent_id}`}
        sx={{
          width: '100%', // Ensure it takes the full width of the container
          maxWidth: '800px', // Set a reasonable maximum width
          margin: '0 auto', // Center the component horizontally
        }}
      >
        <Card 
          className="message-bubble agent-bubble"
          sx={{
            backgroundColor: '#f0f4f8 !important',
            '& .MuiCardContent-root': {
              backgroundColor: '#f0f4f8 !important',
            },
            '& .action-bubble': {
              boxShadow: 1,
            },
            p: 2,
            width: '100%', // Ensure the card spans the full container width
          }}
        >
          <CardContent>
            <Typography variant="subtitle1" sx={{ mb: 2 }}>
              Agent: {message.agent_id}
            </Typography>

            {message.current_children && message.current_children.length > 0 && (
              <Box
                sx={{
                  mt: 2,
                  '& .message-container.action': {
                    px: 0,
                  },
                }}
              >
                {message.current_children.map((actionMessage, index) => (
                  <Box key={index}>
                    {renderActionMessage(actionMessage)}
                  </Box>
                ))}
              </Box>
            )}

            <Box mt={1}>
              <Box
                sx={{
                  display: 'flex',
                  alignItems: 'center',
                  cursor: 'pointer',
                  py: 0.5,
                  '&:hover': {
                    bgcolor: 'rgba(0, 0, 0, 0.04)',
                  },
                }}
                onClick={handleToggleAgentMessage}
              >
                <Typography
                  variant="caption"
                  color="text.secondary"
                  sx={{
                    display: 'flex',
                    alignItems: 'center',
                    fontWeight: 'medium',
                  }}
                >
                  Click here to show {message.agent_id} output:
                  <IconButton size="small" sx={{ ml: 1, p: 0.5 }}>
                    {agentMessageExpanded ? (
                      <ExpandLessIcon fontSize="small" />
                    ) : (
                      <ExpandMoreIcon fontSize="small" />
                    )}
                  </IconButton>
                </Typography>
              </Box>

              <Collapse in={agentMessageExpanded}>
                <Box mt={1}>
                  {editing ? (
                    <Box>
                      <TextField
                        multiline
                        fullWidth
                        minRows={3}
                        maxRows={10}
                        value={editedMessage}
                        onChange={(e) => setEditedMessage(e.target.value)}
                        sx={{
                          '& .MuiInputBase-input': {
                            color: 'black',
                            minHeight: '75px', // Minimum height for text box
                            maxHeight: '400px', // Limit maximum height
                            overflow: 'auto',
                          },
                        }}
                      />
                      <Box mt={1} display="flex" justifyContent="flex-end">
                        <Button
                          variant="contained"
                          color="primary"
                          onClick={handleSaveClick}
                          size="small"
                        >
                          <SaveIcon />
                        </Button>
                      </Box>
                    </Box>
                  ) : (
                    <>
                      <Card
                        variant="outlined"
                        sx={{
                          bgcolor: '#e5e9f0 !important',
                          '& .MuiCardContent-root': {
                            backgroundColor: '#e5e9f0 !important',
                          },
                          p: 1,
                          width: '100%', // Ensure the card takes full width
                        }}
                      >
                        <Typography
                          variant="body2"
                          component="pre"
                          sx={{
                            whiteSpace: 'pre-wrap',
                            overflowX: 'auto',
                            m: 0,
                            fontFamily: 'monospace',
                            fontSize: '0.85rem',
                          }}
                        >
                          {message.message || ''}
                        </Typography>
                      </Card>
                      <Box mt={1} display="flex" justifyContent="flex-end">
                        <Button
                          variant="outlined"
                          color="primary"
                          onClick={handleEditClick}
                          size="small"
                        >
                          <EditIcon />
                        </Button>
                      </Box>
                    </>
                  )}
                </Box>
              </Collapse>
            </Box>
          </CardContent>
        </Card>
      </Box>
    );
    
    case 'ActionMessage':
      return renderActionMessage(message);

      case 'PhaseMessage':
  return (
    <Box
      className="message-container system"
      sx={{
        mb: 2,
        width: '100%', // Ensure full width of the parent container
        maxWidth: '95%', // Make it nearly full-screen but leave slight margins
        margin: '0 auto', // Center the content horizontally
      }}
    >
      {/* Optionally show a minimal summary */}
      {message.phase_summary && (
        <Typography variant="subtitle2" color="text.secondary" sx={{ mb: 1 }}>
          Phase Summary: {message.phase_summary}
        </Typography>
      )}

      {/* Render the canonical list of AgentMessages (PhaseMessage.current_agent_list) */}
      {message.current_children && message.current_children.length > 0 && (
        <Box
          sx={{
            width: '100%', // Ensure child content matches the parent width
          }}
        >
          {message.current_children.map((agentMsg, index) => (
            <MessageBubble
              key={agentMsg.id || index}
              message={agentMsg}
              onUpdateActionInput={onUpdateActionInput}
              onRerunAction={onRerunAction}
            />
          ))}
        </Box>
      )}

      {/* If you have any phase-level metadata, display it without a collapse: */}
      {message.additional_metadata && (
        <Box
          mt={1}
          sx={{
            bgcolor: '#f5f5f5',
            p: 2,
            width: '100%',
            maxWidth: '95%', // Match the wider width
            overflowX: 'auto',
          }}
        >
          <Typography
            variant="body2"
            component="pre"
            sx={{
              whiteSpace: 'pre-wrap',
              overflowX: 'auto',
              m: 0,
              fontFamily: 'monospace',
              fontSize: '0.85rem',
            }}
          >
            {JSON.stringify(message.additional_metadata, null, 2)}
          </Typography>
        </Box>
      )}
    </Box>
  );

    case 'WorkflowMessage':
      return (
        <Box className={`message-container system`}>
          <Card className="message-bubble system-bubble">
            <CardContent onClick={handleToggleContent} style={{ cursor: 'pointer' }}>
              <Box display="flex" justifyContent="space-between" alignItems="center">
                <Typography variant="subtitle2" color="text.secondary">
                  Workflow
                </Typography>
                <IconButton size="small">
                  {contentExpanded ? <ExpandLessIcon /> : <ExpandMoreIcon />}
                </IconButton>
              </Box>
              <Collapse in={contentExpanded}>
                <Typography variant="body2" mt={1}>
                  Name: {message.workflow_metadata?.workflow_name || '(unknown)'}
                </Typography>
                <Typography variant="body2">
                  Summary: {message.workflow_metadata?.workflow_summary || '(none)'}
                </Typography>
                {message.workflow_metadata?.phase_messages && message.workflow_metadata.phase_messages.length > 0 && (
                  <Box mt={1}>
                    <Typography variant="subtitle2">Phases:</Typography>
                    {message.workflow_metadata.phase_messages.map((phase, index) => (
                      <Box key={`phase_${index}`} mt={1}>
                        <Typography variant="body2">
                          {phase.phase_summary || 'No summary'}
                        </Typography>
                      </Box>
                    ))}
                  </Box>
                )}
              </Collapse>
            </CardContent>
          </Card>
        </Box>
      );

    default:
      return (
        <Box className="message-container system">
          <Card className="message-bubble system-bubble">
            <CardContent>
              <Typography variant="subtitle2" color="error">
                Unknown message_type: {message.message_type}
              </Typography>
              <pre>{JSON.stringify(message, null, 2)}</pre>
            </CardContent>
          </Card>
        </Box>
      );
  }

};




export const AgentInteractions = ({ 
  workflow, 
=======
const AgentInteractions = ({ 
>>>>>>> 731c4081
  interactiveMode, 
  currentPhase,
  currentIteration,
  isNextDisabled,
  messages = [],
  onSendMessage,
  onUpdateActionInput,
  onRerunAction,
  onTriggerNextIteration,
}) => {
<<<<<<< HEAD
  console.log('AgentInteractions render, messages:', messages);

  const messagesEndRef = useRef(null);
=======
>>>>>>> 731c4081
  const [userMessage, setUserMessage] = useState('');
  const messagesEndRef = useRef(null);

  useEffect(() => {
<<<<<<< HEAD
    scrollToBottom();
=======
    messagesEndRef.current?.scrollIntoView({ behavior: "smooth" });
>>>>>>> 731c4081
  }, [messages]);

  useEffect(() => {
    console.log('Messages updated:', messages);
  }, [messages]);

<<<<<<< HEAD
  // Find the latest PhaseMessage
  const latestPhaseMessage = messages.filter(msg => msg.message_type === 'PhaseMessage').pop();
  console.log('Latest PhaseMessage:', latestPhaseMessage);

  // Function to get the latest version of a message using version_next
  const getLatestVersion = (msg, allAgentMessages) => {
    let latest = msg;
    let depth = 0;
    const maxDepth = 10; // Prevent infinite loops
    console.log(`Traversing versions for message ID: ${msg.current_id}`);
    while (latest.version_next && depth < maxDepth) {
      const versionNextStr = String(latest.version_next); // Ensure it's a string
      console.log(`Looking for version_next ID: ${versionNextStr}`);
      const nextVersion = allAgentMessages.find(child => {
        console.log(`Checking child with current_id: ${child.current_id} (type: ${typeof child.current_id})`);
        return child.current_id === versionNextStr;
      });
      if (!nextVersion) {
        console.warn(`No message found with ID: ${versionNextStr}`);
        break;
      }
      console.log(`Found next version: ${nextVersion.current_id}`);
      latest = nextVersion;
      depth += 1;
    }
    if (depth === maxDepth) {
      console.warn(`Max traversal depth reached for message ID: ${msg.current_id}`);
    }
    console.log(`Latest version found: ${latest.current_id}`);
    return latest;
  };
=======
  const handleSendMessage = () => {
    if (userMessage.trim()) {
      onSendMessage({
        type: 'user_message',
        content: userMessage
      });
      setUserMessage('');
    }
  };

  // Find the latest PhaseMessage
  const latestPhaseMessage = messages.filter(msg => msg.message_type === 'PhaseMessage').pop();
  console.log('Latest PhaseMessage:', latestPhaseMessage);
>>>>>>> 731c4081

  // Function to render ActionMessage
  const renderActionMessage = (actionMsg, index) => (
    <ActionCard
      key={`action-${actionMsg.current_id || index}`}
      action={actionMsg}
      onUpdateActionInput={onUpdateActionInput}
      onRerunAction={onRerunAction}
    />
  );

  // Function to render AgentMessage
  const renderAgentMessage = (agentMsg, index, allAgentMessages) => {
    const latestVersion = getLatestVersion(agentMsg, allAgentMessages);
    console.log(`Rendering AgentMessage ID: ${latestVersion.current_id}`);
    return (
      <MessageBubble
        key={`agent-${latestVersion.current_id}`}
        message={latestVersion}
        onUpdateActionInput={onUpdateActionInput}
        onRerunAction={onRerunAction}
      />
    );
  };

<<<<<<< HEAD
  // Function to render PhaseMessage
  const renderPhaseMessage = (phaseMessage) => {
    if (!phaseMessage) return null;

    const allAgentMessages = phaseMessage.agent_messages || [];
    console.log('All Agent Messages:', allAgentMessages);

    // Identify root messages (messages without version_prev)
    const rootMessages = allAgentMessages.filter(msg => !msg.version_prev);
    console.log('Root Agent Messages:', rootMessages);

    return (
      <Box className="phase-message">
        <Typography variant="h6">Phase: {phaseMessage.phase_id}</Typography>
        <Typography variant="body2">Summary: {phaseMessage.phase_summary}</Typography>
        {rootMessages.map((agentMsg, index) => (
          renderAgentMessage(agentMsg, index, allAgentMessages)
        ))}
      </Box>
    );
  };

  // Adjust TextArea Height Function
  const adjustTextAreaHeight = () => {
    if (textAreaRef.current) {
      textAreaRef.current.style.height = 'auto';
      const newHeight = Math.min(textAreaRef.current.scrollHeight, window.innerHeight * 0.4);
      textAreaRef.current.style.height = `${newHeight}px`;
      setTextAreaHeight(`${newHeight}px`);
    }
  };

  // Handle User Message Change
  const handleMessageChange = (e) => {
    setUserMessage(e.target.value);
    adjustTextAreaHeight();
  };

  // Handle Sending Message
  const handleSendMessage = () => {
    if (userMessage.trim()) {
      onSendMessage({ type: 'user_message', content: userMessage });
      setUserMessage('');
      adjustTextAreaHeight();
    }
  };

  return (
    <Box className="interactions-container">
      <Box className="interactions-header">
        <Typography variant="h6">Agent Interactions</Typography>
        {currentPhase && (
          <Typography variant="subtitle2">
            Phase: {currentPhase.phase_id} - Iteration: {currentIteration?.iteration_number}
          </Typography>
        )}
      </Box>

=======
  return (
    <Box className="interactions-container">
>>>>>>> 731c4081
      <Box className="messages-container">
        {!latestPhaseMessage ? (
          <Typography variant="body2" color="text.secondary" align="center">
            No Phase messages yet
          </Typography>
        ) : (
<<<<<<< HEAD
          renderPhaseMessage(latestPhaseMessage)
=======
          <PhaseMessage
            message={latestPhaseMessage}
            onUpdateActionInput={onUpdateActionInput}
            onRerunAction={onRerunAction}
          />
>>>>>>> 731c4081
        )}
        <div ref={messagesEndRef} />
      </Box>

<<<<<<< HEAD
      {interactiveMode && (
        <Box className="input-container" display="flex" alignItems="center" mt={2}>
          <TextField
            fullWidth
            multiline
            inputRef={textAreaRef}
            rows={2}
            variant="outlined"
            placeholder="Type your message..."
            value={userMessage}
            onChange={handleMessageChange}
            sx={{ 
              '& .MuiInputBase-input': {
                color: 'black',
                height: textAreaHeight,
                minHeight: '25px',
                overflow: 'auto',
              },
              border: '1px solid #ccc',
              borderRadius: '6px',
              mr: 2, // Add margin to the right for spacing
            }}
            onKeyPress={(e) => {
              if (e.key === 'Enter' && !e.shiftKey) {
                e.preventDefault();
                handleSendMessage();
              }
            }}
          />
          <Button
            variant="contained"
            color="primary"
            onClick={handleSendMessage}
            disabled={!userMessage.trim()}
            startIcon={<SaveIcon />}
          >
            Send
          </Button>
=======
      <Box className="input-and-buttons-container" display="flex">
        <Box className="buttons-wrapper" display="flex" flexDirection="column" justifyContent="flex-end">
          {interactiveMode && (
            <>
              <Button
                variant="contained"
                color="primary"
                onClick={onTriggerNextIteration}
                startIcon={<ArrowForwardIcon />}
                disabled={isNextDisabled}
                size="small"
                sx={{ mb: 1 }}
              >
                Next
              </Button>
            </>
          )}
>>>>>>> 731c4081
        </Box>
      </Box>
    </Box>
  );
};

export default AgentInteractions;<|MERGE_RESOLUTION|>--- conflicted
+++ resolved
@@ -6,625 +6,7 @@
 import InputContainer from './components/InputContainer/InputContainer';
 import './AgentInteractions.css';
 
-<<<<<<< HEAD
-const ActionCard = ({ action, onUpdateActionInput, onRerunAction }) => {
-  const [expanded, setExpanded] = useState(true);
-  const [editing, setEditing] = useState(false);            
-  const [editedMessage, setEditedMessage] = useState(''); 
-  const [metadataExpanded, setMetadataExpanded] = useState(false);
-
-  if (!action) return null;
-
-  // Format the action message
-  const formatData = (data) => {
-    if (!data) return '';
-    if (typeof data === 'string') return data;
-
-    // Handle objects with stdout/stderr
-    if (data.stdout || data.stderr) {
-      return `${data.stdout || ''}\n${data.stderr || ''}`.trim();
-    }
-    
-    // Try parsing as JSON
-    try {
-      if (typeof data === 'string') {
-        const parsed = JSON.parse(data);
-        return JSON.stringify(parsed, null, 2);
-      }
-      return JSON.stringify(data, null, 2);
-    } catch (e) {
-      return String(data);
-    }
-  };
-
-  const handleToggleMetadata = (event) => {
-    event.stopPropagation();
-    setMetadataExpanded(!metadataExpanded);
-  };
-
-  const handleRerunClick = async () => {
-    if (!action.current_id) {
-      console.error('Action id is undefined');
-      return;
-    }
-    try {
-      await onRerunAction(action.current_id);
-    } catch (error) {
-      console.error('Error rerunning action:', error);
-    }
-  };
-
-  // Original message content
-  const originalMessageContent = formatData(action.message);
-
-  const renderContent = (content, label) => {
-    if (!content) return null;
-    const formattedContent = formatData(content);
-    if (!formattedContent) return null;
-
-    return (
-      <Box mt={1}>
-        <Typography variant="caption" color="text.secondary" sx={{ display: 'block', mb: 0.5 }}>
-          {label}:
-        </Typography>
-        {editing ? (
-          <TextField
-            multiline
-            fullWidth
-            minRows={3}
-            maxRows={10}
-            value={editedMessage}
-            onChange={(e) => setEditedMessage(e.target.value)}
-            sx={{
-              mt: 1,
-              '& .MuiInputBase-input': {
-                color: 'black',
-              },
-            }}
-          />
-        ) : (
-          <Card variant="outlined" sx={{ bgcolor: '#f5f5f5', p: 1, mt: 1 }}>
-            <Typography
-              variant="body2"
-              component="pre"
-              sx={{
-                whiteSpace: 'pre-wrap',
-                overflowX: 'auto',
-                m: 0,
-                fontFamily: 'monospace',
-                fontSize: '0.85rem',
-              }}
-            >
-              {formattedContent}
-            </Typography>
-          </Card>
-        )}
-        {editing && (
-          <Box display="flex" justifyContent="flex-end" mt={1}>
-            <Button
-              size="small"
-              variant="contained"
-              color="primary"
-              onClick={handleSaveClick}
-            >
-              <SaveIcon/>
-            </Button>
-          </Box>
-        )}
-      </Box>
-    );
-  };
-
-  const handleEditClick = () => {
-    setEditing(true);
-    setEditedMessage(originalMessageContent); // Populate with original message
-  };
-
-
-  const handleSaveClick = async () => {
-    if (!action.current_id) { // Changed from message to action
-      console.error('Action id is undefined');
-      return;
-    }
-    try {
-      await onUpdateActionInput(action.current_id, editedMessage);
-      setEditing(false);
-    } catch (error) {
-      console.error('Error updating action message:', error);
-    }
-  };
-
-  const handleExpandClick = (e) => {
-    e.stopPropagation(); // Prevent event from bubbling up
-    setExpanded(!expanded);
-  };
-
-  return (
-    <Card className="action-card" variant="outlined">
-      <CardContent>
-        <Box display="flex" alignItems="center" justifyContent="space-between">
-          <Box>
-            <Typography variant="subtitle2" color="primary" sx={{ fontWeight: 'bold' }}>
-              {action.resource_id ? action.resource_id.toUpperCase() : 'ACTION'}
-            </Typography>
-            {action.timestamp && (
-              <Typography variant="caption" color="text.secondary">
-                {new Date(action.timestamp).toLocaleTimeString()}
-              </Typography>
-            )}
-          </Box>
-          <Box>
-            <IconButton
-              onClick={handleExpandClick}
-              aria-expanded={expanded}
-              aria-label="show more"
-              sx={{ color: 'black' }}
-            >
-              {expanded ? <ExpandLessIcon /> : <ExpandMoreIcon />}
-            </IconButton>
-          </Box>
-        </Box>
-
-        <Collapse in={expanded}>
-          {editing ? (
-            <Box mt={1}>
-              <Typography variant="caption" color="text.secondary">
-                Editing Message:
-              </Typography>
-              <TextField
-                multiline
-                minRows={3}
-                maxRows={10}
-                value={editedMessage}
-                onChange={(e) => setEditedMessage(e.target.value)}
-                sx={{
-                  '& .MuiInputBase-input': {
-                    color: 'black',
-                  },
-                }}
-                fullWidth
-              />
-              <Box mt={1} display="flex" justifyContent="flex-end">
-                <Button
-                  variant="contained"
-                  color="primary"
-                  onClick={handleSaveClick}
-                  size="small"
-                >
-                  <SaveIcon/>
-                </Button>
-              </Box>
-            </Box>
-          ) : (
-            <>
-              {renderContent(action.message, 'Message')}
-              <Box mt={1} display="flex" justifyContent="flex-end">
-                <Button
-                  variant="outlined"
-                  color="primary"
-                  onClick={handleEditClick}
-                  size="small"
-                >
-                  <EditIcon />
-                </Button>
-                <Button
-                  variant="outlined"
-                  color="secondary"
-                  onClick={handleRerunClick}
-                  size="small"
-                >
-                  <ReplayIcon />
-                </Button>
-              </Box>
-            </>
-          )}
-
-
-          {/* Metadata section */}
-          {action.additional_metadata && (
-            <Box mt={2}>
-              <Box 
-                sx={{
-                  display: 'flex',
-                  alignItems: 'center',
-                  cursor: 'pointer',
-                  py: 0.5,
-                  '&:hover': {
-                    bgcolor: 'rgba(0, 0, 0, 0.04)',
-                  },
-                }}
-                onClick={handleToggleMetadata}
-              >
-                <Typography 
-                  variant="caption" 
-                  color="text.secondary" 
-                  sx={{ 
-                    display: 'flex', 
-                    alignItems: 'center',
-                    fontWeight: 'medium'
-                  }}
-                >
-                    Click here to show metadata:
-                    <IconButton size="small" sx={{ ml: 1, p: 0.5 }}>
-                    {metadataExpanded ? <ExpandLessIcon fontSize="small" /> : <ExpandMoreIcon fontSize="small" />}
-                  </IconButton>
-                </Typography>
-              </Box>
-              
-              <Collapse in={metadataExpanded}>
-                <Box mt={1}>
-                  <Card 
-                    variant="outlined" 
-                    sx={{ bgcolor: '#f5f5f5', p: 1 }}
-                  >
-                    <Typography
-                      variant="body2"
-                      component="pre"
-                      sx={{
-                        whiteSpace: 'pre-wrap',
-                        overflowX: 'auto',
-                        m: 0,
-                        fontFamily: 'monospace',
-                        fontSize: '0.85rem'
-                      }}
-                    >
-                      {JSON.stringify(action.additional_metadata, null, 2)}
-                    </Typography>
-                  </Card>
-                </Box>
-              </Collapse>
-            </Box>
-          )}
-        </Collapse>
-      </CardContent>
-    </Card>
-  );
-};
-
-export default ActionCard;
-
-
-const MessageBubble = ({ message, onUpdateActionInput, onRerunAction }) => {
-  console.log(`Rendering MessageBubble for message ID: ${message.current_id}`);
-
-  const [contentExpanded, setContentExpanded] = useState(true);
-  const [agentMessageExpanded, setAgentMessageExpanded] = useState(
-    message.agent_id === 'system' || message.agent_id === 'human'
-  );  const [editing, setEditing] = useState(false); // Added missing state
-  const [editedMessage, setEditedMessage] = useState(''); // Added missing state
-
-
-
-  if (!message) return null;
-
-  const handleToggleContent = (event) => {
-    event.stopPropagation();
-    setContentExpanded(!contentExpanded);
-  };
-
-  const handleToggleAgentMessage = (event) => {
-    event.stopPropagation();
-    setAgentMessageExpanded(!agentMessageExpanded);
-  };
-
-  const handleEditClick = () => {
-    setEditing(true);
-    setEditedMessage(message.message || '');
-  };
-
-  const handleSaveClick = async () => {
-    if (!message.current_id) {
-      console.error('Message id is undefined');
-      return;
-    }
-    try {
-      await onUpdateActionInput(message.current_id, editedMessage);
-      setEditing(false);
-    } catch (error) {
-      console.error('Error updating message:', error);
-    }
-  };
-
-
-  const renderActionMessage = (actionMessage) => (
-    <ActionCard
-      key={actionMessage.current_id}
-      action={actionMessage}
-      onUpdateActionInput={onUpdateActionInput}
-      onRerunAction={onRerunAction}
-    />
-  );
-
-  switch (message.message_type) {
-    case 'AgentMessage':
-    return (
-      <Box
-        className={`message-container ${message.agent_id}`}
-        sx={{
-          width: '100%', // Ensure it takes the full width of the container
-          maxWidth: '800px', // Set a reasonable maximum width
-          margin: '0 auto', // Center the component horizontally
-        }}
-      >
-        <Card 
-          className="message-bubble agent-bubble"
-          sx={{
-            backgroundColor: '#f0f4f8 !important',
-            '& .MuiCardContent-root': {
-              backgroundColor: '#f0f4f8 !important',
-            },
-            '& .action-bubble': {
-              boxShadow: 1,
-            },
-            p: 2,
-            width: '100%', // Ensure the card spans the full container width
-          }}
-        >
-          <CardContent>
-            <Typography variant="subtitle1" sx={{ mb: 2 }}>
-              Agent: {message.agent_id}
-            </Typography>
-
-            {message.current_children && message.current_children.length > 0 && (
-              <Box
-                sx={{
-                  mt: 2,
-                  '& .message-container.action': {
-                    px: 0,
-                  },
-                }}
-              >
-                {message.current_children.map((actionMessage, index) => (
-                  <Box key={index}>
-                    {renderActionMessage(actionMessage)}
-                  </Box>
-                ))}
-              </Box>
-            )}
-
-            <Box mt={1}>
-              <Box
-                sx={{
-                  display: 'flex',
-                  alignItems: 'center',
-                  cursor: 'pointer',
-                  py: 0.5,
-                  '&:hover': {
-                    bgcolor: 'rgba(0, 0, 0, 0.04)',
-                  },
-                }}
-                onClick={handleToggleAgentMessage}
-              >
-                <Typography
-                  variant="caption"
-                  color="text.secondary"
-                  sx={{
-                    display: 'flex',
-                    alignItems: 'center',
-                    fontWeight: 'medium',
-                  }}
-                >
-                  Click here to show {message.agent_id} output:
-                  <IconButton size="small" sx={{ ml: 1, p: 0.5 }}>
-                    {agentMessageExpanded ? (
-                      <ExpandLessIcon fontSize="small" />
-                    ) : (
-                      <ExpandMoreIcon fontSize="small" />
-                    )}
-                  </IconButton>
-                </Typography>
-              </Box>
-
-              <Collapse in={agentMessageExpanded}>
-                <Box mt={1}>
-                  {editing ? (
-                    <Box>
-                      <TextField
-                        multiline
-                        fullWidth
-                        minRows={3}
-                        maxRows={10}
-                        value={editedMessage}
-                        onChange={(e) => setEditedMessage(e.target.value)}
-                        sx={{
-                          '& .MuiInputBase-input': {
-                            color: 'black',
-                            minHeight: '75px', // Minimum height for text box
-                            maxHeight: '400px', // Limit maximum height
-                            overflow: 'auto',
-                          },
-                        }}
-                      />
-                      <Box mt={1} display="flex" justifyContent="flex-end">
-                        <Button
-                          variant="contained"
-                          color="primary"
-                          onClick={handleSaveClick}
-                          size="small"
-                        >
-                          <SaveIcon />
-                        </Button>
-                      </Box>
-                    </Box>
-                  ) : (
-                    <>
-                      <Card
-                        variant="outlined"
-                        sx={{
-                          bgcolor: '#e5e9f0 !important',
-                          '& .MuiCardContent-root': {
-                            backgroundColor: '#e5e9f0 !important',
-                          },
-                          p: 1,
-                          width: '100%', // Ensure the card takes full width
-                        }}
-                      >
-                        <Typography
-                          variant="body2"
-                          component="pre"
-                          sx={{
-                            whiteSpace: 'pre-wrap',
-                            overflowX: 'auto',
-                            m: 0,
-                            fontFamily: 'monospace',
-                            fontSize: '0.85rem',
-                          }}
-                        >
-                          {message.message || ''}
-                        </Typography>
-                      </Card>
-                      <Box mt={1} display="flex" justifyContent="flex-end">
-                        <Button
-                          variant="outlined"
-                          color="primary"
-                          onClick={handleEditClick}
-                          size="small"
-                        >
-                          <EditIcon />
-                        </Button>
-                      </Box>
-                    </>
-                  )}
-                </Box>
-              </Collapse>
-            </Box>
-          </CardContent>
-        </Card>
-      </Box>
-    );
-    
-    case 'ActionMessage':
-      return renderActionMessage(message);
-
-      case 'PhaseMessage':
-  return (
-    <Box
-      className="message-container system"
-      sx={{
-        mb: 2,
-        width: '100%', // Ensure full width of the parent container
-        maxWidth: '95%', // Make it nearly full-screen but leave slight margins
-        margin: '0 auto', // Center the content horizontally
-      }}
-    >
-      {/* Optionally show a minimal summary */}
-      {message.phase_summary && (
-        <Typography variant="subtitle2" color="text.secondary" sx={{ mb: 1 }}>
-          Phase Summary: {message.phase_summary}
-        </Typography>
-      )}
-
-      {/* Render the canonical list of AgentMessages (PhaseMessage.current_agent_list) */}
-      {message.current_children && message.current_children.length > 0 && (
-        <Box
-          sx={{
-            width: '100%', // Ensure child content matches the parent width
-          }}
-        >
-          {message.current_children.map((agentMsg, index) => (
-            <MessageBubble
-              key={agentMsg.id || index}
-              message={agentMsg}
-              onUpdateActionInput={onUpdateActionInput}
-              onRerunAction={onRerunAction}
-            />
-          ))}
-        </Box>
-      )}
-
-      {/* If you have any phase-level metadata, display it without a collapse: */}
-      {message.additional_metadata && (
-        <Box
-          mt={1}
-          sx={{
-            bgcolor: '#f5f5f5',
-            p: 2,
-            width: '100%',
-            maxWidth: '95%', // Match the wider width
-            overflowX: 'auto',
-          }}
-        >
-          <Typography
-            variant="body2"
-            component="pre"
-            sx={{
-              whiteSpace: 'pre-wrap',
-              overflowX: 'auto',
-              m: 0,
-              fontFamily: 'monospace',
-              fontSize: '0.85rem',
-            }}
-          >
-            {JSON.stringify(message.additional_metadata, null, 2)}
-          </Typography>
-        </Box>
-      )}
-    </Box>
-  );
-
-    case 'WorkflowMessage':
-      return (
-        <Box className={`message-container system`}>
-          <Card className="message-bubble system-bubble">
-            <CardContent onClick={handleToggleContent} style={{ cursor: 'pointer' }}>
-              <Box display="flex" justifyContent="space-between" alignItems="center">
-                <Typography variant="subtitle2" color="text.secondary">
-                  Workflow
-                </Typography>
-                <IconButton size="small">
-                  {contentExpanded ? <ExpandLessIcon /> : <ExpandMoreIcon />}
-                </IconButton>
-              </Box>
-              <Collapse in={contentExpanded}>
-                <Typography variant="body2" mt={1}>
-                  Name: {message.workflow_metadata?.workflow_name || '(unknown)'}
-                </Typography>
-                <Typography variant="body2">
-                  Summary: {message.workflow_metadata?.workflow_summary || '(none)'}
-                </Typography>
-                {message.workflow_metadata?.phase_messages && message.workflow_metadata.phase_messages.length > 0 && (
-                  <Box mt={1}>
-                    <Typography variant="subtitle2">Phases:</Typography>
-                    {message.workflow_metadata.phase_messages.map((phase, index) => (
-                      <Box key={`phase_${index}`} mt={1}>
-                        <Typography variant="body2">
-                          {phase.phase_summary || 'No summary'}
-                        </Typography>
-                      </Box>
-                    ))}
-                  </Box>
-                )}
-              </Collapse>
-            </CardContent>
-          </Card>
-        </Box>
-      );
-
-    default:
-      return (
-        <Box className="message-container system">
-          <Card className="message-bubble system-bubble">
-            <CardContent>
-              <Typography variant="subtitle2" color="error">
-                Unknown message_type: {message.message_type}
-              </Typography>
-              <pre>{JSON.stringify(message, null, 2)}</pre>
-            </CardContent>
-          </Card>
-        </Box>
-      );
-  }
-
-};
-
-
-
-
-export const AgentInteractions = ({ 
-  workflow, 
-=======
 const AgentInteractions = ({ 
->>>>>>> 731c4081
   interactiveMode, 
   currentPhase,
   currentIteration,
@@ -635,60 +17,17 @@
   onRerunAction,
   onTriggerNextIteration,
 }) => {
-<<<<<<< HEAD
-  console.log('AgentInteractions render, messages:', messages);
-
-  const messagesEndRef = useRef(null);
-=======
->>>>>>> 731c4081
   const [userMessage, setUserMessage] = useState('');
   const messagesEndRef = useRef(null);
 
   useEffect(() => {
-<<<<<<< HEAD
-    scrollToBottom();
-=======
     messagesEndRef.current?.scrollIntoView({ behavior: "smooth" });
->>>>>>> 731c4081
   }, [messages]);
 
   useEffect(() => {
     console.log('Messages updated:', messages);
   }, [messages]);
 
-<<<<<<< HEAD
-  // Find the latest PhaseMessage
-  const latestPhaseMessage = messages.filter(msg => msg.message_type === 'PhaseMessage').pop();
-  console.log('Latest PhaseMessage:', latestPhaseMessage);
-
-  // Function to get the latest version of a message using version_next
-  const getLatestVersion = (msg, allAgentMessages) => {
-    let latest = msg;
-    let depth = 0;
-    const maxDepth = 10; // Prevent infinite loops
-    console.log(`Traversing versions for message ID: ${msg.current_id}`);
-    while (latest.version_next && depth < maxDepth) {
-      const versionNextStr = String(latest.version_next); // Ensure it's a string
-      console.log(`Looking for version_next ID: ${versionNextStr}`);
-      const nextVersion = allAgentMessages.find(child => {
-        console.log(`Checking child with current_id: ${child.current_id} (type: ${typeof child.current_id})`);
-        return child.current_id === versionNextStr;
-      });
-      if (!nextVersion) {
-        console.warn(`No message found with ID: ${versionNextStr}`);
-        break;
-      }
-      console.log(`Found next version: ${nextVersion.current_id}`);
-      latest = nextVersion;
-      depth += 1;
-    }
-    if (depth === maxDepth) {
-      console.warn(`Max traversal depth reached for message ID: ${msg.current_id}`);
-    }
-    console.log(`Latest version found: ${latest.current_id}`);
-    return latest;
-  };
-=======
   const handleSendMessage = () => {
     if (userMessage.trim()) {
       onSendMessage({
@@ -702,44 +41,8 @@
   // Find the latest PhaseMessage
   const latestPhaseMessage = messages.filter(msg => msg.message_type === 'PhaseMessage').pop();
   console.log('Latest PhaseMessage:', latestPhaseMessage);
->>>>>>> 731c4081
 
-  // Function to render ActionMessage
-  const renderActionMessage = (actionMsg, index) => (
-    <ActionCard
-      key={`action-${actionMsg.current_id || index}`}
-      action={actionMsg}
-      onUpdateActionInput={onUpdateActionInput}
-      onRerunAction={onRerunAction}
-    />
-  );
-
-  // Function to render AgentMessage
-  const renderAgentMessage = (agentMsg, index, allAgentMessages) => {
-    const latestVersion = getLatestVersion(agentMsg, allAgentMessages);
-    console.log(`Rendering AgentMessage ID: ${latestVersion.current_id}`);
-    return (
-      <MessageBubble
-        key={`agent-${latestVersion.current_id}`}
-        message={latestVersion}
-        onUpdateActionInput={onUpdateActionInput}
-        onRerunAction={onRerunAction}
-      />
-    );
-  };
-
-<<<<<<< HEAD
-  // Function to render PhaseMessage
-  const renderPhaseMessage = (phaseMessage) => {
-    if (!phaseMessage) return null;
-
-    const allAgentMessages = phaseMessage.agent_messages || [];
-    console.log('All Agent Messages:', allAgentMessages);
-
-    // Identify root messages (messages without version_prev)
-    const rootMessages = allAgentMessages.filter(msg => !msg.version_prev);
-    console.log('Root Agent Messages:', rootMessages);
-
+  if (!messages) {
     return (
       <Box className="phase-message">
         <Typography variant="h6">Phase: {phaseMessage.phase_id}</Typography>
@@ -749,107 +52,25 @@
         ))}
       </Box>
     );
-  };
-
-  // Adjust TextArea Height Function
-  const adjustTextAreaHeight = () => {
-    if (textAreaRef.current) {
-      textAreaRef.current.style.height = 'auto';
-      const newHeight = Math.min(textAreaRef.current.scrollHeight, window.innerHeight * 0.4);
-      textAreaRef.current.style.height = `${newHeight}px`;
-      setTextAreaHeight(`${newHeight}px`);
-    }
-  };
-
-  // Handle User Message Change
-  const handleMessageChange = (e) => {
-    setUserMessage(e.target.value);
-    adjustTextAreaHeight();
-  };
-
-  // Handle Sending Message
-  const handleSendMessage = () => {
-    if (userMessage.trim()) {
-      onSendMessage({ type: 'user_message', content: userMessage });
-      setUserMessage('');
-      adjustTextAreaHeight();
-    }
-  };
+  }
 
   return (
     <Box className="interactions-container">
-      <Box className="interactions-header">
-        <Typography variant="h6">Agent Interactions</Typography>
-        {currentPhase && (
-          <Typography variant="subtitle2">
-            Phase: {currentPhase.phase_id} - Iteration: {currentIteration?.iteration_number}
-          </Typography>
-        )}
-      </Box>
-
-=======
-  return (
-    <Box className="interactions-container">
->>>>>>> 731c4081
       <Box className="messages-container">
         {!latestPhaseMessage ? (
           <Typography variant="body2" color="text.secondary" align="center">
             No Phase messages yet
           </Typography>
         ) : (
-<<<<<<< HEAD
-          renderPhaseMessage(latestPhaseMessage)
-=======
           <PhaseMessage
             message={latestPhaseMessage}
             onUpdateActionInput={onUpdateActionInput}
             onRerunAction={onRerunAction}
           />
->>>>>>> 731c4081
         )}
         <div ref={messagesEndRef} />
       </Box>
 
-<<<<<<< HEAD
-      {interactiveMode && (
-        <Box className="input-container" display="flex" alignItems="center" mt={2}>
-          <TextField
-            fullWidth
-            multiline
-            inputRef={textAreaRef}
-            rows={2}
-            variant="outlined"
-            placeholder="Type your message..."
-            value={userMessage}
-            onChange={handleMessageChange}
-            sx={{ 
-              '& .MuiInputBase-input': {
-                color: 'black',
-                height: textAreaHeight,
-                minHeight: '25px',
-                overflow: 'auto',
-              },
-              border: '1px solid #ccc',
-              borderRadius: '6px',
-              mr: 2, // Add margin to the right for spacing
-            }}
-            onKeyPress={(e) => {
-              if (e.key === 'Enter' && !e.shiftKey) {
-                e.preventDefault();
-                handleSendMessage();
-              }
-            }}
-          />
-          <Button
-            variant="contained"
-            color="primary"
-            onClick={handleSendMessage}
-            disabled={!userMessage.trim()}
-            startIcon={<SaveIcon />}
-          >
-            Send
-          </Button>
-=======
       <Box className="input-and-buttons-container" display="flex">
         <Box className="buttons-wrapper" display="flex" flexDirection="column" justifyContent="flex-end">
           {interactiveMode && (
@@ -867,7 +88,6 @@
               </Button>
             </>
           )}
->>>>>>> 731c4081
         </Box>
       </Box>
     </Box>
