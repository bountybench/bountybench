--- conflicted
+++ resolved
@@ -265,9 +265,6 @@
               </Button>
             )}
           </>
-<<<<<<< HEAD
-        )}
-=======
         ) : null}
         {isStopping && stopped && (
           <Button
@@ -282,7 +279,6 @@
           )}
         </>
       )}
->>>>>>> 55894bd1
       </Box>
     </Box>
   );
