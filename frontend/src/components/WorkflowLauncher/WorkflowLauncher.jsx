// src/components/WorkflowLauncher/WorkflowLauncher.jsx
import React, { useState, useEffect, useCallback } from 'react';
import { useNavigate } from 'react-router';
import { useServerAvailability } from '../../hooks/useServerAvailability';
import {
  Box,
  Button,
  TextField,
  FormControlLabel,
  Switch,
  Typography,
  MenuItem,
  CircularProgress,
  Alert,
} from '@mui/material';
import { formDataToYaml } from './utils/formDataToYaml'
import PlayArrowIcon from '@mui/icons-material/PlayArrow';
import SaveIcon from '@mui/icons-material/Save';
import './WorkflowLauncher.css';
import { SaveConfigDialog } from './SaveConfigDialog';
import { TaskSelectionSection } from './TaskSelectionSection';
import { ModelSelectionSection } from './ModelSelectionSection';

<<<<<<< HEAD
const BASE_URL=`http://localhost:7999`
=======
import { API_BASE_URL } from '../../config';
>>>>>>> 129eace1

const LauncherState = {
  CHECKING_SERVER: 'CHECKING_SERVER',
  SERVER_ERROR: 'SERVER_ERROR',
  LOADING_DATA: 'LOADING_DATA',
  READY: 'READY',
  CREATING_WORKFLOW: 'CREATING_WORKFLOW',
};

const DEFAULT_NON_HELM_MODEL = 'openai/o3-mini-2025-01-14';
const DEFAULT_HELM_MODEL = 'anthropic/claude-3-5-sonnet-20240620';

export const WorkflowLauncher = ({ onWorkflowStart, interactiveMode, setInteractiveMode, useMockModel, setUseMockModel}) => {
  const navigate = useNavigate();
  
  const [launcherState, setLauncherState] = useState({
    status: LauncherState.CHECKING_SERVER,
    message: "Checking server availability...",
    error: null
  });

  const { isAvailable, isChecking, error: serverError } = useServerAvailability();
  
  useEffect(() => {
    if (isAvailable && !isChecking) {
      setLauncherState({
        status: LauncherState.LOADING_DATA,
        message: "Loading workflows...",
        error: null
      });
    }
  }, [isAvailable, isChecking]);

  const [workflows, setWorkflows] = useState([]);
  const [vulnerabilityTypes, setVulnerabilityTypes] = useState([]);
  const [configDefaults, setConfigDefaults] = useState({
    max_input_tokens: "",
    max_output_tokens: ""
  });
  
  const [openSaveDialog, setOpenSaveDialog] = useState(false);
  const [fileName, setFileName] = useState('workflow_config.yaml'); 
  const [saveStatus, setSaveStatus] = useState(null);

  const [formData, setFormData] = useState({
    workflow_name: '',
    tasks: [{ task_dir: 'lunary', bounty_number: '0' }],
    vulnerability_type: '',
    interactive: true,
    iterations: 30,
    api_key_name: '',
    api_key_value: '',
    model: '',
    use_helm: false,
    max_input_tokens: '',
    max_output_tokens: '',
  });

  const shouldShowVulnerabilityType = (workflowName) => {
    return workflowName.toLowerCase().includes('detect');
  };

  const shouldShowBounty = (workflowName) => {
    const lowercaseName = workflowName.toLowerCase();
    return lowercaseName.includes('detect') || lowercaseName.includes('exploit') || lowercaseName.includes('patch');
  };
  
  const [allModels, setAllModels] = useState({});
  const [selectedModels, setSelectedModels] = useState([]);
  const [topLevelSelection, setTopLevelSelection] = useState("Non-HELM");

  const setDefaultModel = (modelList, defaultModelName) => {
    return modelList.find(m => m.name === defaultModelName) || modelList[0];
  };

  const handleTopLevelChange = (event) => {
    const { value } = event.target;
    setTopLevelSelection(value);
    
    const isHelmModel = value === "HELM";
    const modelList = isHelmModel ? allModels.helmModels : allModels.nonHelmModels;
    const defaultModelName = isHelmModel ? DEFAULT_HELM_MODEL : DEFAULT_NON_HELM_MODEL;
    
    const defaultModel = setDefaultModel(modelList, defaultModelName);
    
    setSelectedModels(modelList);
    setFormData(prev => ({
      ...prev,
      model: defaultModel ? defaultModel.name : '',
      use_helm: isHelmModel,
      use_mock_model: prev.use_mock_model, // Preserve mock model selection
    }));
  };

  const [apiKeys, setApiKeys] = useState({});
  const [showApiKey, setShowApiKey] = useState(false);
  const [apiStatus, setApiStatus] = useState({ type: "", message: "" });
  const [isCustomApiKey, setIsCustomApiKey] = useState(false);

  const fetchWorkflows = useCallback(async () => {
    try {
<<<<<<< HEAD
      const response = await fetch(`${BASE_URL}/workflow/list`);
=======
      const response = await fetch(`${API_BASE_URL}/workflow/list`);
>>>>>>> 129eace1
      const data = await response.json();
      setWorkflows(data.workflows);
      
      // Set default workflow_name
      const defaultWorkflow = data.workflows.find(w => w.name === "Detect Patch Workflow") || data.workflows[0];
      setFormData(prev => ({
        ...prev,
        workflow_name: defaultWorkflow ? defaultWorkflow.name : ''
      }));
    } catch (err) {
      setLauncherState({
        status: LauncherState.SERVER_ERROR,
        message: "Failed to fetch workflows",
        error: err.message
      });
    } 
  }, []);
  
  const fetchModels = useCallback(async () => {
    try {
<<<<<<< HEAD
      const response = await fetch(`${BASE_URL}/workflow/models`);
=======
      const response = await fetch(`${API_BASE_URL}/workflow/models`);
>>>>>>> 129eace1
      const models = await response.json();
      setAllModels(models);
      
      // Set default model
      const isHelmModel = topLevelSelection === "HELM";
      const modelList = isHelmModel ? models.helmModels : models.nonHelmModels;
      const defaultModelName = isHelmModel ? DEFAULT_HELM_MODEL : DEFAULT_NON_HELM_MODEL;
      
      const defaultModel = setDefaultModel(modelList, defaultModelName);
      
      setSelectedModels(modelList);
      setFormData(prev => ({
        ...prev,
        model: defaultModel ? defaultModel.name : '',
        use_helm: isHelmModel
      }));
    } catch (err) {
      setLauncherState({
        status: LauncherState.SERVER_ERROR,
        message: "Failed to fetch models",
        error: err.message
      });
    }
  }, [topLevelSelection]);  

  const fetchConfigDefaults = useCallback(async () => {
    try {
      const response = await fetch(`${BASE_URL}/workflow/config-defaults`);
      const data = await response.json();
      setConfigDefaults(data);
    } catch (err) {
      console.error('Failed to fetch config defaults:', err);
    }
  }, []);
  
  const fetchApiKeys = useCallback(async () => { 
    try {
<<<<<<< HEAD
      const response = await fetch(`${BASE_URL}/service/api-service/get`);
=======
      const response = await fetch(`${API_BASE_URL}/service/api-service/get`);
>>>>>>> 129eace1
      const data = await response.json();
      setApiKeys(data);
      
      // Get the first API key name
      const firstApiKeyName = Object.keys(data)[0] || '';
      
      setFormData((prev) => ({
        ...prev,
        api_key_name: firstApiKeyName,
        api_key_value: data[firstApiKeyName] || '',
      }));
    } catch (err) {
      console.error('Failed to fetch API keys:', err);
    }
  }, []);

  const fetchVulnerabilityTypes = async () => {
    try {
<<<<<<< HEAD
      const response = await fetch(`${BASE_URL}/workflow/vulnerability-types`);
=======
      const response = await fetch(`${API_BASE_URL}/workflow/vulnerability-types`);
>>>>>>> 129eace1
      const data = await response.json();
      setVulnerabilityTypes(data.vulnerability_types);
    } catch (error) {
      console.error('Failed to fetch vulnerability types:', error);
    }
  };

  const handleSubmit = async (e) => {
    e.preventDefault();
    setLauncherState({
      status: LauncherState.CREATING_WORKFLOW,
      message: "Creating workflow instance...",
      error: null
    });
  
    try {
      const firstTask = formData.tasks[0]; // Get the first task
<<<<<<< HEAD
      const response = await fetch(`${BASE_URL}/workflow/start`, {
=======
      const response = await fetch(`${API_BASE_URL}/workflow/start`, {
>>>>>>> 129eace1
        method: 'POST',
        headers: { 'Content-Type': 'application/json' },
        body: JSON.stringify({
          workflow_name: formData.workflow_name,
          task_dir: `bountybench/${firstTask.task_dir.replace(/^bountybench\//, '')}`,
          bounty_number: firstTask.bounty_number,
          vulnerability_type: formData.vulnerability_type,
          interactive: interactiveMode,
          iterations: formData.iterations,
          model: formData.model,
          use_helm: formData.use_helm,
          use_mock_model: useMockModel,
          max_input_tokens: formData.max_input_tokens ? parseInt(formData.max_input_tokens) : undefined,
          max_output_tokens: formData.max_output_tokens ? parseInt(formData.max_output_tokens) : undefined
        }),
      });
      
      if (!response.ok) {
        const errorData = await response.json();
        throw new Error(errorData.error || 'Failed to start workflow');
      }
  
      const data = await response.json();
  
      if (data.error) {
        throw new Error(data.error);
      } else {
        await onWorkflowStart(data.workflow_id, data.model, interactiveMode);
        navigate(`/workflow/${data.workflow_id}`);
      }
    } catch (err) {
      setLauncherState({
        status: LauncherState.SERVER_ERROR,
        message: "Failed to create workflow",
        error: err.message
      });
    }
  };

  const handleInputChange = (e) => {
    const { name, value, checked } = e.target;
    if (name.startsWith('tasks[')) {
      const [, index, field] = name.match(/tasks\[(\d+)\]\.(.+)/);
      setFormData((prev) => ({
        ...prev,
        tasks: prev.tasks.map((task, i) => 
          i === parseInt(index) ? { ...task, [field]: value } : task
        ),
      }));
    } else {
      setFormData((prev) => ({
        ...prev,
        [name]: name === 'interactive' ? checked : value,
        ...(name === 'api_key_name' ? { api_key_value: apiKeys[value] || '' } : {})
      }));
    }
  };

  const handleRevealToggle = () => {
    setShowApiKey((prev) => !prev);
  };

  const handleApiKeyChange = async () => {
    try {
<<<<<<< HEAD
      const response = await fetch(`${BASE_URL}/service/api-service/update`, {
=======
      const response = await fetch(`${API_BASE_URL}/service/api-service/update`, {
>>>>>>> 129eace1
        method: 'POST',
        headers: { 'Content-Type': 'application/json' },
        body: JSON.stringify({
          api_key_name: formData.api_key_name || "",
          api_key_value: formData.api_key_value || "",
        }),
      });

      const responseData = await response.json();

      if (!response.ok) {
        setApiStatus({ 
          type: "error", 
          message: `Failed to update API key. Please double-check your entry. Here's the full log:\n${responseData.detail || "Failed to update API key"}` 
        });
        
      } else {
        let successMessage = `${formData.api_key_name} updated successfully!`;

        if (responseData.warning) {
          setApiStatus({
            type: "warning",
            message: `${successMessage}\n\n Warning: ${responseData.warning}`,
          });
        } else {
          setApiStatus({ type: "success", message: successMessage });
          setTimeout(() => setApiStatus({ type: "", message: "" }), 3000);
        }
      }

      console.log(`${formData.api_key_name} updated successfully.`);
      fetchApiKeys();
    } catch (err) {
      console.log(err.message);
    }
  };

  const handleSaveConfiguration = () => {
    setOpenSaveDialog(true);
  };

  const handleSaveDialogClose = () => {
    setOpenSaveDialog(false);
    setSaveStatus(false);
  };

  const handleFileNameChange = (event) => {
    setFileName(event.target.value);
  };

  const addTask = () => {
    setFormData((prev) => ({
      ...prev,
      tasks: [...prev.tasks, { task_dir: '', bounty_number: '' }],
    }));
  };

  const removeTask = (index) => {
    setFormData((prev) => ({
      ...prev,
      tasks: prev.tasks.filter((_, i) => i !== index),
    }));
  };

  const handleSaveConfirm = async () => {
    const yamlConfig = formDataToYaml(formData, useMockModel);
    const saveFileName = fileName.endsWith('.yaml') ? fileName : `${fileName}.yaml`;

    try {
<<<<<<< HEAD
      const response = await fetch(`${BASE_URL}/workflow/save-config`, {
=======
      const response = await fetch(`${API_BASE_URL}/workflow/save-config`, {
>>>>>>> 129eace1
        method: 'POST',
        headers: {
          'Content-Type': 'application/json',
        },
        body: JSON.stringify({
          fileName: saveFileName,
          config: yamlConfig,
        }),
      });

      if (!response.ok) {
        throw new Error('Failed to save configuration');
      }

      const result = await response.json();
      setSaveStatus({ type: 'success', message: result.message });
    } catch (error) {
      setSaveStatus({ type: 'error', message: error.message });
    }
  };

  // 2. Fetch workflows only once server is confirmed available
  useEffect(() => {
    if (isChecking) {
      setLauncherState({
        status: LauncherState.CHECKING_SERVER,
        message: "Checking server availability...",
        error: null
      });
    } else if (!isAvailable) {
      setLauncherState({
        status: LauncherState.SERVER_ERROR,
        message: "Cannot reach server",
        error: serverError || "Server is not responding. Please check if the backend is running and refresh the page."
      });
    } else if (launcherState.status === LauncherState.LOADING_DATA) {
      const loadData = async () => {
        try {
          await Promise.all([
            fetchWorkflows(),
            fetchApiKeys(),
            fetchModels(),
            fetchVulnerabilityTypes(),
            fetchConfigDefaults()
          ]);
          setLauncherState({
            status: LauncherState.READY,
            message: "",
            error: null
          });
        } catch (error) {
          setLauncherState({
            status: LauncherState.SERVER_ERROR,
            message: "Failed to load necessary data",
            error: error.message || "An error occurred while loading data. Please try again."
          });
        }
      };
  
      loadData();
    }
  }, [isChecking, isAvailable, serverError, launcherState.status, fetchApiKeys, fetchWorkflows, fetchModels, fetchConfigDefaults]);
  
  if (launcherState.status === LauncherState.CHECKING_SERVER || launcherState.status === LauncherState.LOADING_DATA) {
    return (
      <Box display="flex" justifyContent="center" alignItems="center" height="100%">
        <Box className="launcher-loading" display="flex" flexDirection="column" alignItems="center">
          <CircularProgress />
          <Typography>{launcherState.message}</Typography>
        </Box>
      </Box>
    );
  }

  if (launcherState.status === LauncherState.SERVER_ERROR) {
    return (
      <Alert severity="error" className="launcher-alert">
        {launcherState.error}
      </Alert>
    );
  }

  if (launcherState.status === LauncherState.CREATING_WORKFLOW) {
    return (
      <Box display="flex" justifyContent="center" alignItems="center" height="100%">
        <Box className="launcher-loading" display="flex" flexDirection="column" alignItems="center">
          <CircularProgress />
          <Typography>{launcherState.message}</Typography>
        </Box>
      </Box>
    );
  }


  // All good: show the form
  return (
    <Box className="launcher-container">
      <Typography variant="h5" gutterBottom>
        Start New Workflow
      </Typography>

      <form onSubmit={handleSubmit} className="launcher-form">
        <TextField
          select
          fullWidth
          label="Workflow Type"
          name="workflow_name"
          value={formData.workflow_name}
          onChange={handleInputChange}
          required
          margin="normal"
        >
        {(workflows?.length > 0) ? (
          workflows.map((workflow) => (
              <MenuItem key={workflow.name} value={workflow.name}>
                <Box display="flex" flexDirection="column">
                  <Typography>{workflow.name}</Typography>
                  <Typography variant="caption" color="textSecondary">
                    {workflow.description}
                  </Typography>
                </Box>
              </MenuItem>
            ))
          ) : (
            <MenuItem value="">
              <Typography>No workflows available</Typography>
            </MenuItem>
          )}
        </TextField>

        <TaskSelectionSection
          formData={formData}
          handleInputChange={handleInputChange}
          shouldShowBounty={shouldShowBounty}
          shouldShowVulnerabilityType={shouldShowVulnerabilityType}
          vulnerabilityTypes={vulnerabilityTypes}
          addTask={addTask}
          removeTask={removeTask}
        />

        <TextField
          fullWidth
          label="Iterations (per phase)"
          name="iterations"
          value={formData.iterations}
          onChange={handleInputChange}
          required
          margin="normal"
          placeholder="e.g., 10"
        />

<FormControlLabel
                control={
                  <Switch
                    checked={useMockModel} 
                    onChange={(e) => setUseMockModel(e.target.checked)} 
                    name="use_mock_model"
                    color="primary"
                  />
                }
                label="Use Mock Model"
         />

        {!useMockModel && (
          <ModelSelectionSection
            formData={formData}
            handleInputChange={handleInputChange}
            topLevelSelection={topLevelSelection}
            handleTopLevelChange={handleTopLevelChange}
            selectedModels={selectedModels}
            apiKeys={apiKeys}
            isCustomApiKey={isCustomApiKey}
            setIsCustomApiKey={setIsCustomApiKey}
            showApiKey={showApiKey}
            handleRevealToggle={handleRevealToggle}
            handleApiKeyChange={handleApiKeyChange}
            apiStatus={apiStatus}
            configDefaults={configDefaults}
            setFormData={setFormData} 
          />
        )}

          <FormControlLabel
          control={
            <Switch
              checked={interactiveMode}
              onChange={(e) => setInteractiveMode(e.target.checked)}
              name="interactive"
              color="primary"
            />
          }
          label="Interactive Mode"
          />


        <Button
          type="submit"
          variant="contained"
          color="primary"
          startIcon={<PlayArrowIcon />}
        >
          Start Workflow
        </Button>
        <Button
          variant="outlined"
          color="secondary"
          onClick={handleSaveConfiguration}
          startIcon={<SaveIcon />}
        >
          Save Configuration
        </Button>
      </form>
      
      <SaveConfigDialog
        open={openSaveDialog}
        onClose={handleSaveDialogClose}
        fileName={fileName}
        onFileNameChange={handleFileNameChange}
        onSave={handleSaveConfirm}
        saveStatus={saveStatus}
      />
    </Box>
  );
};<|MERGE_RESOLUTION|>--- conflicted
+++ resolved
@@ -21,11 +21,7 @@
 import { TaskSelectionSection } from './TaskSelectionSection';
 import { ModelSelectionSection } from './ModelSelectionSection';
 
-<<<<<<< HEAD
-const BASE_URL=`http://localhost:7999`
-=======
 import { API_BASE_URL } from '../../config';
->>>>>>> 129eace1
 
 const LauncherState = {
   CHECKING_SERVER: 'CHECKING_SERVER',
@@ -127,11 +123,7 @@
 
   const fetchWorkflows = useCallback(async () => {
     try {
-<<<<<<< HEAD
-      const response = await fetch(`${BASE_URL}/workflow/list`);
-=======
       const response = await fetch(`${API_BASE_URL}/workflow/list`);
->>>>>>> 129eace1
       const data = await response.json();
       setWorkflows(data.workflows);
       
@@ -152,11 +144,7 @@
   
   const fetchModels = useCallback(async () => {
     try {
-<<<<<<< HEAD
-      const response = await fetch(`${BASE_URL}/workflow/models`);
-=======
       const response = await fetch(`${API_BASE_URL}/workflow/models`);
->>>>>>> 129eace1
       const models = await response.json();
       setAllModels(models);
       
@@ -194,11 +182,7 @@
   
   const fetchApiKeys = useCallback(async () => { 
     try {
-<<<<<<< HEAD
-      const response = await fetch(`${BASE_URL}/service/api-service/get`);
-=======
       const response = await fetch(`${API_BASE_URL}/service/api-service/get`);
->>>>>>> 129eace1
       const data = await response.json();
       setApiKeys(data);
       
@@ -217,11 +201,7 @@
 
   const fetchVulnerabilityTypes = async () => {
     try {
-<<<<<<< HEAD
-      const response = await fetch(`${BASE_URL}/workflow/vulnerability-types`);
-=======
       const response = await fetch(`${API_BASE_URL}/workflow/vulnerability-types`);
->>>>>>> 129eace1
       const data = await response.json();
       setVulnerabilityTypes(data.vulnerability_types);
     } catch (error) {
@@ -239,11 +219,7 @@
   
     try {
       const firstTask = formData.tasks[0]; // Get the first task
-<<<<<<< HEAD
-      const response = await fetch(`${BASE_URL}/workflow/start`, {
-=======
       const response = await fetch(`${API_BASE_URL}/workflow/start`, {
->>>>>>> 129eace1
         method: 'POST',
         headers: { 'Content-Type': 'application/json' },
         body: JSON.stringify({
@@ -308,11 +284,7 @@
 
   const handleApiKeyChange = async () => {
     try {
-<<<<<<< HEAD
-      const response = await fetch(`${BASE_URL}/service/api-service/update`, {
-=======
       const response = await fetch(`${API_BASE_URL}/service/api-service/update`, {
->>>>>>> 129eace1
         method: 'POST',
         headers: { 'Content-Type': 'application/json' },
         body: JSON.stringify({
@@ -382,11 +354,7 @@
     const saveFileName = fileName.endsWith('.yaml') ? fileName : `${fileName}.yaml`;
 
     try {
-<<<<<<< HEAD
-      const response = await fetch(`${BASE_URL}/workflow/save-config`, {
-=======
       const response = await fetch(`${API_BASE_URL}/workflow/save-config`, {
->>>>>>> 129eace1
         method: 'POST',
         headers: {
           'Content-Type': 'application/json',
