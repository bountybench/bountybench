--- conflicted
+++ resolved
@@ -12,17 +12,10 @@
   MenuItem,
   CircularProgress,
   Alert,
-<<<<<<< HEAD
 } from '@mui/material';
 import { formDataToYaml } from './utils/formDataToYaml'
 import PlayArrowIcon from '@mui/icons-material/PlayArrow';
 import SaveIcon from '@mui/icons-material/Save';
-=======
-  Grid,
-  Divider,
-} from '@mui/material';
-import PlayArrowIcon from '@mui/icons-material/PlayArrow';
->>>>>>> a7e08a63
 import './WorkflowLauncher.css';
 import { SaveConfigDialog } from './SaveConfigDialog';
 import { TaskSelectionSection } from './TaskSelectionSection';
@@ -117,7 +110,7 @@
   };
 
   const [apiKeys, setApiKeys] = useState({});
-  const [showApiKey] = useState(false);
+  const [showApiKey, setShowApiKey] = useState(false);
   const [apiStatus, setApiStatus] = useState({ type: "", message: "" });
   const [isCustomApiKey, setIsCustomApiKey] = useState(false);
 
@@ -255,7 +248,10 @@
       ...(name === 'api_key_name' ? { api_key_value: apiKeys[value] || '' } : {})
     }));
   };
-
+  
+  const handleRevealToggle = () => {
+    setShowApiKey((prev) => !prev);
+  };
 
   const handleApiKeyChange = async () => {
     try {
@@ -464,23 +460,6 @@
           placeholder="e.g., 10"
         />
 
-<<<<<<< HEAD
-
-        <ModelSelectionSection
-          formData={formData}
-          handleInputChange={handleInputChange}
-          topLevelSelection={topLevelSelection}
-          handleTopLevelChange={handleTopLevelChange}
-          selectedModels={selectedModels}
-          apiKeys={apiKeys}
-          isCustomApiKey={isCustomApiKey}
-          setIsCustomApiKey={setIsCustomApiKey}
-          showApiKey={showApiKey}
-          handleRevealToggle={handleRevealToggle}
-          handleApiKeyChange={handleApiKeyChange}
-          apiStatus={apiStatus}
-        />
-=======
         <FormControlLabel
                 control={
                   <Switch
@@ -493,105 +472,22 @@
                 label="Use Mock Model"
          />
 
-{!useMockModel && (
-  <>
-    <TextField
-      select
-      fullWidth
-      label="Model Type"
-      name="type"
-      value={topLevelSelection}
-      onChange={handleTopLevelChange}
-      margin="normal"
-    >
-      <MenuItem value="HELM">HELM</MenuItem>
-      <MenuItem value="Non-HELM">Non-HELM</MenuItem>
-    </TextField>
-
-    {selectedModels && (
-      <TextField
-        select
-        fullWidth
-        label="Model Name"
-        name="model"
-        value={formData.model}
-        onChange={handleInputChange}
-        margin="normal"
-      >
-        {selectedModels.map((model) => (
-          <MenuItem key={model.name} value={model.name}>
-            {model.name}
-          </MenuItem>
-        ))}
-      </TextField>
-    )}
-
-    <Grid container spacing={2} alignItems="center">
-      <Grid item xs={5}>
-        <TextField
-          select={!isCustomApiKey} // Turns into input when "Enter new key" is selected
-          fullWidth
-          label="API Key Name"
-          name="api_key_name"
-          value={formData.api_key_name || ""}
-          onChange={handleInputChange}
-          required
-          margin="normal"
-        >
-          {Object.keys(apiKeys).map((key) => (
-            <MenuItem key={key} value={key}>
-              {key}
-            </MenuItem>
-          ))}
-          <Divider />
-          <MenuItem onClick={() => {
-            setIsCustomApiKey(true);
-            setFormData((prev) => ({
-              ...prev,
-              api_key_name: "my_custom_key",
-            }));
-          }}>
-            Enter a New API Key:
-          </MenuItem>
-        </TextField>
-      </Grid>
-
-      <Grid item xs={5.5}>
-        <TextField
-          fullWidth
-          type={showApiKey ? 'text' : 'password'}
-          label="API Key Value"
-          name="api_key_value"
-          value={formData.api_key_value}
-          onChange={handleInputChange}
-          required
-          margin="normal"
-          placeholder="Enter API key"
-        />
-      </Grid>
-
-      <Grid item xs={1}>
-        <Button
-          variant="contained"
-          color="primary"
-          onClick={handleApiKeyChange}
-          size="small"
-        >
-          Update
-        </Button>
-      </Grid>
-
-      <Grid item xs={10}>
-        {apiStatus.message && (
-          <Alert severity={apiStatus.type} className="launcher-alert" sx={{ whiteSpace: "pre-line" }}>
-            {apiStatus.message}
-          </Alert>
+        {!useMockModel && (
+          <ModelSelectionSection
+            formData={formData}
+            handleInputChange={handleInputChange}
+            topLevelSelection={topLevelSelection}
+            handleTopLevelChange={handleTopLevelChange}
+            selectedModels={selectedModels}
+            apiKeys={apiKeys}
+            isCustomApiKey={isCustomApiKey}
+            setIsCustomApiKey={setIsCustomApiKey}
+            showApiKey={showApiKey}
+            handleRevealToggle={handleRevealToggle}
+            handleApiKeyChange={handleApiKeyChange}
+            apiStatus={apiStatus}
+          />
         )}
-      </Grid>
-    </Grid>
-  </>
-)}
->>>>>>> a7e08a63
 
           <FormControlLabel
           control={
