// src/components/WorkflowLauncher/WorkflowLauncher.jsx
import React, { useState, useEffect } from 'react';
import { useNavigate } from 'react-router';
import { useServerAvailability } from '../../hooks/useServerAvailability';
import {
  Box,
  Button,
  TextField,
  FormControlLabel,
  Switch,
  Typography,
  MenuItem,
  CircularProgress,
  Alert,
  Grid,
  InputAdornment,
  IconButton,
  Divider,
} from '@mui/material';
import Visibility from '@mui/icons-material/Visibility';
import VisibilityOff from '@mui/icons-material/VisibilityOff';
import PlayArrowIcon from '@mui/icons-material/PlayArrow';
import ListIcon from '@mui/icons-material/List';
import './WorkflowLauncher.css';

export const WorkflowLauncher = ({ onWorkflowStart, interactiveMode, setInteractiveMode }) => {
  // 1. Use the hook to poll for server availability
  const { isServerAvailable, isChecking } = useServerAvailability(() => {
    console.log('Server is available!');
  });

  const navigate = useNavigate();
  
  const [workflows, setWorkflows] = useState([]);
  const [loading, setLoading] = useState(true);
  const [error, setError] = useState(null);

  const [formData, setFormData] = useState({
    workflow_name: '',
    task_dir: '',
    bounty_number: '0',
    interactive: true,
    iterations: 10,
    api_key_name: 'HELM_API_KEY',
    api_key_value: '',
    model: '',
    use_helm: false
  });
  const [allModels, setAllModels] = useState([]);
  const [topLevelSelection, setTopLevelSelection] = useState("");

  const handleTopLevelChange = (event) => {
    const { value } = event.target;
    setTopLevelSelection(value);
    // Set the model field based on top-level selection
    if (value === "Non-HELM") {
      handleInputChange({ target: { name: 'model', value: 'openai/o3-mini-2024-12-17' } }); // Set to default model for Non-HELM
    } else {
      handleInputChange({ target: { name: 'use_helm', value: true } });
      handleInputChange({ target: { name: 'model', value: '' } }); // Reset model field for HELM
    }
  };

  const [apiKeys, setApiKeys] = useState({"HELM_API_KEY": ""});
  const [showApiKey, setShowApiKey] = useState(false);
  const [apiStatus, setApiStatus] = useState({ type: "", message: "" });
  const [isCustomApiKey, setIsCustomApiKey] = useState(false);
  const [isCreatingWorkflow, setIsCreatingWorkflow] = useState(() => {
    // Initialize state from sessionStorage if exists
    return sessionStorage.getItem('isCreatingWorkflow') === 'true';
  });

  // Reset state when navigating away and when there is an active server
  useEffect(() => {
    const handleBeforeUnload = () => {
      // Clear out isCreatingWorkflow in session storage when navigating away
      sessionStorage.removeItem('isCreatingWorkflow');
      setIsCreatingWorkflow(false);
    };

    // Add beforeunload listener
    window.addEventListener('beforeunload', handleBeforeUnload);
    
    return () => {
      // Cleanup function to remove listener on unmount
      window.removeEventListener('beforeunload', handleBeforeUnload);
    };
  }, []);

  // 2. Fetch workflows only once server is confirmed available
  useEffect(() => {
    if (!isChecking && isServerAvailable) {
      fetchWorkflows();
      fetchApiKeys();
      fetchModels();
    }
  }, [isChecking, isServerAvailable]);

  const fetchWorkflows = async () => {
    setError(null);
    setLoading(true);
    try {
      const response = await fetch('http://localhost:8000/workflow/list');
      const data = await response.json();
      setWorkflows(data.workflows);
    } catch (err) {
      console.error('Failed to fetch workflows. Make sure the backend server is running.');
      setError('Failed to fetch workflows. Make sure the backend server is running.');
    } finally {
      setLoading(false);
    }
  };

  const fetchApiKeys = async () => {
    try {
      const response = await fetch('http://localhost:8000/service/api-service/get');
      const data = await response.json();
      setApiKeys(data);
      setFormData((prev) => ({
        ...prev,
        api_key_value: data[formData.api_key_name] || '',
      }));
    } catch (err) {
      console.error('Failed to fetch API keys:', err);
    }
  };


 
  const fetchModels = async () => {
    try {
      const response = await fetch('http://localhost:8000/workflow/helmmodels');
      const helm_models = await response.json();
      setAllModels(helm_models.helmModels);
    } catch (err) {
      console.error('Failed to fetch models. Make sure the backend server is running.');
    }
  };

  

  const handleSubmit = async (e) => {
    e.preventDefault();
<<<<<<< HEAD
=======
    setIsCreatingWorkflow(true); // Set loading state
    sessionStorage.setItem('isCreatingWorkflow', 'true');

>>>>>>> 8fdf4a7e
    try {
      const response = await fetch('http://localhost:8000/workflow/start', {
        method: 'POST',
        headers: { 'Content-Type': 'application/json' },
        body: JSON.stringify({
          workflow_name: formData.workflow_name,
          task_dir: `bountybench/${formData.task_dir.replace(/^bountybench\//, '')}`,
          bounty_number: formData.bounty_number,
          interactive: interactiveMode,
          iterations: formData.iterations,
          model: formData.model,
          use_helm: formData.use_helm
        }),
      });
      
      if (!response) {
        throw new Error('Failed to get response from server');
      }

      if (!response.ok) {
        let errorData;
        try {
          errorData = await response.json();        
        } catch {
          throw new Error('Failed to parse error response');
        }
        throw new Error(errorData.error || 'Failed to start workflow');
      }

      let data;
      try {
        data = await response.json();
      } catch {
        throw new Error('Failed to parse response data');
      }
      
      if (data.error) {
        console.error(data.error);
      } else {
        onWorkflowStart(data.workflow_id, data.model, interactiveMode);
        navigate(`/workflow/${data.workflow_id}`); // Navigate to workflow page after start
        // setIsCreatingWorkflow(false); // Reset loading state
      }
    } catch (err) {
      // Handle error
      setIsCreatingWorkflow(false); // Reset loading state on error   
      sessionStorage.removeItem('isCreatingWorkflow'); 
      console.error(err.message || 'Failed to start workflow. Make sure the backend server is running.');
    }
  };


  const handleInputChange = (e) => {
    const { name, value, checked } = e.target;
    setFormData((prev) => ({
      ...prev,
      [name]: name === 'interactive' ? checked : value
    }));


    if (name === 'api_key_name') {
      setFormData((prev) => ({
        ...prev,
        api_key_value: apiKeys[value] || '',
      }));
    }
  };

  const handleRevealToggle = () => {
    setShowApiKey((prev) => !prev);
  };

  const handleApiKeyChange = async () => {
    try {
      const response = await fetch('http://localhost:8000/service/api-service/update', {
        method: 'POST',
        headers: { 'Content-Type': 'application/json' },
        body: JSON.stringify({
          api_key_name: formData.api_key_name || "",
          api_key_value: formData.api_key_value || "",
        }),
      });

      const responseData = await response.json();

      if (!response.ok) {
        setApiStatus({ 
          type: "error", 
          message: `Failed to update API key. Please double-check your entry. Here's the full log:\n${responseData.detail || "Failed to update API key"}` 
        });
        
      } else {
        let successMessage = `${formData.api_key_name} updated successfully!`;

        if (responseData.warning) {
          setApiStatus({
            type: "warning",
            message: `${successMessage}\n\n Warning: ${responseData.warning}`,
          });
        } else {
          setApiStatus({ type: "success", message: successMessage });
          setTimeout(() => setApiStatus({ type: "", message: "" }), 3000);
        }
      }

      console.log(`${formData.api_key_name} updated successfully.`);
      fetchApiKeys();
    } catch (err) {
      console.log(err.message);
    }
  };

  // 3. Render different states

  // While still checking server
  if (isChecking) {
    return (
      <Box display="flex" justifyContent="center" alignItems="center" height="100%">
          <Box className="launcher-loading" display="flex" flexDirection="column" alignItems="center">
            <CircularProgress />
            <Typography>Checking server availability...</Typography>
          </Box>
        </Box>
      );
  }

  // Server not available (will keep polling in background)
  if (!isServerAvailable) {
    return (
      <Alert severity="error" className="launcher-alert">
        Cannot reach server. Retrying...
      </Alert>
    );
  }

  // Server available but workflows still loading
  if (loading) {
    return (
      <Box display="flex" justifyContent="center" alignItems="center" height="100%">
          <Box className="launcher-loading" display="flex" flexDirection="column" alignItems="center">
            <CircularProgress />
            <Typography>Loading workflows...</Typography>
          </Box>
        </Box>
      );
  }

  // Show loading message while creating workflow
  if (isCreatingWorkflow) {
  return (
    <Box display="flex" justifyContent="center" alignItems="center" height="100%">
        <Box className="launcher-loading" display="flex" flexDirection="column" alignItems="center">
          <CircularProgress />
          <Typography>Creating workflow instance...</Typography>
        </Box>
      </Box>
    );
  }

  // All good: show the form
  return (
    <Box className="launcher-container">
      <Typography variant="h5" gutterBottom>
        Start New Workflow
      </Typography>

      <form onSubmit={handleSubmit} className="launcher-form">
        <TextField
          select
          fullWidth
          label="Workflow Type"
          name="workflow_name"
          value={formData.workflow_name}
          onChange={handleInputChange}
          required
          margin="normal"
        >
        {(workflows.length > 0) ? (
          workflows.map((workflow) => (
              <MenuItem key={workflow.name} value={workflow.name}>
                <Box display="flex" flexDirection="column">
                  <Typography>{workflow.name}</Typography>
                  <Typography variant="caption" color="textSecondary">
                    {workflow.description}
                  </Typography>
                </Box>
              </MenuItem>
            ))
          ) : (
            <MenuItem value="">
              <Typography>No workflows available</Typography>
            </MenuItem>
          )}
        </TextField>

        <TextField
          fullWidth
          label="Task Repository Directory"
          name="task_dir"
          value={formData.task_dir}
          onChange={handleInputChange}
          required
          margin="normal"
          placeholder="e.g., astropy"
        />

        <TextField
          fullWidth
          label="Bounty Number"
          name="bounty_number"
          value={formData.bounty_number}
          onChange={handleInputChange}
          required
          margin="normal"
          placeholder="e.g., 0"
        />

        <TextField
          fullWidth
          label="Iterations (per phase)"
          name="iterations"
          value={formData.iterations}
          onChange={handleInputChange}
          required
          margin="normal"
          placeholder="e.g., 10"
        />

        <TextField
          select
          fullWidth
          label="Model Type"
          name="type"
          value={topLevelSelection}
          onChange={handleTopLevelChange}
          required
          margin="normal"
        >
          <MenuItem value="HELM">HELM</MenuItem>
          <MenuItem value="Non-HELM">Non-HELM</MenuItem>
        </TextField>

        {/* Conditionally render the second dropdown based on top-level selection */}
        {topLevelSelection === "HELM" && (
          <TextField
            select
            fullWidth
            label="Model Name"
            name="model"
            value={formData.model}
            onChange={handleInputChange}
            required
            margin="normal"
          >
            {allModels.map((model) => (
            <MenuItem key={model.name} value={model.name}>
              <Box display="flex" flexDirection="column">
                <Typography>{model.name}</Typography>
              </Box>
            </MenuItem>
          ))}
          </TextField>
          )}

        <Grid container spacing={2} alignItems="center">
          <Grid item xs={5}>
            <TextField
              select={!isCustomApiKey} // Turns into input when "Enter new key" is selected
              fullWidth
              label="API Key Name"
              name="api_key_name"
              value={formData.api_key_name || ""}
              onChange={handleInputChange}
              required
              margin="normal"
              InputProps={{
                endAdornment: (
                  <IconButton onClick={() => {
                    if (isCustomApiKey) {
                      setIsCustomApiKey(!isCustomApiKey);

                      handleInputChange({ // Reset to default
                        target: {
                          name: "api_key_name",
                          value: "HELM_API_KEY",
                        },
                      });
                    }
                  }}>
                    {isCustomApiKey ? <ListIcon /> : null}
                  </IconButton>
                )
              }}
            >
              {Object.keys(apiKeys).map((key) => (
                <MenuItem key={key} value={key}>
                  {key}
                </MenuItem>
              ))}
              <Divider />
              <MenuItem onClick={() => {
                setIsCustomApiKey(true);
                setFormData((prev) => ({
                  ...prev,
                  api_key_name: "my_custom_key",
                }));
                
              }}>
                Enter a New API Key:
              </MenuItem>
            </TextField>
          </Grid>

          <Grid item xs={5.5}>
            <TextField
              fullWidth
              type={showApiKey ? 'text' : 'password'}
              label="API Key Value"
              name="api_key_value"
              value={formData.api_key_value}
              onChange={handleInputChange}
              required
              margin="normal"
              placeholder="Enter API key"
              InputProps={{
                endAdornment: (
                  <InputAdornment position="end">
                    <IconButton onClick={handleRevealToggle} size="large">
                      {showApiKey ? <Visibility /> : <VisibilityOff />}
                    </IconButton>
                  </InputAdornment>
                ),
              }}
            />
          </Grid>

          <Grid item xs={1}>
            <Box display="flex" justifyContent="space-between" alignItems="center">
              <Button
                variant="contained"
                color="primary"
                onClick={handleApiKeyChange}
                size="small"
              >
                Update
              </Button>
            </Box>
          </Grid>

          <Grid item xs={10}>
            {apiStatus.message && (
              <Alert severity={apiStatus.type} className="launcher-alert" sx={{ whiteSpace: "pre-line" }}>
                {apiStatus.message}
              </Alert>
            )}
          </Grid>


        </Grid>

          <FormControlLabel
          control={
            <Switch
              checked={interactiveMode}
              onChange={(e) => setInteractiveMode(e.target.checked)}
              name="interactive"
              color="primary"
            />
          }
          label="Interactive Mode"
          />

        <Button
          type="submit"
          variant="contained"
          color="primary"
          startIcon={<PlayArrowIcon />}
        >
          Start Workflow
        </Button>
      </form>
    </Box>
  );
};<|MERGE_RESOLUTION|>--- conflicted
+++ resolved
@@ -141,12 +141,9 @@
 
   const handleSubmit = async (e) => {
     e.preventDefault();
-<<<<<<< HEAD
-=======
     setIsCreatingWorkflow(true); // Set loading state
     sessionStorage.setItem('isCreatingWorkflow', 'true');
 
->>>>>>> 8fdf4a7e
     try {
       const response = await fetch('http://localhost:8000/workflow/start', {
         method: 'POST',
