--- conflicted
+++ resolved
@@ -41,13 +41,10 @@
     bounty_number: '0',
     interactive: true,
     iterations: 10,
-<<<<<<< HEAD
+    api_key_name: 'HELM_API_KEY',
+    api_key_value: '',,
     model: '',
     use_helm: false
-=======
-    api_key_name: 'HELM_API_KEY',
-    api_key_value: '',
->>>>>>> 12d62b51
   });
   const [allModels, setAllModels] = useState([]);
   const [topLevelSelection, setTopLevelSelection] = useState("");
@@ -73,11 +70,8 @@
   useEffect(() => {
     if (!isChecking && isServerAvailable) {
       fetchWorkflows();
-<<<<<<< HEAD
       fetchModels();
-=======
       fetchApiKeys();
->>>>>>> 12d62b51
     }
   }, [isChecking, isServerAvailable]);
 
@@ -95,23 +89,6 @@
     }
   };
 
-<<<<<<< HEAD
-
- 
-  const fetchModels = async () => {
-    setError(null);
-    try {
-      const response = await fetch('http://localhost:8000/workflow/helmmodels');
-      const helm_models = await response.json();
-      setAllModels(helm_models.helmModels);
-    } catch (err) {
-      setError('Failed to fetch models. Make sure the backend server is running.');
-      setLoading(false);
-    }
-  };
-
-  
-=======
   const fetchApiKeys = async () => {
     try {
       const response = await fetch('http://localhost:8000/service/api-service/get');
@@ -126,7 +103,22 @@
       console.error('Failed to fetch API keys:', err);
     }
   }
->>>>>>> 12d62b51
+
+
+ 
+  const fetchModels = async () => {
+    setError(null);
+    try {
+      const response = await fetch('http://localhost:8000/workflow/helmmodels');
+      const helm_models = await response.json();
+      setAllModels(helm_models.helmModels);
+    } catch (err) {
+      setError('Failed to fetch models. Make sure the backend server is running.');
+      setLoading(false);
+    }
+  };
+
+  
 
   const handleSubmit = async (e) => {
     e.preventDefault();
@@ -170,12 +162,8 @@
       if (data.error) {
         console.error(data.error);
       } else {
-<<<<<<< HEAD
         onWorkflowStart(data.workflow_id, data.model, interactiveMode);
-=======
-        onWorkflowStart(data.workflow_id, interactiveMode);
         navigate(`/workflow/${data.workflow_id}`); // Navigate to workflow page after start
->>>>>>> 12d62b51
       }
     } catch (err) {
       console.error(err.message || 'Failed to start workflow. Make sure the backend server is running.');
@@ -292,16 +280,6 @@
           required
           margin="normal"
         >
-<<<<<<< HEAD
-          {workflows.map((workflow) => (
-            <MenuItem key={workflow.name} value={workflow.name}>
-              <Box display="flex" flexDirection="column">
-                <Typography>{workflow.name}</Typography>
-                <Typography variant="caption" color="textSecondary">
-                  {workflow.description}
-                </Typography>
-              </Box>
-=======
         {(workflows.length > 0) ? (
           workflows.map((workflow) => (
               <MenuItem key={workflow.name} value={workflow.name}>
@@ -316,9 +294,8 @@
           ) : (
             <MenuItem value="">
               <Typography>No workflows available</Typography>
->>>>>>> 12d62b51
             </MenuItem>
-          ))}
+          )}
         </TextField>
 
         <TextField
@@ -354,7 +331,6 @@
           placeholder="e.g., 10"
         />
 
-<<<<<<< HEAD
         <TextField
           select
           fullWidth
@@ -391,8 +367,6 @@
           </TextField>
           )}
 
-          <FormControlLabel
-=======
         <Grid container spacing={2} alignItems="center">
           <Grid item xs={5}>
             <TextField
@@ -489,8 +463,7 @@
 
         </Grid>
 
-        <FormControlLabel
->>>>>>> 12d62b51
+          <FormControlLabel
           control={
             <Switch
               checked={interactiveMode}
