--- conflicted
+++ resolved
@@ -210,58 +210,6 @@
     }
   };
 
-<<<<<<< HEAD
-=======
-  const handleSubmit = async (e) => {
-    e.preventDefault();
-    setLauncherState({
-      status: LauncherState.CREATING_WORKFLOW,
-      message: "Creating workflow instance...",
-      error: null
-    });
-  
-    try {
-      const firstTask = formData.tasks[0]; // Get the first task
-      const response = await fetch(`${API_BASE_URL}/workflow/start`, {
-        method: 'POST',
-        headers: { 'Content-Type': 'application/json' },
-        body: JSON.stringify({
-          workflow_name: formData.workflow_name,
-          task_dir: `bountybench/${firstTask.task_dir.replace(/^bountybench\//, '')}`,
-          bounty_number: firstTask.bounty_number,
-          vulnerability_type: formData.vulnerability_type,
-          interactive: interactiveMode,
-          iterations: formData.iterations,
-          model: formData.model,
-          use_helm: formData.use_helm,
-          use_mock_model: useMockModel,
-          max_input_tokens: formData.max_input_tokens ? parseInt(formData.max_input_tokens) : undefined,
-          max_output_tokens: formData.max_output_tokens ? parseInt(formData.max_output_tokens) : undefined
-        }),
-      });
-      
-      if (!response.ok) {
-        const errorData = await response.json();
-        throw new Error(errorData.error || 'Failed to start workflow');
-      }
-  
-      const data = await response.json();
-  
-      if (data.error) {
-        throw new Error(data.error);
-      } else {
-        await onWorkflowStart(data.workflow_id, data.model, interactiveMode);
-        navigate(`/workflow/${data.workflow_id}`);
-      }
-    } catch (err) {
-      setLauncherState({
-        status: LauncherState.SERVER_ERROR,
-        message: "Failed to create workflow",
-        error: err.message
-      });
-    }
-  };
->>>>>>> 6093a801
 
   const handleInputChange = (e) => {
     const { name, value, checked } = e.target;
