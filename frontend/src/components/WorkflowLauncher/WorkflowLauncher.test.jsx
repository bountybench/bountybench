--- conflicted
+++ resolved
@@ -110,11 +110,7 @@
   test('handles form input correctly, submits the form successfully, and navigates to new page', async () => {
     useServerAvailability.mockReturnValue({ isServerAvailable: true, isChecking: false });
     const workflows = [{ name: 'Workflow 1', description: 'Description 1' }];
-<<<<<<< HEAD
-    
-=======
     const apiKeys = { HELM_API_KEY: 'mock-api-key' };
->>>>>>> 921f0e8b
     global.fetch = jest
       .fn()
       .mockImplementationOnce(() =>
