--- conflicted
+++ resolved
@@ -56,10 +56,8 @@
       render(<Router><WorkflowLauncher onWorkflowStart={onWorkflowStartMock} interactiveMode={true} setInteractiveMode={setInteractiveModeMock} /></Router>);
     });
 
-<<<<<<< HEAD
     // Fetches both workflows and models
-=======
->>>>>>> 12d62b51
+    expect(global.fetch).toHaveBeenCalledTimes(2);
     expect(global.fetch).toHaveBeenCalledTimes(2);
 
     // Wait for async state updates to complete
@@ -101,6 +99,7 @@
     });
   
     expect(global.fetch).toHaveBeenCalledTimes(2);
+    expect(global.fetch).toHaveBeenCalledTimes(2);
   
     // Wait for async state updates to complete
     await waitFor(() => {
@@ -114,11 +113,8 @@
   test('handles form input correctly, submits the form successfully, and navigates to new page', async () => {
     useServerAvailability.mockReturnValue({ isServerAvailable: true, isChecking: false });
     const workflows = [{ name: 'Workflow 1', description: 'Description 1' }];
-<<<<<<< HEAD
     const helmModels = [{ name: 'model1', description: 'Description 1' }];
-=======
     const apiKeys = { HELM_API_KEY: 'mock-api-key' };
->>>>>>> 12d62b51
     global.fetch = jest
       .fn()
       .mockImplementationOnce(() =>
@@ -156,6 +152,7 @@
     });
 
     expect(global.fetch).toHaveBeenCalledTimes(2);
+    expect(global.fetch).toHaveBeenCalledTimes(2);
 
     // Ensure form is updated and submitted correctly
     fireEvent.mouseDown(screen.getByLabelText(/Workflow Type/i));
@@ -176,21 +173,14 @@
     fireEvent.click(screen.getByRole('button', { name: /Start Workflow/i }));
 
     await waitFor(() => expect(global.fetch).toHaveBeenCalledTimes(3));
-<<<<<<< HEAD
     expect(onWorkflowStartMock).toHaveBeenCalledWith('123', "test_model", true);
-=======
-    expect(onWorkflowStartMock).toHaveBeenCalledWith('123', true);
->>>>>>> 12d62b51
   });
 
   test('displays an error message if the form submission fails', async () => {
     useServerAvailability.mockReturnValue({ isServerAvailable: true, isChecking: false });
     const workflows = [{ name: 'Workflow 1', description: 'Description 1' }];
-<<<<<<< HEAD
     const helmModels = [{ name: 'model1', description: 'Description 1' }];
-=======
     const apiKeys = { HELM_API_KEY: 'mock-api-key' };
->>>>>>> 12d62b51
     global.fetch = jest
       .fn()
       .mockImplementationOnce(() =>
@@ -231,6 +221,7 @@
     });
   
     expect(global.fetch).toHaveBeenCalledTimes(2);
+    expect(global.fetch).toHaveBeenCalledTimes(2);
   
     // Open the select dropdown and select the option
     fireEvent.mouseDown(screen.getByLabelText(/Workflow Type/i));
