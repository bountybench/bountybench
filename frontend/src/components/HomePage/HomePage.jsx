--- conflicted
+++ resolved
@@ -4,11 +4,7 @@
 import { Box, Button, Typography, CircularProgress } from '@mui/material';
 import './HomePage.css';
 
-<<<<<<< HEAD
-const BASE_URL=`http://localhost:7999`
-=======
 import { API_BASE_URL } from '../../config';
->>>>>>> 129eace1
 
 const HomePage = () => {
   const navigate = useNavigate();
@@ -21,11 +17,7 @@
 
   const fetchActiveWorkflows = async () => {
     try {
-<<<<<<< HEAD
-      const response = await fetch(`${BASE_URL}/workflow/active`);
-=======
       const response = await fetch(`${API_BASE_URL}/workflow/active`);
->>>>>>> 129eace1
       const data = await response.json();
       setActiveWorkflows(data.active_workflows);
     } catch (error) {
