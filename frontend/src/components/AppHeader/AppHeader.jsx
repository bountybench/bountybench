--- conflicted
+++ resolved
@@ -2,11 +2,7 @@
 import { Box, Typography, Switch, FormControl, Select, MenuItem } from '@mui/material';
 import { useNavigate } from 'react-router';
 
-<<<<<<< HEAD
-const BASE_URL=`http://localhost:7999`
-=======
 import { API_BASE_URL } from '../../config';
->>>>>>> 129eace1
 
 export const AppHeader = ({
   onInteractiveModeToggle,
@@ -34,11 +30,7 @@
   useEffect(() => {
     const fetchModels = async () => {
       try {
-<<<<<<< HEAD
-        const response = await fetch(`${BASE_URL}/workflow/allmodels`);
-=======
         const response = await fetch(`${API_BASE_URL}/workflow/allmodels`);
->>>>>>> 129eace1
         const models = await response.json();
 
         setModelMapping(models.allModels);
