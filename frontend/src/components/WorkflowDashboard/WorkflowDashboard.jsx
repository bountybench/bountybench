import React, { useState, useEffect, useCallback } from 'react';
import { useParams, useNavigate } from 'react-router';
import { Box, CircularProgress, Alert, Typography, IconButton } from '@mui/material';
import ChevronLeftIcon from '@mui/icons-material/ChevronLeft';
import ChevronRightIcon from '@mui/icons-material/ChevronRight';
import AgentInteractions from '../AgentInteractions/AgentInteractions';
import ResourceDict from '../ResourceDict/ResourceDict';
import { useWorkflowWebSocket } from '../../hooks/useWorkflowWebSocket';
import './WorkflowDashboard.css';

import { API_BASE_URL } from '../../config';

const WorkflowState = {
  LOADING: 'LOADING',
  CONNECTING: 'CONNECTING',
  STARTING: 'STARTING',
  RUNNING: 'RUNNING',
  COMPLETED: 'COMPLETED',
  ERROR: 'ERROR',
  STOPPED: 'STOPPED',
  RESTARTING: 'RESTARTING'
};

export const WorkflowDashboard = ({ interactiveMode, onWorkflowStateUpdate, showInvalidWorkflowToast, useMockModel, setUseMockModel }) => {
  const { workflowId } = useParams();
  const [isNextDisabled, setIsNextDisabled] = useState(false);
  const [hasCheckedValidity, setHasCheckedValidity] = useState(false);
  const [preservedMessages, setPreservedMessages] = useState([]);
  const [lastToggledMessageId, setLastToggledMessageId] = useState(null);

  const [resources, setResources] = useState([]);
  const [isResourcePanelOpen, setIsResourcePanelOpen] = useState(false);
  const [restart, setRestart] = useState(0);

  const [workflowState, setWorkflowState] = useState({
    status: WorkflowState.LOADING,
    message: "Loading workflow instance...",
    error: null
  });

  const navigate = useNavigate();

  // Fetch active workflows to check if given workflowId exists
  useEffect(() => {
    const checkIfWorkflowExists = async () => {
<<<<<<< HEAD
      const response = await fetch(`${API_BASE_URL}/workflow/active`);
      const data = await response.json();

      if (!data.active_workflows.some(workflow => workflow.id === workflowId)) {
        showInvalidWorkflowToast();
=======
      try {
        const response = await fetch(`${API_BASE_URL}/workflow/active`);
        
        if (!response.ok) {
          console.error(`HTTP error! Status: ${response.status}`);
          navigate(`/`);
        }
        
        const data = await response.json();
        
        // Check if data has the expected structure
        if (data && data.active_workflows) {
          if (!data.active_workflows.some(workflow => workflow.id === workflowId)) {
            showInvalidWorkflowToast();
            navigate(`/`);
          }
        } else {
          // Handle unexpected data structure
          console.error("Unexpected API response format:", data);
          navigate(`/`);
        }
      } catch (error) {
        // Handle network errors or other exceptions
        console.error("Error checking workflow:", error);
>>>>>>> df8ad348
        navigate(`/`);
      }
    };
  
    if (!hasCheckedValidity) { // Check if validity has already been checked
      checkIfWorkflowExists();
      setHasCheckedValidity(true);
    }
  }, [workflowId, navigate, showInvalidWorkflowToast, hasCheckedValidity]);

  const {
    isConnected,
    workflowStatus,
    currentPhase,
    phaseMessages,
    error,
  } = useWorkflowWebSocket(workflowId, restart);

  console.log('WebSocket state:', {
    isConnected,
    workflowStatus,
    currentPhase,
    error,
    phaseMessagesCount: phaseMessages?.length
  });
  const getTailMessageId = async () => {
    if (phaseMessages?.length > 0){
      if (phaseMessages[phaseMessages.length - 1].current_children?.length > 0) {
        const lastMessage = phaseMessages[phaseMessages.length - 1].current_children[phaseMessages[phaseMessages.length - 1].current_children.length - 1];
        return lastMessage.current_id;
      }
      else if (phaseMessages.length > 1 && phaseMessages[phaseMessages.length - 2].current_children?.length > 0) {
        const lastMessage = phaseMessages[phaseMessages.length - 2].current_children[phaseMessages[phaseMessages.length - 2].current_children.length - 1];
        return lastMessage.current_id;
      }
    }
    return null;
  };

  useEffect(() => {
    if (error) {
      setWorkflowState({
        status: WorkflowState.ERROR,
        message: "An error occurred",
        error: error
      });
    } else if (!isConnected) {
      setWorkflowState({
        status: WorkflowState.CONNECTING,
        message: "Connecting to workflow...",
        error: null
      });
    } else if (workflowStatus === 'starting') {
      setWorkflowState({
        status: WorkflowState.STARTING,
        message: "Starting workflow, setting up first phase...",
        error: null
      });
    } else if (workflowStatus === 'restarting') {
      setWorkflowState({
        status: WorkflowState.RESTARTING,
        message: "Workflow restarting",
        error: null
      });
    } else if (workflowStatus === 'completed') {
      setWorkflowState({
        status: WorkflowState.COMPLETED,
        message: "Workflow completed",
        error: null
      });
      setPreservedMessages(phaseMessages);
    } else if (workflowStatus === 'stopped') {
      setWorkflowState({
        status: WorkflowState.STOPPED,
        message: "Workflow stopped",
        error: null
      });
    } else if (workflowStatus) {
      setWorkflowState({
        status: WorkflowState.RUNNING,
        message: `Workflow ${workflowStatus}`,
        error: null
      });
    }

    console.log(`Workflow state updated to ${workflowStatus}`)
    onWorkflowStateUpdate(workflowStatus, currentPhase);
  }, [isConnected, workflowStatus, currentPhase, phaseMessages, error, onWorkflowStateUpdate]);

  const handleRestart = async () => {
    try {
      const response = await fetch(`${API_BASE_URL}/workflow/restart/${workflowId}`, {
        method: 'POST',
      });
      if (!response.ok) {
        throw new Error(`HTTP error! status: ${response.status}`);
      }
      console.log('Workflow restarted successfully');
    } catch (error) {
      console.error('Error restarting workflow:', error);
    } finally {
      setRestart((prev) => prev + 1);
    }
  };

  const fetchResources = useCallback(async () => {
    if (!workflowId) {
      console.log('Skipping resource fetch - no workflow ID available');
      return;
    }

    if (workflowId) {
      try {
        const response = await fetch(`${API_BASE_URL}/workflow/${workflowId}/resources`);
        if (!response.ok) {
          throw new Error(`HTTP error! status: ${response.status}`);
        }
        const data = await response.json();
        console.log("resources: ", data)
        setResources(data.resources);
      } catch (error) {
        console.error('Error fetching resources:', error);
      }
    }
  }, [workflowId]);


  useEffect(() => {
    fetchResources();
  }, [phaseMessages, useMockModel, fetchResources]);

  const toggleResourcePanel = () => {
    setIsResourcePanelOpen(!isResourcePanelOpen);
  };

  const triggerNextIteration = async (iterNum, iterType) => {
    if (workflowStatus === "stopped") {
      console.error("Cannot trigger next iteration: Workflow is stopped.");
      return;
    }
    if (workflowId) {
      setIsNextDisabled(true);
      try {
        const currentMessageId = await getTailMessageId();
        console.log(`Tail message id is ${currentMessageId}, proceed to next ${iterNum} ${iterType} iteration(s)`)
        const response = await fetch(`${API_BASE_URL}/workflow/${workflowId}/run-message`, {
          method: 'POST',
          headers: {
            'Content-Type': 'application/json',
          },
          body: JSON.stringify({ message_id: currentMessageId, num_iter: iterNum, type_iter: iterType }),
        });
        if (!response.ok) {
          throw new Error(`HTTP error! status: ${response.status}`);
        }
        const data = await response.json();
        console.log('Next iteration triggered successfully', data);
      } catch (error) {
        console.error('Error triggering next iteration:', error);
      } finally {
        setIsNextDisabled(false);
      }
    } else {
      console.error('Workflow ID is not available');
    }
  };

  const handleUpdateMessageInput = async (messageId, newInputData) => {
    const url = `${API_BASE_URL}/workflow/${workflowId}/edit-message`;
    const requestBody = { message_id: messageId, new_input_data: newInputData };

    console.log('Sending request to:', url);
    console.log('Request body:', JSON.stringify(requestBody));

    setIsNextDisabled(true);
    try {
      const response = await fetch(url, {
        method: 'POST',
        headers: {
          'Content-Type': 'application/json',
        },
        body: JSON.stringify(requestBody),
      });

      if (!response.ok) {
        const errorText = await response.text();
        console.error('Error response body:', errorText);
        throw new Error(`HTTP error! status: ${response.status}`);
      }

      const data = await response.json();
      console.log('Action updated successfully', data);
    } catch (error) {
      console.error('Error updating action:', error);
    } finally {
      setIsNextDisabled(false);
    }
  };

  const handleRunMessage = async (messageId) => {
    if (workflowId) {
      setIsNextDisabled(true);
      try {
        const response = await fetch(`${API_BASE_URL}/workflow/${workflowId}/run-message`, {
          method: 'POST',
          headers: {
            'Content-Type': 'application/json',
          },
          body: JSON.stringify({ message_id: messageId }),
        });
        const data = await response.json();
        if (data.error) {
          console.error('Error running action:', data.error);
        } else {
          console.log('Action run successfully', data);
        }
      } catch (error) {
        console.error('Error running action:', error);
      } finally {
        setIsNextDisabled(false);
      }
    } else {
      console.error('Workflow ID is not available');
    }
  };


  const handleStopWorkflow = async () => {
    if (workflowId) {
      try {
        const response = await fetch(`${API_BASE_URL}/workflow/${workflowId}/stop`, {
          method: 'POST',
        });
        if (!response.ok) {
          throw new Error(`HTTP error! status: ${response.status}`);
        }
        console.log('Workflow stopped successfully');
      } catch (error) {
        console.error('Error stopping workflow:', error);
      }
    } else {
      console.error('Workflow ID is not available');
    }
  };

  const handleToggleVersion = useCallback(async (messageId, direction) => {
    // Set which message was toggled so we can scroll to it
    setLastToggledMessageId(messageId);

    try {
      const response = await fetch(`${API_BASE_URL}/workflow/${workflowId}/toggle-version`, {
        method: 'POST',
        headers: {
          'Content-Type': 'application/json',
        },
        body: JSON.stringify({ message_id: messageId, direction }),
      });

      if (!response.ok) {
        throw new Error('Failed to toggle version');
      }

      const result = await response.json();
      console.log(`Toggle version: ${result}`);
      // Updating messages should be triggered by call
    } catch (error) {
      console.error('Error toggling version:', error);
    }
  }, [workflowId]);

  if (workflowState.status === WorkflowState.ERROR) {
    return (
      <Box p={2}>
        <Alert severity="error">{workflowState.error || workflowState.message}</Alert>
      </Box>
    );
  }

  if (workflowState.status === WorkflowState.LOADING ||
    workflowState.status === WorkflowState.CONNECTING ||
    workflowState.status === WorkflowState.STARTING ||
    workflowState.status === WorkflowState.RESTARTING) {
    return (
      <Box display="flex" justifyContent="center" alignItems="center" height="100%">
        <Box className="launcher-loading" display="flex" flexDirection="column" alignItems="center">
          <CircularProgress />
          <Typography>{workflowState.message}</Typography>
        </Box>
      </Box>
    );
  }

  const displayMessages = workflowState.status === WorkflowState.COMPLETED ? preservedMessages : phaseMessages;

  return (
    <Box height="100%" overflow="hidden" display="flex">
      <Box flexGrow={1} overflow="auto">
        <AgentInteractions
          interactiveMode={interactiveMode}
          workflowStatus={workflowStatus}
          currentPhase={currentPhase}
          isNextDisabled={isNextDisabled}
          phaseMessages={displayMessages}
          onUpdateMessageInput={handleUpdateMessageInput}
          onRunMessage={handleRunMessage}
          onTriggerNextIteration={triggerNextIteration}
          onStopWorkflow={handleStopWorkflow}
          onRestart={handleRestart}
          onToggleVersion={handleToggleVersion}
          lastToggledMessageId={lastToggledMessageId}
        />
      </Box>
      <Box className={`resource-panel ${isResourcePanelOpen ? 'open' : ''}`}>
        <IconButton
          className="toggle-panel"
          onClick={toggleResourcePanel}
          size="small"
        >
          {isResourcePanelOpen ? <ChevronRightIcon /> : <ChevronLeftIcon />}
        </IconButton>
        <ResourceDict resources={resources} />
      </Box>
    </Box>
  );
};<|MERGE_RESOLUTION|>--- conflicted
+++ resolved
@@ -43,13 +43,6 @@
   // Fetch active workflows to check if given workflowId exists
   useEffect(() => {
     const checkIfWorkflowExists = async () => {
-<<<<<<< HEAD
-      const response = await fetch(`${API_BASE_URL}/workflow/active`);
-      const data = await response.json();
-
-      if (!data.active_workflows.some(workflow => workflow.id === workflowId)) {
-        showInvalidWorkflowToast();
-=======
       try {
         const response = await fetch(`${API_BASE_URL}/workflow/active`);
         
@@ -74,7 +67,6 @@
       } catch (error) {
         // Handle network errors or other exceptions
         console.error("Error checking workflow:", error);
->>>>>>> df8ad348
         navigate(`/`);
       }
     };
