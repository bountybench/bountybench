--- conflicted
+++ resolved
@@ -155,19 +155,6 @@
             Current Phase: {currentPhase.phase_name} (Phase {currentPhase.phase_idx + 1})
           </Typography>
         )}
-<<<<<<< HEAD
-        {interactiveMode && (
-          <Button
-            variant="contained"
-            color="primary"
-            onClick={triggerNextIteration}
-            startIcon={<ArrowForwardIcon />}
-            disabled={isNextDisabled}
-          >
-            Next Iteration
-          </Button>
-        )}
-=======
         <Box sx={{ display: 'flex', gap: 2 }}>
           {interactiveMode && (
             <Button
@@ -201,7 +188,6 @@
             {isRestarting ? 'Restarting...' : 'Restart Workflow'}
           </Button>
         </Box>
->>>>>>> a358e745
       </Box>
         
       <Grid container spacing={2} className="dashboard-content">
