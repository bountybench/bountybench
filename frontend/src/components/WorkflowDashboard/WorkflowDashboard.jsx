import React, { useState, useEffect, useCallback, useMemo } from 'react';
import { useParams, useNavigate } from 'react-router';
import { Box, CircularProgress, Alert, Typography, IconButton } from '@mui/material';
import ChevronLeftIcon from '@mui/icons-material/ChevronLeft';
import ChevronRightIcon from '@mui/icons-material/ChevronRight';
import AgentInteractions from '../AgentInteractions/AgentInteractions';
import ResourceDict from '../ResourceDict/ResourceDict';
import { useWorkflowWebSocket } from '../../hooks/useWorkflowWebSocket';
import './WorkflowDashboard.css';

const WorkflowState = {
  LOADING: 'LOADING',
  CONNECTING: 'CONNECTING',
  STARTING: 'STARTING',
  RUNNING: 'RUNNING',
  COMPLETED: 'COMPLETED',
  ERROR: 'ERROR',
  STOPPED: 'STOPPED'
};

export const WorkflowDashboard = ({ interactiveMode, onWorkflowStateUpdate, showInvalidWorkflowToast }) => {
  const { workflowId } = useParams();
  const [isNextDisabled, setIsNextDisabled] = useState(false);
  const [hasCheckedValidity, setHasCheckedValidity] = useState(false);
  const [preservedMessages, setPreservedMessages] = useState([]);
  
  const [resources, setResources] = useState([]);
  const [isResourcePanelOpen, setIsResourcePanelOpen] = useState(false);

  const [workflowState, setWorkflowState] = useState({
    status: WorkflowState.LOADING,
    message: "Loading workflow instance...",
    error: null
  });

  const navigate = useNavigate();
   
  // Fetch active workflows to check if given workflowId exists
  useEffect(() => {
    const checkIfWorkflowExists = async () => {
      const response = await fetch('http://localhost:8000/workflow/active');
      const data = await response.json();

      if (!data.active_workflows.some(workflow => workflow.id === workflowId)) {
        showInvalidWorkflowToast();
        navigate(`/`); 
      }
    };

    if (!hasCheckedValidity) { // Check if validity has already been checked
      checkIfWorkflowExists();
      setHasCheckedValidity(true);
    }
  }, [workflowId, navigate, showInvalidWorkflowToast, hasCheckedValidity]);

  const {
    isConnected,
    workflowStatus,
    currentPhase,
    phaseMessages,
    error,
  } = useWorkflowWebSocket(workflowId);
  
  console.log('WebSocket state:', { 
    isConnected, 
    workflowStatus, 
    currentPhase,
    error,
    phaseMessagesCount: phaseMessages?.length
  });

  const getTailMessageId = async () => {
    if (phaseMessages?.length > 0 && phaseMessages[phaseMessages.length - 1].current_children?.length > 0) {
      const lastMessage = phaseMessages[phaseMessages.length - 1].current_children[phaseMessages[phaseMessages.length - 1].current_children.length - 1];
      return lastMessage.current_id;
    }
    return null;
  };
  
  useEffect(() => {
    if (error) {
      setWorkflowState({
        status: WorkflowState.ERROR,
        message: "An error occurred",
        error: error
      });
    } else if (!isConnected) {
      setWorkflowState({
        status: WorkflowState.CONNECTING,
        message: "Connecting to workflow...",
        error: null
      });
    } else if (workflowStatus === 'starting') {
      setWorkflowState({
        status: WorkflowState.STARTING,
        message: "Starting workflow, setting up first phase...",
        error: null
      });
    } else if (workflowStatus === 'completed') {
      setWorkflowState({
        status: WorkflowState.COMPLETED,
        message: "Workflow completed",
        error: null
      });
      setPreservedMessages(phaseMessages);
    } else if (workflowStatus === 'stopped') {
      setWorkflowState({
        status: WorkflowState.STOPPED,
        message: "Workflow stopped",
        error: null
      });
    } else if (workflowStatus) {
      setWorkflowState({
        status: WorkflowState.RUNNING,
        message: `Workflow ${workflowStatus}`,
        error: null
      });
    }

    console.log(`Workflow state updated to ${workflowStatus}`)
    onWorkflowStateUpdate(workflowStatus, currentPhase);
  }, [isConnected, workflowStatus, currentPhase, phaseMessages, error, onWorkflowStateUpdate]);

  const fetchResources = useCallback(async () => {
    if (workflowId) {
      try {
        const response = await fetch(`http://localhost:8000/workflow/${workflowId}/resources`);
        if (!response.ok) {
          throw new Error(`HTTP error! status: ${response.status}`);
        }
        const data = await response.json();
        console.log(`Got resources ${data.resources}`)
        setResources(data.resources);
      } catch (error) {
        console.error('Error fetching resources:', error);
      }
    }
  }, [workflowId]);


  useEffect(() => {
    fetchResources();
  }, [phaseMessages]);

  const toggleResourcePanel = () => {
    setIsResourcePanelOpen(!isResourcePanelOpen);
  };

  const triggerNextIteration = async () => {
    if (workflowStatus === "stopped") {
      console.error("Cannot trigger next iteration: Workflow is stopped.");
      return;
    }
    if (workflowId) {
      setIsNextDisabled(true);
      try {
        const currentMessageId = await getTailMessageId();
        console.log(`Tail message id is ${currentMessageId}`)
        const response = await fetch(`http://localhost:8000/workflow/${workflowId}/run-message`, {
          method: 'POST',
          headers: {
            'Content-Type': 'application/json',
          },
          body: JSON.stringify({ message_id: currentMessageId }),
        });
        if (!response.ok) {
          throw new Error(`HTTP error! status: ${response.status}`);
        }
        const data = await response.json();
        console.log('Next iteration triggered successfully', data);
      } catch (error) {
        console.error('Error triggering next iteration:', error);
      } finally {
        setIsNextDisabled(false);
      }
    } else {
      console.error('Workflow ID is not available');
    }
  };

  const handleUpdateMessageInput = async (messageId, newInputData) => {
    const url = `http://localhost:8000/workflow/${workflowId}/edit-message`;
    const requestBody = { message_id: messageId, new_input_data: newInputData };
    
    console.log('Sending request to:', url);
    console.log('Request body:', JSON.stringify(requestBody));
  
    setIsNextDisabled(true);
    try {
      const response = await fetch(url, {
        method: 'POST',
        headers: {
          'Content-Type': 'application/json',
        },
        body: JSON.stringify(requestBody),
      });
  
      if (!response.ok) {
        const errorText = await response.text();
        console.error('Error response body:', errorText);
        throw new Error(`HTTP error! status: ${response.status}`);
      }
  
      const data = await response.json();
      console.log('Action updated successfully', data);
    } catch (error) {
      console.error('Error updating action:', error);
    } finally {
      setIsNextDisabled(false);
    }
  };

  const handleRunMessage = async (messageId) => {
    if (workflowId) {
      setIsNextDisabled(true);
      try {
        const response = await fetch(`http://localhost:8000/workflow/${workflowId}/run-message`, {
          method: 'POST',
          headers: {
            'Content-Type': 'application/json',
          },
          body: JSON.stringify({ message_id: messageId }),
        });
        const data = await response.json();
        if (data.error) {
          console.error('Error running action:', data.error);
        } else {
          console.log('Action run successfully', data);
        }
      } catch (error) {
        console.error('Error running action:', error);
      } finally {
        setIsNextDisabled(false);
      }
    } else {
      console.error('Workflow ID is not available');
    }
  };


  const handleStopWorkflow = async () => {
    if (workflowId) {
      try {
        const response = await fetch(`http://localhost:8000/workflow/${workflowId}/stop`, {
          method: 'POST',
        });
        if (!response.ok) {
          throw new Error(`HTTP error! status: ${response.status}`);
        }
        console.log('Workflow stopped successfully');
      } catch (error) {
        console.error('Error stopping workflow:', error);
      }
    } else {
      console.error('Workflow ID is not available');
    }
  };

  const handleToggleVersion = useCallback(async (messageId, direction) => {
    try {
      const response = await fetch(`http://localhost:8000/workflow/${workflowId}/toggle-version`, {
        method: 'POST',
        headers: {
          'Content-Type': 'application/json',
        },
        body: JSON.stringify({ message_id: messageId, direction }),
      });

      if (!response.ok) {
        throw new Error('Failed to toggle version');
      }

      const result = await response.json();
      // Updating messages should be triggered by call
    } catch (error) {
      console.error('Error toggling version:', error);
    }
  }, [workflowId]);

  if (workflowState.status === WorkflowState.ERROR) {
    return (
      <Box p={2}>
        <Alert severity="error">{workflowState.error || workflowState.message}</Alert>
      </Box>
    );
  }

  if (workflowState.status === WorkflowState.LOADING || 
      workflowState.status === WorkflowState.CONNECTING ||
      workflowState.status === WorkflowState.STARTING) {
    return (
      <Box display="flex" justifyContent="center" alignItems="center" height="100%">
        <Box className="launcher-loading" display="flex" flexDirection="column" alignItems="center">
          <CircularProgress />
          <Typography>{workflowState.message}</Typography>
        </Box>
      </Box>
    );
  }

  const displayMessages = workflowState.status === WorkflowState.COMPLETED ? preservedMessages : phaseMessages;

  return (
<<<<<<< HEAD
    <Box height="100%" overflow="hidden" display="flex">
      <Box flexGrow={1} overflow="auto">
        <AgentInteractions
          interactiveMode={interactiveMode}
          workflowStatus={workflowStatus}
          currentPhase={currentPhase}
          isNextDisabled={isNextDisabled}
          phaseMessages={displayMessages}
          onUpdateMessageInput={handleUpdateMessageInput}
          onRerunMessage={handleRerunMessage}
          onTriggerNextIteration={triggerNextIteration}
          onStopWorkflow={handleStopWorkflow}
          onToggleVersion={handleToggleVersion}
        />
      </Box>
      <Box className={`resource-panel ${isResourcePanelOpen ? 'open' : ''}`}>
        <IconButton
          className="toggle-panel"
          onClick={toggleResourcePanel}
          size="small"
        >
          {isResourcePanelOpen ? <ChevronRightIcon /> : <ChevronLeftIcon />}
        </IconButton>
        <ResourceDict resources={resources} />
      </Box>
=======
    <Box height="100%" overflow="auto">
      <AgentInteractions
        interactiveMode={interactiveMode}
        workflowStatus={workflowStatus}
        currentPhase={currentPhase}
        isNextDisabled={isNextDisabled}
        phaseMessages={displayMessages}
        onUpdateMessageInput={handleUpdateMessageInput}
        onRunMessage={handleRunMessage}
        onTriggerNextIteration={triggerNextIteration}
        onStopWorkflow={handleStopWorkflow}
        onToggleVersion={handleToggleVersion}
      />
>>>>>>> 79382ccb
    </Box>
  );
};<|MERGE_RESOLUTION|>--- conflicted
+++ resolved
@@ -301,7 +301,6 @@
   const displayMessages = workflowState.status === WorkflowState.COMPLETED ? preservedMessages : phaseMessages;
 
   return (
-<<<<<<< HEAD
     <Box height="100%" overflow="hidden" display="flex">
       <Box flexGrow={1} overflow="auto">
         <AgentInteractions
@@ -311,7 +310,7 @@
           isNextDisabled={isNextDisabled}
           phaseMessages={displayMessages}
           onUpdateMessageInput={handleUpdateMessageInput}
-          onRerunMessage={handleRerunMessage}
+          onRunMessage={handleRunMessage}
           onTriggerNextIteration={triggerNextIteration}
           onStopWorkflow={handleStopWorkflow}
           onToggleVersion={handleToggleVersion}
@@ -327,21 +326,6 @@
         </IconButton>
         <ResourceDict resources={resources} />
       </Box>
-=======
-    <Box height="100%" overflow="auto">
-      <AgentInteractions
-        interactiveMode={interactiveMode}
-        workflowStatus={workflowStatus}
-        currentPhase={currentPhase}
-        isNextDisabled={isNextDisabled}
-        phaseMessages={displayMessages}
-        onUpdateMessageInput={handleUpdateMessageInput}
-        onRunMessage={handleRunMessage}
-        onTriggerNextIteration={triggerNextIteration}
-        onStopWorkflow={handleStopWorkflow}
-        onToggleVersion={handleToggleVersion}
-      />
->>>>>>> 79382ccb
     </Box>
   );
 };