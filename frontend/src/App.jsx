import React, { useState, useEffect, useRef } from 'react';
import { ThemeProvider } from '@mui/material/styles';
import CssBaseline from '@mui/material/CssBaseline';
import Box from '@mui/material/Box';
import { WorkflowDashboard } from './components/WorkflowDashboard/WorkflowDashboard';
import { WorkflowLauncher } from './components/WorkflowLauncher/WorkflowLauncher';
import { AppHeader } from './components/AppHeader/AppHeader'; 
import { darkTheme } from './theme';
import './App.css';

function App() {  
  const [selectedWorkflow, setSelectedWorkflow] = useState(null);
  const [interactiveMode, setInteractiveMode] = useState(true);
  const [workflowStatus, setWorkflowStatus] = useState(null);
  const [currentPhase, setCurrentPhase] = useState(null);
<<<<<<< HEAD
  
  const handleWorkflowStart = (workflowId, model, isInteractive) => {
    setSelectedWorkflow({ id: workflowId, model: model });
=======
  const toastIdRef = useRef({});

  const handleWorkflowStart = (workflowId, isInteractive) => {
    setSelectedWorkflow({ id: workflowId });
>>>>>>> 4cb102fe
    setInteractiveMode(isInteractive);
  };

  const handleInteractiveModeToggle = async () => {
    const newInteractiveMode = !interactiveMode;
    setInteractiveMode(newInteractiveMode);
    if (selectedWorkflow) {
      try {
        const response = await fetch(`http://localhost:8000/workflow/${selectedWorkflow.id}/interactive`, {
          method: 'POST',
          headers: {
            'Content-Type': 'application/json',
          },
          body: JSON.stringify({ interactive: newInteractiveMode }),
        });
        
        if (!response.ok) {
          throw new Error('Failed to update interactive mode');
        }
        
        console.log("Backend updated with new interactive mode:", newInteractiveMode);
      } catch (error) {
        console.error("Error updating interactive mode:", error);
        setInteractiveMode(!newInteractiveMode); // Revert state on error
      }
    }
  };

  const handleWorkflowStateUpdate = (status, phase) => {
    setWorkflowStatus(status);
    setCurrentPhase(phase);
  };

  const handleModelChange = async (name) => {
    const url = `http://localhost:8000/workflow/model-change/${selectedWorkflow.id}`;
    const requestBody = { new_model_name: name };

<<<<<<< HEAD
    const response = await fetch(url, {
      method: 'POST',
      headers: {
        'Content-Type': 'application/json',
      },
      body: JSON.stringify(requestBody),
    });

    if (!response.ok) {
      const errorText = await response.text();
      console.error('Error response body:', errorText);
      throw new Error(`HTTP error! status: ${response.status}`);
    } 
  };
=======
    console.error = function(...args) {
      const errorMessage = args.join(' ');

      // Check if the toast already exists
      if (toastIdRef.current[errorMessage]) {
        // Update the existing toast with the same message
        toast.update(toastIdRef.current[errorMessage], {
          render: errorMessage,
          autoClose: 5000,
          transition: Slide,
        });
      } else {
        // Create a new toast and store the ID
        const id = toast.error(errorMessage, {
          position: "top-center",
          autoClose: 5000,
          transition: Slide,
        });
        toastIdRef.current[errorMessage] = id;
      }  
      originalConsoleError.apply(console, args);
    };
>>>>>>> 4cb102fe


  return (
    <ThemeProvider theme={darkTheme}>
      <CssBaseline />
      <Box className="app-container" display="flex" flexDirection="column" height="100vh">
        <AppHeader 
          onInteractiveModeToggle={handleInteractiveModeToggle}
          interactiveMode={interactiveMode}
          selectedWorkflow={selectedWorkflow}
          workflowStatus={workflowStatus}
          currentPhase={currentPhase}
          onModelChange={handleModelChange}
        />
        <Box flexGrow={1} overflow="auto">
          {selectedWorkflow ? (
            <WorkflowDashboard 
              selectedWorkflow={selectedWorkflow}
              interactiveMode={interactiveMode}
              onWorkflowStateUpdate={handleWorkflowStateUpdate}
            />
          ) : (
            <WorkflowLauncher 
              onWorkflowStart={handleWorkflowStart}
              interactiveMode={interactiveMode}
              setInteractiveMode={setInteractiveMode}
            />
          )}
        </Box>
      </Box>
    </ThemeProvider>
  );
}

export default App;<|MERGE_RESOLUTION|>--- conflicted
+++ resolved
@@ -13,16 +13,10 @@
   const [interactiveMode, setInteractiveMode] = useState(true);
   const [workflowStatus, setWorkflowStatus] = useState(null);
   const [currentPhase, setCurrentPhase] = useState(null);
-<<<<<<< HEAD
-  
+  const toastIdRef = useRef({});
+
   const handleWorkflowStart = (workflowId, model, isInteractive) => {
     setSelectedWorkflow({ id: workflowId, model: model });
-=======
-  const toastIdRef = useRef({});
-
-  const handleWorkflowStart = (workflowId, isInteractive) => {
-    setSelectedWorkflow({ id: workflowId });
->>>>>>> 4cb102fe
     setInteractiveMode(isInteractive);
   };
 
@@ -51,16 +45,10 @@
     }
   };
 
-  const handleWorkflowStateUpdate = (status, phase) => {
-    setWorkflowStatus(status);
-    setCurrentPhase(phase);
-  };
-
   const handleModelChange = async (name) => {
     const url = `http://localhost:8000/workflow/model-change/${selectedWorkflow.id}`;
     const requestBody = { new_model_name: name };
 
-<<<<<<< HEAD
     const response = await fetch(url, {
       method: 'POST',
       headers: {
@@ -75,7 +63,15 @@
       throw new Error(`HTTP error! status: ${response.status}`);
     } 
   };
-=======
+
+  const handleWorkflowStateUpdate = (status, phase) => {
+    setWorkflowStatus(status);
+    setCurrentPhase(phase);
+  };
+
+  useEffect(() => {
+    const originalConsoleError = console.error;
+
     console.error = function(...args) {
       const errorMessage = args.join(' ');
 
@@ -98,7 +94,29 @@
       }  
       originalConsoleError.apply(console, args);
     };
->>>>>>> 4cb102fe
+
+    return () => {
+      console.error = originalConsoleError;
+    };
+  }, []);
+  const handleModelChange = async (name) => {
+    const url = `http://localhost:8000/workflow/model-change/${selectedWorkflow.id}`;
+    const requestBody = { new_model_name: name };
+
+    const response = await fetch(url, {
+      method: 'POST',
+      headers: {
+        'Content-Type': 'application/json',
+      },
+      body: JSON.stringify(requestBody),
+    });
+
+    if (!response.ok) {
+      const errorText = await response.text();
+      console.error('Error response body:', errorText);
+      throw new Error(`HTTP error! status: ${response.status}`);
+    } 
+  };
 
 
   return (
