--- conflicted
+++ resolved
@@ -35,11 +35,7 @@
     setInteractiveMode(newInteractiveMode);
     if (selectedWorkflow) {
       try {
-<<<<<<< HEAD
-        const response = await fetch(`${BASE_URL}/workflow/${selectedWorkflow.id}/interactive`, {
-=======
-        const response = await fetch(`${API_BASE_URL}/workflow/${selectedWorkflow.id}/interactive`, {
->>>>>>> 129eace1
+          const response = await fetch(`${API_BASE_URL}/workflow/${selectedWorkflow.id}/interactive`, {
           method: 'POST',
           headers: {
             'Content-Type': 'application/json',
@@ -65,11 +61,7 @@
   const handleModelChange = async (name, mockModel) => {
     if (!selectedWorkflow) return;
     
-<<<<<<< HEAD
-    const url = `${BASE_URL}/workflow/${selectedWorkflow.id}/model-change`;
-=======
     const url = `${API_BASE_URL}/workflow/${selectedWorkflow.id}/model-change`;
->>>>>>> 129eace1
     const requestBody = { 
       new_model_name: name,
       use_mock_model: mockModel 
@@ -100,11 +92,7 @@
 
     if (selectedWorkflow) {
       try {
-<<<<<<< HEAD
-        const response = await fetch(`${BASE_URL}/workflow/${selectedWorkflow.id}/mock-model`, {
-=======
         const response = await fetch(`${API_BASE_URL}/workflow/${selectedWorkflow.id}/mock-model`, {
->>>>>>> 129eace1
           method: 'POST',
           headers: { 'Content-Type': 'application/json' },
           body: JSON.stringify({ use_mock_model: newMockState }),
