--- conflicted
+++ resolved
@@ -1,10 +1,6 @@
 import { useState, useEffect, useCallback, useRef } from 'react';
 
-<<<<<<< HEAD
-const WS_URL=`ws://localhost:7999`
-=======
 import { WS_BASE_URL } from '../config'; 
->>>>>>> 129eace1
 
 export const useWorkflowWebSocket = (workflowId) => {
   const [isConnected, setIsConnected] = useState(false);
@@ -215,11 +211,7 @@
 
     const backoff = Math.min(1000 * Math.pow(2, reconnectAttempts.current), 30000);
     connectionTimeout.current = setTimeout(() => {
-<<<<<<< HEAD
-      const wsUrl = `${WS_URL}/ws/${workflowId}`;
-=======
       const wsUrl = `${WS_BASE_URL}/ws/${workflowId}`;
->>>>>>> 129eace1
       ws.current = new WebSocket(wsUrl);
 
       ws.current.onopen = () => {
