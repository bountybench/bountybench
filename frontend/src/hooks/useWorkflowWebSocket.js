--- conflicted
+++ resolved
@@ -1,12 +1,8 @@
 import { useState, useEffect, useCallback, useRef } from 'react';
 
-<<<<<<< HEAD
+const WS_URL=`ws://localhost:7999`
+
 export const useWorkflowWebSocket = (workflowId, reconnect) => {
-=======
-const WS_URL=`ws://localhost:7999`
-
-export const useWorkflowWebSocket = (workflowId) => {
->>>>>>> 15440cda
   const [isConnected, setIsConnected] = useState(false);
   const [phaseMessages, setPhaseMessages] = useState([]);
   const [error, setError] = useState(null);
@@ -138,27 +134,9 @@
         ws.current?.send(JSON.stringify({ type: 'pong' }));
         return;
       }
-<<<<<<< HEAD
-      console.log("websocket message received:", data)
-      switch (data.message_type) {
-        case 'connection_established':
-          connectionEstablished.current = true;
-          setIsConnected(true);
-          break;
-
-        case 'workflow_status':
-          console.log(`Received workflow status update: ${data.status}`);
-          setWorkflowStatus(data.status);
-          if (data.error) {
-            console.error(`Workflow error: ${data.error}`);
-            setError(data.error);
-          }
-          break;
-=======
 
       // Handle single message or list of messages
       const messages = Array.isArray(data) ? data : [data];
->>>>>>> 15440cda
 
       messages.forEach(message => {
         if (message.error) {
@@ -268,11 +246,7 @@
         lastHeartbeat.current = Date.now();
       };
     }, backoff);
-<<<<<<< HEAD
-  }, [workflowId, maxReconnectAttempts, reconnect]);
-=======
-  }, [workflowId, maxReconnectAttempts, handleWebSocketMessage]);
->>>>>>> 15440cda
+  }, [workflowId, maxReconnectAttempts, handleWebSocketMessage, reconnect]);
 
   useEffect(() => {
     if (workflowId) {
