--- conflicted
+++ resolved
@@ -26,11 +26,7 @@
 
     const checkServer = async () => {
       try {
-<<<<<<< HEAD
-        const response = await fetch(`${BASE_URL}/workflow/list`);
-=======
         const response = await fetch(`${API_BASE_URL}/workflow/list`);
->>>>>>> 129eace1
         if (response.ok) {
           setServerStatus({
             isAvailable: true,
