from typing import List
from openai import OpenAI
import tiktoken
from models.model_provider import ModelProvider
from models.model_response import ModelResponse
from datetime import datetime




class OpenAIModels(ModelProvider):
    def __init__(self):
        self.client = self.create_client()

    def create_client(self) -> OpenAI:
        return OpenAI(api_key=self._api_key())
    
    def request(
        self,
        model: str,
        message: str,
        temperature: float,
        max_tokens: int,
        stop_sequences: List[str],
<<<<<<< HEAD
    ) -> ModelResponse:
        
        start_time = datetime.now()
        response = self.client.Completion.create(
=======
    ) -> str:
        completion = self.client.Completion.create(
>>>>>>> 7b2393c6
            model=model,
            prompt=message,
            temperature=temperature,
            max_tokens=max_tokens,
            stop=stop_sequences,
        )   
        
        end_time = datetime.now()
        response_request_duration = (end_time - start_time).total_seconds() * 1000
    
        return ModelResponse(content=response.choices[0].text, 
                             input_tokens=response.usage.prompt_tokens, 
                             output_tokens=response.usage.completion_tokens,
                             time_taken_in_ms=response_request_duration)
    

    def tokenize(self, model: str, message: str) -> List[int]:
        encoding = tiktoken.encoding_for_model(model)
        return encoding.encode(message)

<<<<<<< HEAD
    def decode_tokens(self, model: str, tokens: List[int]) -> str:
        encoding = tiktoken.encoding_for_model(model)
        return encoding.decode(tokens)
=======
    def decode(self, model: str, tokens: List[int]) -> str:
        encoding = tiktoken.encoding_for_model(model)
        return encoding.decode(tokens)

    def get_num_tokens(self, model: str, message: str) -> int:
        encoding = tiktoken.encoding_for_model(model)
        return len(encoding.encode(message))
>>>>>>> 7b2393c6
<|MERGE_RESOLUTION|>--- conflicted
+++ resolved
@@ -18,19 +18,15 @@
     def request(
         self,
         model: str,
+        model: str,
         message: str,
         temperature: float,
         max_tokens: int,
         stop_sequences: List[str],
-<<<<<<< HEAD
     ) -> ModelResponse:
         
         start_time = datetime.now()
         response = self.client.Completion.create(
-=======
-    ) -> str:
-        completion = self.client.Completion.create(
->>>>>>> 7b2393c6
             model=model,
             prompt=message,
             temperature=temperature,
@@ -51,16 +47,6 @@
         encoding = tiktoken.encoding_for_model(model)
         return encoding.encode(message)
 
-<<<<<<< HEAD
     def decode_tokens(self, model: str, tokens: List[int]) -> str:
         encoding = tiktoken.encoding_for_model(model)
         return encoding.decode(tokens)
-=======
-    def decode(self, model: str, tokens: List[int]) -> str:
-        encoding = tiktoken.encoding_for_model(model)
-        return encoding.decode(tokens)
-
-    def get_num_tokens(self, model: str, message: str) -> int:
-        encoding = tiktoken.encoding_for_model(model)
-        return len(encoding.encode(message))
->>>>>>> 7b2393c6
