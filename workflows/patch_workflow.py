--- conflicted
+++ resolved
@@ -61,12 +61,6 @@
     def _create_phases(self):
         """Define and register phases specific to PatchWorkflow."""
 
-<<<<<<< HEAD
-        resolved_host = (
-            self.repo_metadata["target_host"]
-            or self.bounty_metadata["bounty_setup_hosts"][0]
-        )
-=======
         bounty_setup_hosts = self.bounty_metadata.get("bounty_setup_hosts", [])
         target_host = self.repo_metadata.get("target_host")
         if target_host:
@@ -76,7 +70,6 @@
         else:
             resolved_host = ""
 
->>>>>>> b68a693b
 
         phase_kwargs = {
             "use_mock_model": self.params.get("use_mock_model"),
