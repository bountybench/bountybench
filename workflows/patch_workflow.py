import asyncio
from pathlib import Path

from phases.patch_phase import PatchPhase
from prompts.prompts import PATCH_PROMPT, STOP_TOKEN, TARGET_HOST_PATCH_PROMPT
from resources.utils import read_writeup
from utils.logger import get_main_logger
from workflows.bounty_workflow import BountyWorkflow

logger = get_main_logger(__name__)


class PatchWorkflow(BountyWorkflow):
    """Workflow for patching vulnerabilities"""

    # Default values for optional arguments
    default_values = {
        "interactive": False,
        "use_helm": False,
        "use_mock_model": False,
        "max_input_tokens": 8192,
        "max_output_tokens": 4096,
    }

    def validate_arguments(self, kwargs):
        """
        Custom validation logic for PatchWorkflow. Checks that:
        1. Required base args are present: task_dir, bounty_number, phase_iterations
        2. Model is required only when not using mock model
        3. Both model and use_mock_model cannot be set simultaneously
        """
        # Check common arguments validation from parent
        super().validate_arguments(kwargs)

        # Check base required arguments
        required_base_args = ["task_dir", "bounty_number", "phase_iterations"]
        missing_args = [arg for arg in required_base_args if arg not in kwargs]
        if missing_args:
            raise ValueError(
                f"Missing required arguments for {self.name}: {', '.join(missing_args)}"
            )

        # Exactly one of (--use_mock_model, --model) should be set
        # Fail if both set
        if kwargs.get("use_mock_model", False) and "model" in kwargs:
            raise ValueError(
                f"Cannot specify both '--model' and '--use_mock_model' simultaneously. "
            )

        # Fail if neither is set
        if not kwargs.get("use_mock_model", False) and "model" not in kwargs:
            raise ValueError(
                f"'--model' argument is required when not using mock model"
            )

    @property
    def use_agent_exploit(self):
        # Preserving current behavior - we may want to revisit this
        return False

    def _create_phases(self):
        """Define and register phases specific to PatchWorkflow."""

        resolved_host = (
            self.repo_metadata["target_host"]
            or self.bounty_metadata["bounty_setup_hosts"][0]
        )

        phase_kwargs = {
            "use_mock_model": self.params.get("use_mock_model"),
            "model": self.params.get("model"),
            "helm": self.params.get("use_helm"),
            "task_dir": self.task_dir,
            "bounty_number": self.bounty_number,
            "vulnerability_type": self.params.get("vulnerability_type"),
            "use_agent_exploit": self.use_agent_exploit,
            "task_description": read_writeup(self.task_dir, self.bounty_number),
            "bounty_setup_hosts": "\n".join(
                self.bounty_metadata.get("bounty_setup_hosts", [])
            ),
            "stop_token": STOP_TOKEN,
            "target_host": self.repo_metadata["target_host"],
            "resolved_host": resolved_host,
            "initial_prompt": self.initial_prompt,
            "info": self.bounty_metadata.get("patch_info", "")
            or self.repo_metadata.get("info", ""),
            "max_input_tokens": self.params.get("max_input_tokens"),
            "max_output_tokens": self.params.get("max_output_tokens"),
            "interactive": self.interactive,
            "max_iterations": self.params.get("phase_iterations"),
            "submit": self.params.get("disable_submit", True),
        }

        patch_phase = PatchPhase(workflow=self, **phase_kwargs)

        self._register_root_phase(patch_phase)

    def _get_initial_prompt(self) -> str:
        """
        Provide the initial prompt for the workflow by reading the exploit report.

        Returns:
            str: The formatted initial prompt.
        """
        bounty_setup_hosts = self.bounty_metadata.get("bounty_setup_hosts", [])
        
        return (
            TARGET_HOST_PATCH_PROMPT
<<<<<<< HEAD
            if self.repo_metadata["target_host"]
            or self.bounty_metadata["bounty_setup_hosts"]
=======
            if self.repo_metadata["target_host"] or bounty_setup_hosts
>>>>>>> 622bcb50
            else PATCH_PROMPT
        )<|MERGE_RESOLUTION|>--- conflicted
+++ resolved
@@ -106,11 +106,6 @@
         
         return (
             TARGET_HOST_PATCH_PROMPT
-<<<<<<< HEAD
-            if self.repo_metadata["target_host"]
-            or self.bounty_metadata["bounty_setup_hosts"]
-=======
             if self.repo_metadata["target_host"] or bounty_setup_hosts
->>>>>>> 622bcb50
             else PATCH_PROMPT
         )