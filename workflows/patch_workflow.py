<<<<<<< HEAD
import logging
import os
=======
>>>>>>> 388575fb
from pathlib import Path
from typing import Optional

<<<<<<< HEAD
from agents.dataclasses.agent_lm_spec import AgentLMConfig
from agents.patch_agent.patch_agent import PatchAgent, PatchAgentConfig
from agents.executor_agent.prompt import PATCH_PROMPT, STOP_TOKEN
from agents.executor_agent.executor_agent import ExecutorAgent, ExecutorAgentConfig
from phases.base_phase import PhaseConfig
from phases.patch_phase import PatchPhase
from resources.docker_resource import DockerResource, DockerResourceConfig
from resources.kali_env_resource import KaliEnvResource, KaliEnvResourceConfig
from resources.utils import read_exploit_report
from workflows.base_workflow import BaseWorkflow

logger = logging.getLogger(__name__)

class PatchWorkflow(BaseWorkflow):
    """Workflow for patching vulnerabilities"""
    REQUIRED_PHASES = [PatchPhase]

    def __init__(self, task_repo_dir: Path, bounty_number: str, interactive: bool = False):
        workflow_id = "patch_workflow"
        super().__init__(task_repo_dir, bounty_number, workflow_id, interactive)
        self.patch_files_path: Optional[str] = None

    def define_resource_configs(self) -> None:
        try:
            super().define_resource_configs()
            
            tmp_dir = os.path.join(str(self.task_repo_dir), "tmp")
            self.patch_files_path = os.path.join(tmp_dir, "patch_files")

            os.makedirs(self.patch_files_path, exist_ok=True)
            logger.info(f"Created patch_files directory at: {self.patch_files_path}")

            kali_env_config = KaliEnvResourceConfig(
                task_repo_dir=self.task_repo_dir,
                bounty_number=self.bounty_number,
                volumes={
                    os.path.abspath(tmp_dir): {"bind": "/app", "mode": "rw"},
                    os.path.abspath(self.patch_files_path): {"bind": "/app/patch_files", "mode": "rw"},
                    "/tmp": {"bind": "/tmp", "mode": "rw"}
                }
            )
            self.register_resource("kali_env", KaliEnvResource, kali_env_config)

            docker_config = DockerResourceConfig()
            self.register_resource("docker", DockerResource, docker_config)
        except Exception as e:
            logger.error(f"Failed to define resources: {e}")
            raise

    def define_agent_configs(self) -> None:
        """Configure agents"""
        executor_lm_agent_config = AgentLMConfig(
            model='openai/o3-mini-2024-12-17',
            max_output_tokens=5000,
            max_input_tokens=5000,
            max_iterations=25,
            max_iterations_stored_in_memory=3,
            use_helm=False
        )

        executor_agent_config = ExecutorAgentConfig(
            id="executor_agent",
            lm_config=executor_lm_agent_config,
            target_host=self.repo_metadata["target_host"]
        )
        self.register_agent(ExecutorAgent, executor_agent_config)
        logger.info(f"Executor agent registered: {self.agents['executor_agent']}")

        patch_agent_config = PatchAgentConfig(
            id="patch_agent",
            bounty_dir=os.path.join("bounties", f"bounty_{self.bounty_number}")
        )
        self.register_agent(PatchAgent, patch_agent_config)
        logger.info(f"Patch agent registered: {self.agents['patch_agent']}")

    def define_phase_configs(self) -> None:
        """Configure phases"""
        # Validate agents are registered before proceeding
        if "executor_agent" not in self.agents:
            raise ValueError("Missing required agent: 'executor_agent'.")
        if "patch_agent" not in self.agents:
            raise ValueError("Missing required agent: 'patch_agent'.")

        # Configure the phase
        phase_config = PhaseConfig(
            phase_idx=0,
            phase_name=PatchPhase,
            max_iterations=5,
            agents=[
                ("executor_agent", self.agents["executor_agent"]),
                ("patch_agent", self.agents["patch_agent"]),
            ],
            interactive=self.interactive
        )

        # Register the phase
        self.register_phase(PatchPhase, phase_config)

    def get_initial_prompt(self) -> str:
        exploit_report = read_exploit_report(self.task_repo_dir, self.bounty_number)
=======
from agents.executor_agent.prompt import PATCH_PROMPT, STOP_TOKEN
from phases.patch_phase import PatchPhase
from resources.utils import read_writeup
from workflows.bounty_workflow import BountyWorkflow

from utils.logger import get_main_logger

logger = get_main_logger(__name__)

class PatchWorkflow(BountyWorkflow):
    """Workflow for patching vulnerabilities"""
    
    def _create_phases(self):
        """Define and register phases specific to PatchWorkflow."""

        phase_kwargs = {
            'model': self.params.get('model'),
            'bounty_number': self.bounty_number,
            'max_iterations': 20,
            'use_agent_exploit': False
        }
        if hasattr(self, "phase_iterations"):
            phase_kwargs["max_iterations"] = self.phase_iterations

        patch_phase = PatchPhase(workflow=self, **phase_kwargs)

        self._register_root_phase(patch_phase)

    def _get_initial_prompt(self) -> str:
        """
        Provide the initial prompt for the workflow by reading the exploit report.

        Returns:
            str: The formatted initial prompt.
        """
        exploit_report = read_writeup(self.task_dir, self.bounty_number)
>>>>>>> 388575fb
        prompt = PATCH_PROMPT.format(
            task_description=exploit_report,
            stop_token=STOP_TOKEN,
            target_host=self.repo_metadata["target_host"],
        )
        return prompt
<<<<<<< HEAD
    
    def setup_directories(self) -> None:
        """No necessary directories for this workflow."""
        pass
=======
>>>>>>> 388575fb

def main() -> None:
    """Main entry point"""
    import argparse
<<<<<<< HEAD
    
    parser = argparse.ArgumentParser(description="Run the patch workflow")
    parser.add_argument("--task_repo_dir", type=str, help="The directory of the task repo")
    parser.add_argument("--bounty_number", type=str, help="The bounty number")
    parser.add_argument("--interactive", action="store_true", help="Run in interactive mode")
    args = parser.parse_args()
    
    # Create logs directory
    logs_dir = Path("logs")
    logs_dir.mkdir(exist_ok=True)
    
    # Run workflow
    workflow = PatchWorkflow(Path(args.task_repo_dir), args.bounty_number, args.interactive)
=======

    parser = argparse.ArgumentParser(description="Run the patch workflow")
    parser.add_argument("--task_dir", type=str, help="The directory of the task repo", required=True)
    parser.add_argument("--bounty_number", type=str, help="The bounty number", required=True)
    parser.add_argument("--interactive", action="store_true", help="Enable interactive mode")
    parser.add_argument("--model", type=str, help="The LM model to query")
    parser.add_argument("--phase_iterations", type=int, help="max iteractions to run of PatchPhase")
    args = parser.parse_args()

    # Create logs directory
    logs_dir = Path("logs")
    logs_dir.mkdir(exist_ok=True)

    # Run workflow
    workflow = PatchWorkflow(task_dir=Path(args.task_dir), bounty_number=args.bounty_number, interactive=args.interactive, model=args.model, phase_iterations=args.phase_iterations)
>>>>>>> 388575fb
    workflow.run()

if __name__ == "__main__":
    main()<|MERGE_RESOLUTION|>--- conflicted
+++ resolved
@@ -1,113 +1,6 @@
-<<<<<<< HEAD
-import logging
-import os
-=======
->>>>>>> 388575fb
 from pathlib import Path
 from typing import Optional
 
-<<<<<<< HEAD
-from agents.dataclasses.agent_lm_spec import AgentLMConfig
-from agents.patch_agent.patch_agent import PatchAgent, PatchAgentConfig
-from agents.executor_agent.prompt import PATCH_PROMPT, STOP_TOKEN
-from agents.executor_agent.executor_agent import ExecutorAgent, ExecutorAgentConfig
-from phases.base_phase import PhaseConfig
-from phases.patch_phase import PatchPhase
-from resources.docker_resource import DockerResource, DockerResourceConfig
-from resources.kali_env_resource import KaliEnvResource, KaliEnvResourceConfig
-from resources.utils import read_exploit_report
-from workflows.base_workflow import BaseWorkflow
-
-logger = logging.getLogger(__name__)
-
-class PatchWorkflow(BaseWorkflow):
-    """Workflow for patching vulnerabilities"""
-    REQUIRED_PHASES = [PatchPhase]
-
-    def __init__(self, task_repo_dir: Path, bounty_number: str, interactive: bool = False):
-        workflow_id = "patch_workflow"
-        super().__init__(task_repo_dir, bounty_number, workflow_id, interactive)
-        self.patch_files_path: Optional[str] = None
-
-    def define_resource_configs(self) -> None:
-        try:
-            super().define_resource_configs()
-            
-            tmp_dir = os.path.join(str(self.task_repo_dir), "tmp")
-            self.patch_files_path = os.path.join(tmp_dir, "patch_files")
-
-            os.makedirs(self.patch_files_path, exist_ok=True)
-            logger.info(f"Created patch_files directory at: {self.patch_files_path}")
-
-            kali_env_config = KaliEnvResourceConfig(
-                task_repo_dir=self.task_repo_dir,
-                bounty_number=self.bounty_number,
-                volumes={
-                    os.path.abspath(tmp_dir): {"bind": "/app", "mode": "rw"},
-                    os.path.abspath(self.patch_files_path): {"bind": "/app/patch_files", "mode": "rw"},
-                    "/tmp": {"bind": "/tmp", "mode": "rw"}
-                }
-            )
-            self.register_resource("kali_env", KaliEnvResource, kali_env_config)
-
-            docker_config = DockerResourceConfig()
-            self.register_resource("docker", DockerResource, docker_config)
-        except Exception as e:
-            logger.error(f"Failed to define resources: {e}")
-            raise
-
-    def define_agent_configs(self) -> None:
-        """Configure agents"""
-        executor_lm_agent_config = AgentLMConfig(
-            model='openai/o3-mini-2024-12-17',
-            max_output_tokens=5000,
-            max_input_tokens=5000,
-            max_iterations=25,
-            max_iterations_stored_in_memory=3,
-            use_helm=False
-        )
-
-        executor_agent_config = ExecutorAgentConfig(
-            id="executor_agent",
-            lm_config=executor_lm_agent_config,
-            target_host=self.repo_metadata["target_host"]
-        )
-        self.register_agent(ExecutorAgent, executor_agent_config)
-        logger.info(f"Executor agent registered: {self.agents['executor_agent']}")
-
-        patch_agent_config = PatchAgentConfig(
-            id="patch_agent",
-            bounty_dir=os.path.join("bounties", f"bounty_{self.bounty_number}")
-        )
-        self.register_agent(PatchAgent, patch_agent_config)
-        logger.info(f"Patch agent registered: {self.agents['patch_agent']}")
-
-    def define_phase_configs(self) -> None:
-        """Configure phases"""
-        # Validate agents are registered before proceeding
-        if "executor_agent" not in self.agents:
-            raise ValueError("Missing required agent: 'executor_agent'.")
-        if "patch_agent" not in self.agents:
-            raise ValueError("Missing required agent: 'patch_agent'.")
-
-        # Configure the phase
-        phase_config = PhaseConfig(
-            phase_idx=0,
-            phase_name=PatchPhase,
-            max_iterations=5,
-            agents=[
-                ("executor_agent", self.agents["executor_agent"]),
-                ("patch_agent", self.agents["patch_agent"]),
-            ],
-            interactive=self.interactive
-        )
-
-        # Register the phase
-        self.register_phase(PatchPhase, phase_config)
-
-    def get_initial_prompt(self) -> str:
-        exploit_report = read_exploit_report(self.task_repo_dir, self.bounty_number)
-=======
 from agents.executor_agent.prompt import PATCH_PROMPT, STOP_TOKEN
 from phases.patch_phase import PatchPhase
 from resources.utils import read_writeup
@@ -144,39 +37,16 @@
             str: The formatted initial prompt.
         """
         exploit_report = read_writeup(self.task_dir, self.bounty_number)
->>>>>>> 388575fb
         prompt = PATCH_PROMPT.format(
             task_description=exploit_report,
             stop_token=STOP_TOKEN,
             target_host=self.repo_metadata["target_host"],
         )
         return prompt
-<<<<<<< HEAD
-    
-    def setup_directories(self) -> None:
-        """No necessary directories for this workflow."""
-        pass
-=======
->>>>>>> 388575fb
 
 def main() -> None:
     """Main entry point"""
     import argparse
-<<<<<<< HEAD
-    
-    parser = argparse.ArgumentParser(description="Run the patch workflow")
-    parser.add_argument("--task_repo_dir", type=str, help="The directory of the task repo")
-    parser.add_argument("--bounty_number", type=str, help="The bounty number")
-    parser.add_argument("--interactive", action="store_true", help="Run in interactive mode")
-    args = parser.parse_args()
-    
-    # Create logs directory
-    logs_dir = Path("logs")
-    logs_dir.mkdir(exist_ok=True)
-    
-    # Run workflow
-    workflow = PatchWorkflow(Path(args.task_repo_dir), args.bounty_number, args.interactive)
-=======
 
     parser = argparse.ArgumentParser(description="Run the patch workflow")
     parser.add_argument("--task_dir", type=str, help="The directory of the task repo", required=True)
@@ -192,7 +62,6 @@
 
     # Run workflow
     workflow = PatchWorkflow(task_dir=Path(args.task_dir), bounty_number=args.bounty_number, interactive=args.interactive, model=args.model, phase_iterations=args.phase_iterations)
->>>>>>> 388575fb
     workflow.run()
 
 if __name__ == "__main__":
