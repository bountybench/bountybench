--- conflicted
+++ resolved
@@ -85,18 +85,16 @@
                     os.path.join(task_repo_dir, tmp_dir): {"bind": "/app", "mode": "rw"}})
     DockerResource("DockerHelper")
 
-<<<<<<< HEAD
-=======
+
     simple_agent_config: AgentConfig = AgentConfig(
         model='openai/gpt-4o-2024-05-13',
         max_output_tokens=2000,
         max_input_tokens=6000,
-        max_iterations=7,
+        max_iterations=15,
         max_response_len=3,
         use_helm=True
     )
 
->>>>>>> a658b9de
     simple_agent = SimpleExecutorAgent(
         simple_agent_config, task_description=patch_prompt, answer_format=bounty_metadata["answer_format"], target_host=repo_metadata["target_host"])
 
