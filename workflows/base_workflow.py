from abc import ABC, abstractmethod
from dataclasses import dataclass, field
from pathlib import Path
from typing import Any, Dict, List, Optional, Tuple, Type
from enum import Enum
import logging

from phase_responses.phase_response import PhaseResponse
from phases.base_phase import BasePhase
from resources.resource_manager import ResourceManager
from responses.base_response import BaseResponse
from utils.workflow_logger import workflow_logger
from agents.agent_manager import AgentManager

logger = logging.getLogger(__name__)

class WorkflowStatus(Enum):
    """Status of workflow execution"""
    INITIALIZED = "initialized"
    INCOMPLETE = "incomplete"
    COMPLETED_SUCCESS = "completed_success"
    COMPLETED_FAILURE = "completed_failure"
    COMPLETED_MAX_ITERATIONS = "completed_max_iterations"

@dataclass
class WorkflowConfig:
    """Configuration for a workflow"""
    id: str
    max_iterations: int
    logs_dir: Path
    initial_prompt: str
    task: Dict[str, Any] = field(default_factory=dict)
    metadata: Dict[str, Any] = field(default_factory=dict)

class BaseWorkflow(ABC):
    def __init__(self, **kwargs):
        self.workflow_id = self.name
        self.params = kwargs
        self.interactive = kwargs.get('interactive', False)
        self._current_phase_idx = 0
        self._workflow_iteration_count = 0
        self._phase_graph = {}  # Stores phase relationships
        self._root_phase = None

        self._initialize()
        self._set_workflow_status(WorkflowStatus.INITIALIZED)
        self._setup_logger()
        self._setup_agent_manager()
        self._setup_resource_manager()
        self._create_phases()
        self._compute_resource_schedule()

    def _register_root_phase(self, phase: BasePhase):
        """Register the starting phase of the workflow."""
        self._root_phase = phase
        self.register_phase(phase)

    def register_phase(self, phase: BasePhase):
        """Register a phase and its dependencies."""
        if phase not in self._phase_graph:
            self._phase_graph[phase] = []
            logger.debug(f"Registered phase: {phase.__class__.__name__}")
        
    @abstractmethod
    def _create_phases(self):
        """Create and register phases. To be implemented by subclasses."""
        pass

    def _create_phase(self, phase_class: Type[BasePhase], **kwargs: Any) -> None:
        """
        Create a phase instance and register it with the workflow.

        Args:
            phase_class (Type[BasePhase]): The class of the phase to create.
            **kwargs: Additional keyword arguments to pass to the phase constructor.

        Raises:
            TypeError: If the provided class is not a subclass of BasePhase.
        """
        if not issubclass(phase_class, BasePhase):
            raise TypeError(f"{phase_class.__name__} is not a subclass of BasePhase")

        phase_instance = phase_class(workflow=self, interactive=self.interactive, **kwargs)
        self.register_phase(phase_instance)
        logger.info(f"Created and registered phase: {phase_class.__name__}")
        
    @abstractmethod
    def _get_initial_prompt(self) -> str:
        """Provide the initial prompt for the workflow."""
        pass

    def _initialize(self):
        """Handles any task level setup pre-resource/agent/phase creation and sets additional params."""
        pass

    def _setup_logger(self):
        config = self._create_workflow_config()
        self.config = config
        self._initialize_workflow_logger(config)

    def _create_workflow_config(self) -> WorkflowConfig:
        return WorkflowConfig(
            id=self.workflow_id,
            max_iterations=25,
            logs_dir=Path("logs"),
            task=self._get_task(),
            initial_prompt=self._get_initial_prompt(),
            metadata=self._get_metadata()
        )

    def _initialize_workflow_logger(self, config: WorkflowConfig):
        self.workflow_logger = workflow_logger
        self.workflow_logger.initialize(
            workflow_name=config.id,
            logs_dir=str(config.logs_dir),
            task=config.task
        )
        for key, value in config.metadata.items():
            self.workflow_logger.add_metadata(key, value)

    def _setup_agent_manager(self):
        self.agent_manager = AgentManager()

    def _setup_resource_manager(self):
        self.resource_manager = ResourceManager()

    def _get_task(self) -> Dict[str, Any]:
        return {}
    
    def _get_metadata(self) -> Dict[str, Any]:
        return {}
    
    def run(self) -> None:
        """Execute the entire workflow by running all phases in sequence."""
        for _ in self._run_phases():
            continue

    def _run_phases(self):
        try:
            if not self._root_phase:
                raise ValueError("No root phase registered")

            self._set_workflow_status(WorkflowStatus.INCOMPLETE)
            current_phase = self._root_phase
            prev_response = self._get_initial_phase_response()

            while current_phase:
                phase_response = self._run_single_phase(current_phase, prev_response)
                yield phase_response
                
                if not phase_response.success or self._max_iterations_reached():
                    break
                    
                next_phases = self._phase_graph.get(current_phase, [])
                current_phase = next_phases[0] if next_phases else None
                prev_response = phase_response

            self._finalize_workflow()

        except Exception as e:
            self._handle_workflow_exception(e)

    def _set_workflow_status(self, status: WorkflowStatus):
        self.status = status

    def _get_initial_phase_response(self) -> PhaseResponse:
        initial_response = BaseResponse(self.config.initial_prompt) if self.config.initial_prompt else None
        return PhaseResponse(agent_responses=[initial_response] if initial_response else [])

    def _run_single_phase(self, phase: BasePhase, prev_phase_response: PhaseResponse) -> PhaseResponse:
        phase_instance = self._setup_phase(phase)
        phase_response = phase_instance.run_phase(prev_phase_response)
        
        logger.info(f"Phase {phase.phase_config.phase_idx} completed: {phase.__class__.__name__} with success={phase_response.success}")

        self._workflow_iteration_count += 1

        if not phase_response.success:
            self._set_workflow_status(WorkflowStatus.COMPLETED_FAILURE)
        elif self._max_iterations_reached():
            self._set_workflow_status(WorkflowStatus.COMPLETED_MAX_ITERATIONS)

        return phase_response

    def _max_iterations_reached(self) -> bool:
        return self._workflow_iteration_count >= self.config.max_iterations

    def _finalize_workflow(self):
        if self.status == WorkflowStatus.INCOMPLETE:
            self._set_workflow_status(WorkflowStatus.COMPLETED_SUCCESS)
        self.workflow_logger.finalize(self.status.value)

    def _handle_workflow_exception(self, exception: Exception):
        self._set_workflow_status(WorkflowStatus.INCOMPLETE)
        self.workflow_logger.finalize(self.status.value)
        raise exception

    def _setup_phase(self, phase: BasePhase) -> BasePhase:
        try:
            logger.info(f"Setting up phase {phase.__class__.__name__}")
            phase.setup()
            return phase
        except Exception as e:
            self._set_workflow_status(WorkflowStatus.INCOMPLETE)
            logger.error(f"Failed to set up phase: {e}")
            raise

    def _compute_resource_schedule(self):
<<<<<<< HEAD
        """
        Compute the agent (which will compute resource) schedule across all phases.
        """
        self.resource_manager.compute_resource_schedule(self.phases)
        logger.debug("Computed resource schedule for all phases based on agents.")
=======
        phase_classes = [type(phase) for phase in self._phase_graph.keys()]
        self.agent_manager.compute_resource_schedule(phase_classes)
        logger.debug("Computed resource schedule for all phases")
>>>>>>> 26bf2464

    def register_phase(self, phase: BasePhase):
        if phase not in self._phase_graph:
            self._phase_graph[phase] = []
            phase.phase_config.phase_idx = len(self._phase_graph) - 1
            logger.debug(f"Registered phase { phase.phase_config.phase_idx}: {phase.__class__.__name__}")
            logger.info(f"{phase.phase_config.phase_name} registered with config: {phase.phase_config}")

    @property
    def name(self):
        return self.__class__.__name__<|MERGE_RESOLUTION|>--- conflicted
+++ resolved
@@ -206,17 +206,11 @@
             raise
 
     def _compute_resource_schedule(self):
-<<<<<<< HEAD
         """
         Compute the agent (which will compute resource) schedule across all phases.
         """
         self.resource_manager.compute_resource_schedule(self.phases)
         logger.debug("Computed resource schedule for all phases based on agents.")
-=======
-        phase_classes = [type(phase) for phase in self._phase_graph.keys()]
-        self.agent_manager.compute_resource_schedule(phase_classes)
-        logger.debug("Computed resource schedule for all phases")
->>>>>>> 26bf2464
 
     def register_phase(self, phase: BasePhase):
         if phase not in self._phase_graph:
