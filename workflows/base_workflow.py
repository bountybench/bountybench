from abc import ABC, abstractmethod
import asyncio
import atexit
from dataclasses import dataclass, field
from pathlib import Path
from typing import Any, Dict, Type
from enum import Enum
from messages.phase_messages.phase_message import PhaseMessage
<<<<<<< HEAD
from messages.workflow_message import WorkflowMessage
from phases.base_phase import BasePhase
from resources.resource_manager import ResourceManager
=======
from messages.workflow_message import workflow_message
from phases.base_phase import BasePhase
from resources.resource_manager import ResourceManager
from messages.message import Message
>>>>>>> 449c7cd9
from agents.agent_manager import AgentManager

from utils.logger import get_main_logger

logger = get_main_logger(__name__)

class WorkflowStatus(Enum):
    """Status of workflow execution"""
    INCOMPLETE = "incomplete"
    COMPLETED_SUCCESS = "completed_success"
    COMPLETED_FAILURE = "completed_failure"

@dataclass
class WorkflowConfig:
    """Configuration for a workflow"""
    id: str
    max_iterations: int
    logs_dir: Path
    initial_prompt: str
    task: Dict[str, Any] = field(default_factory=dict)
    metadata: Dict[str, Any] = field(default_factory=dict)

class BaseWorkflow(ABC):
    status = WorkflowStatus.INCOMPLETE
    
    def __init__(self, **kwargs):
        logger.info(f"Initializing workflow {self.name}")
        self.workflow_id = self.name
        self.params = kwargs
        self.interactive = kwargs.get('interactive', False)
        if kwargs.get("phase_iterations"):
            self.phase_iterations = kwargs.get("phase_iterations")
        self._current_phase_idx = 0
        self._workflow_iteration_count = 0
        self._phase_graph = {}  # Stores phase relationships
        self._root_phase = None
        self._current_phase = None


<<<<<<< HEAD
        self.workflow_message = WorkflowMessage(
            workflow_name=self.name,
            task=self._get_task(),
        )
=======
        workflow_message.workflow_name = self.name
        workflow_message.task = self._get_task()
        self.workflow_message = workflow_message
>>>>>>> 449c7cd9

        self._initialize()
        self._setup_resource_manager()
        self._setup_agent_manager()
        self._create_phases()
        self._compute_resource_schedule()
        logger.info(f"Finished initializing workflow {self.name}")
        
        self.next_iteration_event = asyncio.Event()
        
        atexit.register()

    def _register_root_phase(self, phase: BasePhase):
        """Register the starting phase of the workflow."""
        self._root_phase = phase
        self.register_phase(phase)
        logger.info(f"Registered root phase {phase.name}")

    def register_phase(self, phase: BasePhase):
        """Register a phase and its dependencies."""
        if phase not in self._phase_graph:
            self._phase_graph[phase] = []
            logger.debug(f"Registered phase: {phase.__class__.__name__}")
        
    @abstractmethod
    def _create_phases(self):
        """Create and register phases. To be implemented by subclasses."""
        pass

    def _create_phase(self, phase_class: Type[BasePhase], **kwargs: Any) -> None:
        """
        Create a phase instance and register it with the workflow.

        Args:
            phase_class (Type[BasePhase]): The class of the phase to create.
            **kwargs: Additional keyword arguments to pass to the phase constructor.

        Raises:
            TypeError: If the provided class is not a subclass of BasePhase.
        """
        if not issubclass(phase_class, BasePhase):
            raise TypeError(f"{phase_class.__name__} is not a subclass of BasePhase")

        phase_instance = phase_class(workflow=self, interactive=self.interactive, **kwargs)
        self.register_phase(phase_instance)
        logger.info(f"Created and registered phase: {phase_class.__name__}")
        
    @abstractmethod
    def _get_initial_prompt(self) -> str:
        """Provide the initial prompt for the workflow."""
        pass

    def _initialize(self):
        """Handles any task level setup pre-resource/agent/phase creation and sets additional params."""
        pass

    def _setup_agent_manager(self):
        self.agent_manager = AgentManager()
        logger.info("Setup agent manager")

    def _setup_resource_manager(self):
        self.resource_manager = ResourceManager()
        logger.info("Setup resource manager")

    def _get_task(self) -> Dict[str, Any]:
        return {}
    
    def _get_metadata(self) -> Dict[str, Any]:
        return {}
    
    async def run(self) -> None:
        """Execute the entire workflow by running all phases in sequence."""
        logger.info(f"Running workflow {self.name}")
        async for _ in self._run_phases():
            continue

    async def _run_phases(self):
        prev_phase_message = None
        try:
            if not self._root_phase:
                raise ValueError("No root phase registered")

            self.workflow_message.set_complete(False)
            self._current_phase = self._root_phase

            while self._current_phase:
                logger.info(f"Running {self._current_phase.name}")
                phase_message = await self._run_single_phase(self._current_phase, prev_phase_message)
                yield phase_message

                self.workflow_message.add_phase_message(phase_message)


                if not phase_message.success or self._max_iterations_reached():
                    break
                    
                next_phases = self._phase_graph.get(self._current_phase, [])
                self._current_phase = next_phases[0] if next_phases else None
                prev_phase_message = phase_message

            if prev_phase_message.success:
                self.workflow_message.set_success(WorkflowStatus.COMPLETED_SUCCESS)
            else:
                self.workflow_message.set_success(WorkflowStatus.COMPLETED_FAILURE)

        except Exception as e:
            self._handle_workflow_exception(e)

    async def _run_single_phase(self, phase: BasePhase, prev_phase_message: PhaseMessage) -> PhaseMessage:
        phase_instance = self._setup_phase(phase)

        for agent_name, agent in phase_instance.agents:
            self.workflow_message.add_agent(agent_name, agent)

        for resource_id, resource in phase_instance.resource_manager._resources.id_to_resource.items():
            self.workflow_message.add_resource(resource_id, resource)
        phase_message = await phase_instance.run_phase(prev_phase_message)
        
        logger.status(f"Phase {phase.phase_config.phase_idx} completed: {phase.__class__.__name__} with success={phase_message.success}", phase_message.success)

        self._workflow_iteration_count += 1

        return phase_message

<<<<<<< HEAD
=======
    """
    async def edit_action_input_in_agent(self, action_id: str, new_input: str):
        _, agent_instance = self._current_phase._get_last_agent()
        print(f"In edit action going to run the last agent of {agent_instance.agent_id}")
        if hasattr(agent_instance, 'modify_memory_and_run'):
            result = await agent_instance.modify_memory_and_run(new_input)
            if result:
                print(f"Got result {result.message}")
                return result.message
        print("Doesn't have attribute")
        raise ValueError(f"No agent found that can modify action {action_id}")
    """
>>>>>>> 449c7cd9
    async def set_message_input(self, user_input: str) -> str:
        result = await self._current_phase.set_message_input(user_input)
        
        # Trigger the next iteration
        self.next_iteration_event.set()
        
        return result
    
    async def get_last_message(self) -> str:
        result = self._current_phase.last_agent_message  
        return result.message if result else ""
    
    def _max_iterations_reached(self) -> bool:
        return self._workflow_iteration_count >= self.config.max_iterations

<<<<<<< HEAD
=======

>>>>>>> 449c7cd9
    def _handle_workflow_exception(self, exception: Exception):
        self.workflow_message.set_complete(WorkflowStatus.INCOMPLETE)
        raise exception

    def _setup_phase(self, phase: BasePhase) -> BasePhase:
        try:
            logger.info(f"Setting up phase {phase.__class__.__name__}")
            phase.setup()
            return phase
        except Exception as e:
            self.workflow_message.set_complete(WorkflowStatus.INCOMPLETE)
            logger.error(f"Failed to set up phase: {e}")
            raise

    def _compute_resource_schedule(self):
        """
        Compute the agent (which will compute resource) schedule across all phases.
        """
        phases = self._phase_graph.keys()
        self.resource_manager.compute_schedule(phases)
        logger.debug("Computed resource schedule for all phases based on agents.")

    def register_phase(self, phase: BasePhase):
        if phase not in self._phase_graph:
            self._phase_graph[phase] = []
            phase.phase_config.phase_idx = len(self._phase_graph) - 1
            logger.debug(f"Registered phase { phase.phase_config.phase_idx}: {phase.__class__.__name__}")
            logger.info(f"{phase.phase_config.phase_name} registered")

    @property
    def name(self):
        return self.__class__.__name__
    
    @property
    def initial_prompt(self):
        return self.config.initial_prompt<|MERGE_RESOLUTION|>--- conflicted
+++ resolved
@@ -6,16 +6,9 @@
 from typing import Any, Dict, Type
 from enum import Enum
 from messages.phase_messages.phase_message import PhaseMessage
-<<<<<<< HEAD
 from messages.workflow_message import WorkflowMessage
 from phases.base_phase import BasePhase
 from resources.resource_manager import ResourceManager
-=======
-from messages.workflow_message import workflow_message
-from phases.base_phase import BasePhase
-from resources.resource_manager import ResourceManager
-from messages.message import Message
->>>>>>> 449c7cd9
 from agents.agent_manager import AgentManager
 
 from utils.logger import get_main_logger
@@ -55,16 +48,9 @@
         self._current_phase = None
 
 
-<<<<<<< HEAD
-        self.workflow_message = WorkflowMessage(
-            workflow_name=self.name,
-            task=self._get_task(),
-        )
-=======
         workflow_message.workflow_name = self.name
         workflow_message.task = self._get_task()
         self.workflow_message = workflow_message
->>>>>>> 449c7cd9
 
         self._initialize()
         self._setup_resource_manager()
@@ -143,10 +129,12 @@
 
     async def _run_phases(self):
         prev_phase_message = None
+        prev_phase_message = None
         try:
             if not self._root_phase:
                 raise ValueError("No root phase registered")
 
+            self.workflow_message.set_complete(False)
             self.workflow_message.set_complete(False)
             self._current_phase = self._root_phase
 
@@ -154,6 +142,9 @@
                 logger.info(f"Running {self._current_phase.name}")
                 phase_message = await self._run_single_phase(self._current_phase, prev_phase_message)
                 yield phase_message
+
+                self.workflow_message.add_phase_message(phase_message)
+
 
                 self.workflow_message.add_phase_message(phase_message)
 
@@ -167,14 +158,22 @@
 
             if prev_phase_message.success:
                 self.workflow_message.set_success(WorkflowStatus.COMPLETED_SUCCESS)
+                self.workflow_message.set_success(WorkflowStatus.COMPLETED_SUCCESS)
             else:
                 self.workflow_message.set_success(WorkflowStatus.COMPLETED_FAILURE)
+                self.workflow_message.set_success(WorkflowStatus.COMPLETED_FAILURE)
 
         except Exception as e:
             self._handle_workflow_exception(e)
 
     async def _run_single_phase(self, phase: BasePhase, prev_phase_message: PhaseMessage) -> PhaseMessage:
         phase_instance = self._setup_phase(phase)
+
+        for agent_name, agent in phase_instance.agents:
+            self.workflow_message.add_agent(agent_name, agent)
+
+        for resource_id, resource in phase_instance.resource_manager._resources.id_to_resource.items():
+            self.workflow_message.add_resource(resource_id, resource)
 
         for agent_name, agent in phase_instance.agents:
             self.workflow_message.add_agent(agent_name, agent)
@@ -189,21 +188,6 @@
 
         return phase_message
 
-<<<<<<< HEAD
-=======
-    """
-    async def edit_action_input_in_agent(self, action_id: str, new_input: str):
-        _, agent_instance = self._current_phase._get_last_agent()
-        print(f"In edit action going to run the last agent of {agent_instance.agent_id}")
-        if hasattr(agent_instance, 'modify_memory_and_run'):
-            result = await agent_instance.modify_memory_and_run(new_input)
-            if result:
-                print(f"Got result {result.message}")
-                return result.message
-        print("Doesn't have attribute")
-        raise ValueError(f"No agent found that can modify action {action_id}")
-    """
->>>>>>> 449c7cd9
     async def set_message_input(self, user_input: str) -> str:
         result = await self._current_phase.set_message_input(user_input)
         
@@ -219,11 +203,8 @@
     def _max_iterations_reached(self) -> bool:
         return self._workflow_iteration_count >= self.config.max_iterations
 
-<<<<<<< HEAD
-=======
-
->>>>>>> 449c7cd9
     def _handle_workflow_exception(self, exception: Exception):
+        self.workflow_message.set_complete(WorkflowStatus.INCOMPLETE)
         self.workflow_message.set_complete(WorkflowStatus.INCOMPLETE)
         raise exception
 
@@ -234,6 +215,7 @@
             return phase
         except Exception as e:
             self.workflow_message.set_complete(WorkflowStatus.INCOMPLETE)
+            self.workflow_message.set_complete(WorkflowStatus.INCOMPLETE)
             logger.error(f"Failed to set up phase: {e}")
             raise
 
