--- conflicted
+++ resolved
@@ -271,7 +271,6 @@
 
         self._finalize_workflow()
 
-<<<<<<< HEAD
     async def restart(self): 
         self.status = WorkflowStatus.INCOMPLETE
         self._initialize()
@@ -316,8 +315,6 @@
             else:
                 self.workflow_message.set_summary(WorkflowStatus.COMPLETED_FAILURE.value)
 
-=======
->>>>>>> 15440cda
     @property
     def name(self):
         return self.__class__.__name__