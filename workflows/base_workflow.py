from abc import ABC, abstractmethod
import atexit
from dataclasses import dataclass, field
from pathlib import Path
from typing import Any, Dict, List, Optional, Tuple, Type
from enum import Enum
import logging

from phase_messages.phase_message import PhaseMessage
from phases.base_phase import BasePhase
from resources.resource_manager import ResourceManager
from messages.message import Message
from utils.workflow_logger import workflow_logger
from agents.agent_manager import AgentManager

from utils.logger import get_main_logger

logger = get_main_logger(__name__)

class WorkflowStatus(Enum):
    """Status of workflow execution"""
    INCOMPLETE = "incomplete"
    COMPLETED_SUCCESS = "completed_success"
    COMPLETED_FAILURE = "completed_failure"

class PhaseStatus(Enum):
    """Status of phase execution"""
    INCOMPLETE = "incomplete"
    COMPLETED_SUCCESS = "completed_success"
    COMPLETED_FAILURE = "completed_failure"

@dataclass
class WorkflowConfig:
    """Configuration for a workflow"""
    id: str
    max_iterations: int
    logs_dir: Path
    initial_prompt: str
    task: Dict[str, Any] = field(default_factory=dict)
    metadata: Dict[str, Any] = field(default_factory=dict)

class BaseWorkflow(ABC):
    status = WorkflowStatus.INCOMPLETE
    
    def __init__(self, **kwargs):
        logger.info(f"Initializing workflow {self.name}")
        self.workflow_id = self.name
        self.params = kwargs
        self.interactive = kwargs.get('interactive', False)
        if kwargs.get("phase_iterations"):
            self.phase_iterations = kwargs.get("phase_iterations")
        self._current_phase_idx = 0
        self._workflow_iteration_count = 0
        self._phase_graph = {}  # Stores phase relationships
        self._root_phase = None

        self._initialize()
        self._setup_logger()
        self._setup_resource_manager()
        self._setup_agent_manager()
        self._create_phases()
        self._compute_resource_schedule()
        logger.info(f"Finished initializing workflow {self.name}")
        
        atexit.register(self._finalize_workflow)

    def _register_root_phase(self, phase: BasePhase):
        """Register the starting phase of the workflow."""
        self._root_phase = phase
        self.register_phase(phase)
        logger.info(f"Registered root phase {phase.name}")

    def register_phase(self, phase: BasePhase):
        """Register a phase and its dependencies."""
        if phase not in self._phase_graph:
            self._phase_graph[phase] = []
            logger.debug(f"Registered phase: {phase.__class__.__name__}")
        
    @abstractmethod
    def _create_phases(self):
        """Create and register phases. To be implemented by subclasses."""
        pass

    def _create_phase(self, phase_class: Type[BasePhase], **kwargs: Any) -> None:
        """
        Create a phase instance and register it with the workflow.

        Args:
            phase_class (Type[BasePhase]): The class of the phase to create.
            **kwargs: Additional keyword arguments to pass to the phase constructor.

        Raises:
            TypeError: If the provided class is not a subclass of BasePhase.
        """
        if not issubclass(phase_class, BasePhase):
            raise TypeError(f"{phase_class.__name__} is not a subclass of BasePhase")

        phase_instance = phase_class(workflow=self, interactive=self.interactive, **kwargs)
        self.register_phase(phase_instance)
        logger.info(f"Created and registered phase: {phase_class.__name__}")
        
    @abstractmethod
    def _get_initial_prompt(self) -> str:
        """Provide the initial prompt for the workflow."""
        pass

    def _initialize(self):
        """Handles any task level setup pre-resource/agent/phase creation and sets additional params."""
        pass

    def _setup_logger(self):
        config = self._create_workflow_config()
        self.config = config
        self._initialize_workflow_logger(config)
        logger.info(f"Initialized workflow logger")

    def _create_workflow_config(self) -> WorkflowConfig:
        return WorkflowConfig(
            id=self.workflow_id,
            max_iterations=25,
            logs_dir=Path("logs"),
            task=self._get_task(),
            initial_prompt=self._get_initial_prompt(),
            metadata=self._get_metadata()
        )

    def _initialize_workflow_logger(self, config: WorkflowConfig):
        self.workflow_logger = workflow_logger
        self.workflow_logger.initialize(
            workflow_name=config.id,
            logs_dir=str(config.logs_dir),
            task=config.task
        )
        for key, value in config.metadata.items():
            self.workflow_logger.add_metadata(key, value)

    def _setup_agent_manager(self):
        self.agent_manager = AgentManager()
        logger.info("Setup agent manager")

    def _setup_resource_manager(self):
        self.resource_manager = ResourceManager()
        logger.info("Setup resource manager")

    def _get_task(self) -> Dict[str, Any]:
        return {}
    
    def _get_metadata(self) -> Dict[str, Any]:
        return {}
    
    def run(self) -> None:
        """Execute the entire workflow by running all phases in sequence."""
        logger.info(f"Running workflow {self.name}")
        for _ in self._run_phases():
            continue

    def _run_phases(self):
        try:
            if not self._root_phase:
                raise ValueError("No root phase registered")

            self._set_workflow_status(WorkflowStatus.INCOMPLETE)
            current_phase = self._root_phase
<<<<<<< HEAD
            prev_phase_message = self._get_initial_phase_message()

            while current_phase:
                logger.info(f"Running {current_phase.name}")
                phase_message = self._run_single_phase(current_phase, prev_phase_message)
                yield phase_message
                
                if not phase_message.success or self._max_iterations_reached():
=======
            prev_phase_response = self._get_initial_phase_response()
            
            while current_phase:
                logger.info(f"Running {current_phase.name}")
                self._set_phase_status(current_phase.name, PhaseStatus.INCOMPLETE)
                phase_response = self._run_single_phase(current_phase, prev_phase_response)
                yield phase_response
                
                if phase_response.success:
                    self._set_phase_status(current_phase.name, PhaseStatus.COMPLETED_SUCCESS)
                else:
                    self._set_phase_status(current_phase.name, PhaseStatus.COMPLETED_FAILURE)

                if not phase_response.success or self._max_iterations_reached():
>>>>>>> 388575fb
                    break
                    
                next_phases = self._phase_graph.get(current_phase, [])
                current_phase = next_phases[0] if next_phases else None
                prev_phase_message = phase_message

            if prev_phase_response.success:
                self._set_workflow_status(WorkflowStatus.COMPLETED_SUCCESS)
            else:
                self._set_workflow_status(WorkflowStatus.COMPLETED_FAILURE)

        except Exception as e:
            self._handle_workflow_exception(e)

    def _set_workflow_status(self, status: WorkflowStatus):
        self.status = status

<<<<<<< HEAD
    def _get_initial_phase_message(self) -> PhaseMessage:
        initial_message = Message(self.config.initial_prompt) if self.config.initial_prompt else None
        return PhaseMessage(agent_messages=[initial_message] if initial_message else [])
=======
    def _set_phase_status(self, phase_name: str, status: PhaseStatus):
        self.workflow_logger.add_phase_status(phase_name, status.value)

    def _get_initial_phase_response(self) -> PhaseResponse:
        initial_response = BaseResponse(self.config.initial_prompt) if self.config.initial_prompt else None
        return PhaseResponse(agent_responses=[initial_response] if initial_response else [])
>>>>>>> 388575fb

    def _run_single_phase(self, phase: BasePhase, prev_phase_message: PhaseMessage) -> PhaseMessage:
        phase_instance = self._setup_phase(phase)
        phase_message = phase_instance.run_phase(prev_phase_message)
        
        logger.status(f"Phase {phase.phase_config.phase_idx} completed: {phase.__class__.__name__} with success={phase_message.success}", phase_message.success)

        self._workflow_iteration_count += 1

<<<<<<< HEAD
        if not phase_message.success:
            self._set_workflow_status(WorkflowStatus.COMPLETED_FAILURE)
        elif self._max_iterations_reached():
            self._set_workflow_status(WorkflowStatus.COMPLETED_MAX_ITERATIONS)

        return phase_message
=======
        return phase_response
>>>>>>> 388575fb

    def _max_iterations_reached(self) -> bool:
        return self._workflow_iteration_count >= self.config.max_iterations

    def _finalize_workflow(self):
        self.workflow_logger.finalize(self.status.value)

    def _handle_workflow_exception(self, exception: Exception):
        self._set_workflow_status(WorkflowStatus.INCOMPLETE)
        self.workflow_logger.finalize(self.status.value)
        raise exception

    def _setup_phase(self, phase: BasePhase) -> BasePhase:
        try:
            logger.info(f"Setting up phase {phase.__class__.__name__}")
            phase.setup()
            return phase
        except Exception as e:
            self._set_workflow_status(WorkflowStatus.INCOMPLETE)
            logger.error(f"Failed to set up phase: {e}")
            raise

    def _compute_resource_schedule(self):
        """
        Compute the agent (which will compute resource) schedule across all phases.
        """
        phases = self._phase_graph.keys()
        self.resource_manager.compute_schedule(phases)
        logger.debug("Computed resource schedule for all phases based on agents.")

    def register_phase(self, phase: BasePhase):
        if phase not in self._phase_graph:
            self._phase_graph[phase] = []
            phase.phase_config.phase_idx = len(self._phase_graph) - 1
            logger.debug(f"Registered phase { phase.phase_config.phase_idx}: {phase.__class__.__name__}")
            logger.info(f"{phase.phase_config.phase_name} registered")

    @property
    def name(self):
        return self.__class__.__name__<|MERGE_RESOLUTION|>--- conflicted
+++ resolved
@@ -161,31 +161,20 @@
 
             self._set_workflow_status(WorkflowStatus.INCOMPLETE)
             current_phase = self._root_phase
-<<<<<<< HEAD
             prev_phase_message = self._get_initial_phase_message()
 
-            while current_phase:
-                logger.info(f"Running {current_phase.name}")
-                phase_message = self._run_single_phase(current_phase, prev_phase_message)
-                yield phase_message
-                
-                if not phase_message.success or self._max_iterations_reached():
-=======
-            prev_phase_response = self._get_initial_phase_response()
-            
             while current_phase:
                 logger.info(f"Running {current_phase.name}")
                 self._set_phase_status(current_phase.name, PhaseStatus.INCOMPLETE)
-                phase_response = self._run_single_phase(current_phase, prev_phase_response)
-                yield phase_response
+                phase_message = self._run_single_phase(current_phase, prev_phase_message)
+                yield phase_message
                 
                 if phase_response.success:
                     self._set_phase_status(current_phase.name, PhaseStatus.COMPLETED_SUCCESS)
                 else:
                     self._set_phase_status(current_phase.name, PhaseStatus.COMPLETED_FAILURE)
 
-                if not phase_response.success or self._max_iterations_reached():
->>>>>>> 388575fb
+                if not phase_message.success or self._max_iterations_reached():
                     break
                     
                 next_phases = self._phase_graph.get(current_phase, [])
@@ -203,18 +192,12 @@
     def _set_workflow_status(self, status: WorkflowStatus):
         self.status = status
 
-<<<<<<< HEAD
+    def _set_phase_status(self, phase_name: str, status: PhaseStatus):
+        self.workflow_logger.add_phase_status(phase_name, status.value)
+
     def _get_initial_phase_message(self) -> PhaseMessage:
         initial_message = Message(self.config.initial_prompt) if self.config.initial_prompt else None
         return PhaseMessage(agent_messages=[initial_message] if initial_message else [])
-=======
-    def _set_phase_status(self, phase_name: str, status: PhaseStatus):
-        self.workflow_logger.add_phase_status(phase_name, status.value)
-
-    def _get_initial_phase_response(self) -> PhaseResponse:
-        initial_response = BaseResponse(self.config.initial_prompt) if self.config.initial_prompt else None
-        return PhaseResponse(agent_responses=[initial_response] if initial_response else [])
->>>>>>> 388575fb
 
     def _run_single_phase(self, phase: BasePhase, prev_phase_message: PhaseMessage) -> PhaseMessage:
         phase_instance = self._setup_phase(phase)
@@ -224,16 +207,7 @@
 
         self._workflow_iteration_count += 1
 
-<<<<<<< HEAD
-        if not phase_message.success:
-            self._set_workflow_status(WorkflowStatus.COMPLETED_FAILURE)
-        elif self._max_iterations_reached():
-            self._set_workflow_status(WorkflowStatus.COMPLETED_MAX_ITERATIONS)
-
         return phase_message
-=======
-        return phase_response
->>>>>>> 388575fb
 
     def _max_iterations_reached(self) -> bool:
         return self._workflow_iteration_count >= self.config.max_iterations
