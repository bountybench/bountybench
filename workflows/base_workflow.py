from abc import ABC, abstractmethod
import asyncio
import atexit
from typing import Any, Dict, Type
from enum import Enum
from messages.message import Message
from messages.message_utils import message_dict
from messages.action_messages.action_message import ActionMessage
from messages.phase_messages.phase_message import PhaseMessage
from messages.rerun_manager import RerunManager
from messages.workflow_message import WorkflowMessage
from phases.base_phase import BasePhase
from resources.resource_manager import ResourceManager
from agents.agent_manager import AgentManager

from utils.logger import get_main_logger

logger = get_main_logger(__name__)

class WorkflowStatus(Enum):
    """Status of workflow execution"""
    INCOMPLETE = "incomplete"
    COMPLETED_SUCCESS = "completed_success"
    COMPLETED_FAILURE = "completed_failure"

class BaseWorkflow(ABC):
    status = WorkflowStatus.INCOMPLETE
    
    def __init__(self, **kwargs):
        logger.info(f"Initializing workflow {self.name}")
        self.params = kwargs
        self.interactive = kwargs.get('interactive', False)
        if kwargs.get("phase_iterations"):
            self.phase_iterations = kwargs.get("phase_iterations")
            
        self.max_iterations = 25
        self._current_phase_idx = 0
        self._workflow_iteration_count = 0
        self._phase_graph = {}  # Stores phase relationships
        self._root_phase = None
        self._current_phase = None

        self._initialize()
        
        self.initial_prompt=self._get_initial_prompt()

        self.workflow_message = WorkflowMessage(
            workflow_name=self.name,
            task=self.task,
            additional_metadata=self._get_metadata()
        )
        

        self._setup_resource_manager()
        self._setup_agent_manager()
        self._setup_rerun_manager()
        self._create_phases()
        self._compute_resource_schedule()
        logger.info(f"Finished initializing workflow {self.name}")
        
        self.next_iteration_event = asyncio.Event()
        
        atexit.register(self._finalize_workflow)
        
    def _finalize_workflow(self):
        self.workflow_message.save()

    def _register_root_phase(self, phase: BasePhase):
        """Register the starting phase of the workflow."""
        self._root_phase = phase
        self.register_phase(phase)
        logger.info(f"Registered root phase {phase.name}")

    def register_phase(self, phase: BasePhase):
        """Register a phase and its dependencies."""
        if phase not in self._phase_graph:
            self._phase_graph[phase] = []
            logger.debug(f"Registered phase: {phase.__class__.__name__}")
        
    @abstractmethod
    def _create_phases(self):
        """Create and register phases. To be implemented by subclasses."""
        pass

    @property
    def task(self):
        return self._get_task()
    
    def _create_phase(self, phase_class: Type[BasePhase], **kwargs: Any) -> None:
        """
        Create a phase instance and register it with the workflow.

        Args:
            phase_class (Type[BasePhase]): The class of the phase to create.
            **kwargs: Additional keyword arguments to pass to the phase constructor.

        Raises:
            TypeError: If the provided class is not a subclass of BasePhase.
        """
        if not issubclass(phase_class, BasePhase):
            raise TypeError(f"{phase_class.__name__} is not a subclass of BasePhase")

        phase_instance = phase_class(workflow=self, interactive=self.interactive, **kwargs)
        self.register_phase(phase_instance)
        logger.info(f"Created and registered phase: {phase_class.__name__}")
        
    @abstractmethod
    def _get_initial_prompt(self) -> str:
        """Provide the initial prompt for the workflow."""
        pass

    def _initialize(self):
        """Handles any task level setup pre-resource/agent/phase creation and sets additional params."""
        pass

    def _setup_agent_manager(self):
        self.agent_manager = AgentManager()
        logger.info("Setup agent manager")

    def _setup_resource_manager(self):
        self.resource_manager = ResourceManager()
        logger.info("Setup resource manager")

    def _setup_rerun_manager(self):
        self.rerun_manager = RerunManager(self.agent_manager, self.resource_manager)
        logger.info("Setup rerun manager")
        
    def _get_task(self) -> Dict[str, Any]:
        return {}
    
    def _get_metadata(self) -> Dict[str, Any]:
        return {}
    
    async def run(self) -> None:
        """Execute the entire workflow by running all phases in sequence."""
        logger.info(f"Running workflow {self.name}")
        async for _ in self._run_phases():
            continue

    async def _run_phases(self):
        prev_phase_message = None
        try:
            if not self._root_phase:
                raise ValueError("No root phase registered")

            self._current_phase = self._root_phase

            while self._current_phase:
                logger.info(f"Running {self._current_phase.name}")
                phase_message = await self._run_single_phase(self._current_phase, prev_phase_message)
                yield phase_message
                
                prev_phase_message = phase_message
                if not phase_message.success or self._max_iterations_reached():
                    break
                    
                next_phases = self._phase_graph.get(self._current_phase, [])
                self._current_phase = next_phases[0] if next_phases else None

            if prev_phase_message.success:
                self.workflow_message.set_summary(WorkflowStatus.COMPLETED_SUCCESS.value)
            else:
                self.workflow_message.set_summary(WorkflowStatus.COMPLETED_FAILURE.value)

        except Exception as e:
            self._handle_workflow_exception(e)

    async def _run_single_phase(self, phase: BasePhase, prev_phase_message: PhaseMessage) -> PhaseMessage:
        phase_instance = self._setup_phase(phase)
        for agent_name, agent in phase_instance.agents:
            self.workflow_message.add_agent(agent_name, agent)

        for resource_id, resource in phase_instance.resource_manager._resources.id_to_resource.items():
            self.workflow_message.add_resource(resource_id, resource)

        phase_message = await phase_instance.run_phase(self.workflow_message, prev_phase_message)

        logger.status(f"Phase {phase.phase_config.phase_idx} completed: {phase.__class__.__name__} with success={phase_message.success}", phase_message.success)

        self._workflow_iteration_count += 1

        return phase_message

    async def add_user_message(self, user_input: str) -> str:
        result = await self._current_phase.add_user_message(user_input)
        
        # Trigger the next iteration
        self.next_iteration_event.set()
        
        return result
    
    async def get_last_message(self) -> str:
        result = self._current_phase.last_agent_message  
        return result.message if result else ""
    
    def _max_iterations_reached(self) -> bool:
        return self._workflow_iteration_count >= self.max_iterations

    def _handle_workflow_exception(self, exception: Exception):
        raise exception

    def _setup_phase(self, phase: BasePhase) -> BasePhase:
        try:
            logger.info(f"Setting up phase {phase.__class__.__name__}")
            phase.setup()
            return phase
        except Exception as e:
            logger.error(f"Failed to set up phase: {e}")
            raise

    def _compute_resource_schedule(self):
        """
        Compute the agent (which will compute resource) schedule across all phases.
        """
        phases = self._phase_graph.keys()
        self.resource_manager.compute_schedule(phases)
        logger.debug("Computed resource schedule for all phases based on agents.")

    def register_phase(self, phase: BasePhase):
        if phase not in self._phase_graph:
            self._phase_graph[phase] = []
            phase.phase_config.phase_idx = len(self._phase_graph) - 1
            logger.debug(f"Registered phase { phase.phase_config.phase_idx}: {phase.__class__.__name__}")
            logger.info(f"{phase.phase_config.phase_name} registered")

    async def get_last_message(self) -> str:
        result = self._current_phase.last_agent_message  
        return result.message if result else ""

    async def rerun_message(self, message_id: str):
<<<<<<< HEAD
        workflow_messages = message_dict.get(self.workflow_message.workflow_id, {})
        message = workflow_messages.get(message_id)
        message = await self.rerun_manager.rerun(message)        
=======
        message = message_dict[message_id]  
>>>>>>> 55734aeb
        if message.next:
            message = await self.rerun_manager.rerun(message)
            if isinstance(message, ActionMessage):
                while message.next:
                    message = await self.rerun_manager.rerun(message)
            return message
        return None
    
    async def run_next_message(self):
        workflow_messages = message_dict.get(self.workflow_message.workflow_id, {})
        if len(workflow_messages) > 0:
            _, last_message = list(workflow_messages.items())[-1]
            if last_message.next:
                last_message = await self.rerun_manager.rerun(last_message)
                return last_message
            if last_message.parent and last_message.parent.next:
                last_message = await self.rerun_manager.rerun(last_message.parent)
                return last_message
        return None
    
    async def edit_message(self, message: Message, new_message_data: str) -> Message:
        message = await self.rerun_manager.edit_message(message, new_message_data)
        if message.next:
            message = await self.rerun_manager.rerun(message)
        if isinstance(message, ActionMessage):
            while message.next:
                message = await self.rerun_manager.rerun(message)
        return message
    
    async def edit_one_message(self, message_id: str, new_message_data: str) -> Message:
        workflow_messages = message_dict.get(self.workflow_message.workflow_id, {})
        message = workflow_messages.get(message_id)
        message = await self.edit_message(message, new_message_data)
        return message
    
    async def change_current_model(self, new_model_name: str):
        self.params['model'] = new_model_name
        self.resource_manager.update_model(new_model_name)
        self.agent_manager.update_phase_agents_models(new_model_name)
        
    async def set_interactive_mode(self, interactive: bool):
        if self.interactive != interactive:
            self.interactive = interactive
            logger.info(f"Workflow interactive mode set to {interactive}")
            
            # Update the interactive mode for the current phase
            if self._current_phase:
                await self._current_phase.set_interactive_mode(interactive)
            
            # Update the interactive mode for all remaining phases
            for phase in self._phase_graph:
                if phase != self._current_phase:
                    phase.phase_config.interactive = interactive
            
            if not interactive:
                # If switching to non-interactive, trigger next iteration
                self.next_iteration_event.set()
    
    async def stop(self): 
        # Set the status to stopped
        self.status = WorkflowStatus.INCOMPLETE

        # Deallocate agents and resources
        self.agent_manager.deallocate_all_agents()
        self.resource_manager.deallocate_all_resources()

        if hasattr(self, "next_iteration_event"):
            self.next_iteration_event.clear()
        

        self._finalize_workflow()

        

    @property
    def name(self):
        return self.__class__.__name__<|MERGE_RESOLUTION|>--- conflicted
+++ resolved
@@ -226,22 +226,19 @@
     async def get_last_message(self) -> str:
         result = self._current_phase.last_agent_message  
         return result.message if result else ""
-
+      
     async def rerun_message(self, message_id: str):
-<<<<<<< HEAD
         workflow_messages = message_dict.get(self.workflow_message.workflow_id, {})
         message = workflow_messages.get(message_id)
         message = await self.rerun_manager.rerun(message)        
-=======
-        message = message_dict[message_id]  
->>>>>>> 55734aeb
         if message.next:
-            message = await self.rerun_manager.rerun(message)
-            if isinstance(message, ActionMessage):
-                while message.next:
-                    message = await self.rerun_manager.rerun(message)
-            return message
-        return None
+            message = await self.rerun_manager.run_edited(message)
+            message = message.next
+        if isinstance(message, ActionMessage):
+            while message.next:
+                message = await self.rerun_manager.run_edited(message)
+                message = message.next
+        return message
     
     async def run_next_message(self):
         workflow_messages = message_dict.get(self.workflow_message.workflow_id, {})
