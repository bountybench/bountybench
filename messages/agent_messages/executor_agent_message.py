from typing import Optional
from messages.agent_messages.agent_message import AgentMessage
from messages.message import Message

class ExecutorAgentMessage(AgentMessage):
    @property
    def message(self) -> str:
<<<<<<< HEAD
        self._message = ""
        current_action_messages = self.current_children
=======
        """
        Getter for message property that aggregates messages from current actions.
        """
        if self._message:  # If manually set, return it
            return self._message
        current_action_messages = self.current_actions_list
>>>>>>> 7268a8c0
        for action_message in current_action_messages:
            if action_message and action_message.message:
                self._message += action_message.message

        return self._message<|MERGE_RESOLUTION|>--- conflicted
+++ resolved
@@ -5,17 +5,12 @@
 class ExecutorAgentMessage(AgentMessage):
     @property
     def message(self) -> str:
-<<<<<<< HEAD
-        self._message = ""
-        current_action_messages = self.current_children
-=======
         """
         Getter for message property that aggregates messages from current actions.
         """
         if self._message:  # If manually set, return it
             return self._message
-        current_action_messages = self.current_actions_list
->>>>>>> 7268a8c0
+        current_action_messages = self.current_children
         for action_message in current_action_messages:
             if action_message and action_message.message:
                 self._message += action_message.message
