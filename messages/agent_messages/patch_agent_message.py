from messages.agent_messages.agent_message import AgentMessage


class PatchAgentMessage(AgentMessage):
<<<<<<< HEAD
    def __init__(self, agent_id: str, message: str, success: bool = False, patch_files_dir: str=None, prev: AgentMessage = None, iteration: int = -1) -> None:
        super().__init__(agent_id=agent_id, message=message, prev=prev, iteration=iteration)
        self._success = success
        self._patch_files_dir = patch_files_dir
    
    @property
    def success(self) -> bool:
        return self._success
    
    def set_success_status(self, value: bool):
        self._success = value
=======
    def __init__(
        self,
        agent_id: str,
        message: str,
        success: bool = False,
        patch_files_dir: str = None,
        prev: AgentMessage = None,
    ) -> None:
        self._success = success
        self._patch_files_dir = patch_files_dir
        super().__init__(agent_id, message, prev)

    @property
    def success(self) -> bool:
        return self._success
>>>>>>> 13e87db6

    @property
    def patch_files_dir(self) -> str:
        return self._patch_files_dir
<<<<<<< HEAD
    
    def set_patch_files_path(self, value: str):
        self._patch_files_dir = value
    
=======

>>>>>>> 13e87db6
    def to_broadcast_dict(self) -> dict:
        base_dict = super().to_broadcast_dict()
        base_dict.update(
            {
                "success": self.success,
                "patch_files_dir": self.patch_files_dir,
            }
        )
        return base_dict

    def to_log_dict(self) -> dict:
        base_dict = super().to_log_dict()
        base_dict.update(
            {
                "success": self.success,
                "patch_files_dir": self.patch_files_dir,
            }
        )
        return base_dict<|MERGE_RESOLUTION|>--- conflicted
+++ resolved
@@ -2,7 +2,6 @@
 
 
 class PatchAgentMessage(AgentMessage):
-<<<<<<< HEAD
     def __init__(self, agent_id: str, message: str, success: bool = False, patch_files_dir: str=None, prev: AgentMessage = None, iteration: int = -1) -> None:
         super().__init__(agent_id=agent_id, message=message, prev=prev, iteration=iteration)
         self._success = success
@@ -14,35 +13,14 @@
     
     def set_success_status(self, value: bool):
         self._success = value
-=======
-    def __init__(
-        self,
-        agent_id: str,
-        message: str,
-        success: bool = False,
-        patch_files_dir: str = None,
-        prev: AgentMessage = None,
-    ) -> None:
-        self._success = success
-        self._patch_files_dir = patch_files_dir
-        super().__init__(agent_id, message, prev)
-
-    @property
-    def success(self) -> bool:
-        return self._success
->>>>>>> 13e87db6
 
     @property
     def patch_files_dir(self) -> str:
         return self._patch_files_dir
-<<<<<<< HEAD
     
     def set_patch_files_path(self, value: str):
         self._patch_files_dir = value
     
-=======
-
->>>>>>> 13e87db6
     def to_broadcast_dict(self) -> dict:
         base_dict = super().to_broadcast_dict()
         base_dict.update(
