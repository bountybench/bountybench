--- conflicted
+++ resolved
@@ -42,21 +42,16 @@
 
 def log_message(message: Message):
     if not message.workflow_id:
-        logger.debug(
-            f"No associated workflow for {type(message)} message {message.id}, skipping logging"
-        )
+        logger.info(f"No associated workflow for {type(message)} message {message.id}, skipping logging")
         return
 
-<<<<<<< HEAD
     # Initialize dict for new workflows
     if message.workflow_id not in message_dict:
         message_dict[message.workflow_id] = {}
 
     message_dict[message.workflow_id][message.id] = message
 
-=======
->>>>>>> 59ec6864
     broadcast_update(message)
-    if should_log(message):
+    if should_log(message):  
         workflow_id = message.workflow_id
         message_dict[workflow_id][message.id].save()