import time
from abc import ABC


class Message(ABC):

    def __init__(self, prev: "Message" = None) -> None:
        self._prev = prev
        if prev is not None and hasattr(prev, "set_next"):
            prev.set_next(self)

        self._next = None
        self._version_prev = None
        self._version_next = None
        self._parent = None

        self.timestamp = time.strftime("%Y-%m-%dT%H:%M:%S%z")
        self._id = str(id(self))

    @property
    def workflow_id(self) -> str:
        return None

    @property
    def prev(self) -> str:
        return self._prev

    @property
    def next(self) -> str:
        return self._next

    @property
    def version_prev(self) -> str:
        return self._version_prev

    @property
    def version_next(self) -> str:
        return self._version_next

    def get_latest_version(self):
        message = self
        while message.version_next:
            message = message.version_next
        return message

    @property
    def id(self) -> str:
        return self._id

    @property
    def parent(self) -> str:
        return self._parent

    def set_parent(self, parent: "Message") -> None:
        self._parent = parent

    def set_prev(self, prev: "Message") -> None:
        self._prev = prev

    def set_next(self, next: "Message") -> None:
        self._next = next

    def set_version_prev(self, version_prev: "Message") -> None:
        self._version_prev = version_prev
        version_prev._version_next = self

    @property
    def message_type(self) -> str:
        """
        Return the type of this message. By default, use the class name.
        Subclasses can override or rely on the base class name.
        """
        return self.__class__.__name__

    def to_dict(self) -> dict:
<<<<<<< HEAD
            result = {}
            result["message_type"] = self.message_type
            if self.prev is not None:
                result["prev"] = self.prev.id
            
            result["current_id"] = self.id
            
            if self.next is not None:
                result["next"] = self.next.id
            if self.version_prev is not None:
                result["version_prev"] = id(self.version_prev)
            if self.version_next is not None:
                result["version_next"] = id(self.version_next)
            if self.parent is not None:
                result["parent"] = self.parent.id
                
            result["timestamp"] = self.timestamp
            
        
            return result
=======
        result = {}
        result["message_type"] = self.message_type
        if self.prev is not None:
            result["prev"] = self.prev.id

        result["current_id"] = self.id

        if self.next is not None:
            result["next"] = self.next.id
        if self.version_prev is not None:
            result["version_prev"] = id(self.version_prev)
        if self.version_next is not None:
            result["version_next"] = id(self.version_next)

        result["timestamp"] = self.timestamp

        return result
>>>>>>> 48d26289
<|MERGE_RESOLUTION|>--- conflicted
+++ resolved
@@ -73,7 +73,6 @@
         return self.__class__.__name__
 
     def to_dict(self) -> dict:
-<<<<<<< HEAD
             result = {}
             result["message_type"] = self.message_type
             if self.prev is not None:
@@ -94,22 +93,4 @@
             
         
             return result
-=======
-        result = {}
-        result["message_type"] = self.message_type
-        if self.prev is not None:
-            result["prev"] = self.prev.id
-
-        result["current_id"] = self.id
-
-        if self.next is not None:
-            result["next"] = self.next.id
-        if self.version_prev is not None:
-            result["version_prev"] = id(self.version_prev)
-        if self.version_next is not None:
-            result["version_next"] = id(self.version_next)
-
-        result["timestamp"] = self.timestamp
-
-        return result
->>>>>>> 48d26289
+        