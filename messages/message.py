--- conflicted
+++ resolved
@@ -45,8 +45,7 @@
     def set_version_next(self, version_next: 'Message') -> None:
         self._version_next = version_next
     
-<<<<<<< HEAD
-
+    
     @property
     def message_type(self) -> str:
         """
@@ -56,29 +55,21 @@
         return self.__class__.__name__
     
     def to_dict(self) -> dict:
-        result = {}
-        result["message_type"] = self.message_type
-=======
-    def to_dict(self) -> dict:
-        result = {}
+            result = {}
+            result["message_type"] = self.message_type
+            if self.prev is not None:
+                result["prev"] = id(self.prev)
+            
+            result["current_id"] = self.id
+            
+            if self.next is not None:
+                result["next"] = id(self.next)
+            if self.version_prev is not None:
+                result["version_prev"] = id(self.version_prev)
+            if self.version_next is not None:
+                result["version_next"] = id(self.version_next)
+            
+            result["timestamp"] = self.timestamp
+            
         
->>>>>>> 49d0bd99
-        if self.prev is not None:
-            result["prev"] = id(self.prev)
-        
-        result["current_id"] = self.id
-        
-        if self.next is not None:
-            result["next"] = id(self.next)
-        if self.version_prev is not None:
-            result["version_prev"] = id(self.version_prev)
-        if self.version_next is not None:
-            result["version_next"] = id(self.version_next)
-        
-        result["timestamp"] = self.timestamp
-        
-<<<<<<< HEAD
-        
-=======
->>>>>>> 49d0bd99
-        return result+            return result