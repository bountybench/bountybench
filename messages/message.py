<<<<<<< HEAD
from messages.message_interface import MessageInterface

class Message(MessageInterface): 
    _next: 'Message' = None

    def __init__(self, message: str, prev: 'Message' = None) -> None:
        prev.set_next(self)
        self._message = message
        self._prev = prev
=======
from abc import ABC
class Message(ABC): 
    _next: 'Message' = None
>>>>>>> a5e7c1ff

    def __init__(self, prev: 'Message' = None) -> None:
        prev.set_next(self)
        self._prev = prev
    
    @property
    def prev(self) -> str:
        return self._prev
    
    @property
    def next(self) -> str:
        return self._next
    
    def set_next(self, next: 'Message') -> None:
        self._next = next
    
    @property
    def prev(self) -> str:
        return self._prev
    
    @property
    def next(self) -> str:
        return self._next
    
    def set_next(self, next: 'Message') -> None:
        self._next = next
    
    def to_dict(self) -> dict:
        return {
<<<<<<< HEAD
            "message": self.message,
=======
>>>>>>> a5e7c1ff
            "prev": self.prev,
            "next": self.next
        }<|MERGE_RESOLUTION|>--- conflicted
+++ resolved
@@ -1,18 +1,6 @@
-<<<<<<< HEAD
-from messages.message_interface import MessageInterface
-
-class Message(MessageInterface): 
-    _next: 'Message' = None
-
-    def __init__(self, message: str, prev: 'Message' = None) -> None:
-        prev.set_next(self)
-        self._message = message
-        self._prev = prev
-=======
 from abc import ABC
 class Message(ABC): 
     _next: 'Message' = None
->>>>>>> a5e7c1ff
 
     def __init__(self, prev: 'Message' = None) -> None:
         prev.set_next(self)
@@ -29,23 +17,8 @@
     def set_next(self, next: 'Message') -> None:
         self._next = next
     
-    @property
-    def prev(self) -> str:
-        return self._prev
-    
-    @property
-    def next(self) -> str:
-        return self._next
-    
-    def set_next(self, next: 'Message') -> None:
-        self._next = next
-    
     def to_dict(self) -> dict:
         return {
-<<<<<<< HEAD
-            "message": self.message,
-=======
->>>>>>> a5e7c1ff
             "prev": self.prev,
             "next": self.next
         }