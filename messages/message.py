from abc import ABC
<<<<<<< HEAD
import time
class Message(ABC): 
    _next: 'Message' = None

    def __init__(self, prev: 'Message' = None) -> None:
        self._prev = prev
        if prev is not None and hasattr(prev, 'set_next'):
            prev.set_next(self)
        else:
            print(f"Warning: prev is not a Message object. Type: {type(prev)}")
            
        self.timestamp = time.strftime('%Y-%m-%dT%H:%M:%S%z')

=======

from utils import workflow_logger
class Message(ABC): 
    _next: 'Message' = None

    def __init__(self, prev: 'Message' = None, auto_log: bool = False) -> None:
        if prev:
            prev.set_next(self)
        self._prev = prev

        if auto_log:
            self.log_message()
    
>>>>>>> 449c7cd9
    @property
    def prev(self) -> str:
        return self._prev
    
    @property
    def next(self) -> str:
        return self._next
    
    def set_next(self, next: 'Message') -> None:
        self._next = next
    
    def to_dict(self) -> dict:
        return {
            "prev": self.prev,
<<<<<<< HEAD
            "next": self.next,
            "timestamp": self.timestamp
        }
    
    def log_message(self) -> None:
        """
        Embeds a call to our global SimpleLogger.
        We do a local import to avoid circular imports if the logger also imports Message.
        """
        from utils.workflow_logger import logger
        logger.write(self.to_dict())
=======
            "next": self.next
        }
    
>>>>>>> 449c7cd9
<|MERGE_RESOLUTION|>--- conflicted
+++ resolved
@@ -1,5 +1,4 @@
 from abc import ABC
-<<<<<<< HEAD
 import time
 class Message(ABC): 
     _next: 'Message' = None
@@ -12,22 +11,9 @@
             print(f"Warning: prev is not a Message object. Type: {type(prev)}")
             
         self.timestamp = time.strftime('%Y-%m-%dT%H:%M:%S%z')
+        from messages.message_utils import log_message
+        log_message(self)
 
-=======
-
-from utils import workflow_logger
-class Message(ABC): 
-    _next: 'Message' = None
-
-    def __init__(self, prev: 'Message' = None, auto_log: bool = False) -> None:
-        if prev:
-            prev.set_next(self)
-        self._prev = prev
-
-        if auto_log:
-            self.log_message()
-    
->>>>>>> 449c7cd9
     @property
     def prev(self) -> str:
         return self._prev
@@ -42,20 +28,7 @@
     def to_dict(self) -> dict:
         return {
             "prev": self.prev,
-<<<<<<< HEAD
             "next": self.next,
             "timestamp": self.timestamp
         }
-    
-    def log_message(self) -> None:
-        """
-        Embeds a call to our global SimpleLogger.
-        We do a local import to avoid circular imports if the logger also imports Message.
-        """
-        from utils.workflow_logger import logger
-        logger.write(self.to_dict())
-=======
-            "next": self.next
-        }
-    
->>>>>>> 449c7cd9
+    