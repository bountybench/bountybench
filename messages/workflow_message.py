import json
from datetime import datetime
from pathlib import Path
from typing import Any, Dict, List, Optional

from messages.message import Message
from messages.phase_messages.phase_message import PhaseMessage
from utils.git_utils import git_get_codebase_version
from utils.logger import (
    FULL_LOG_DIR,
    FULL_LOG_FILE_PATH,
    get_main_logger,
    logger_config,
)

logger = get_main_logger(__name__)

# Constants
QUERY_TIME_TAKEN_IN_MS = "query_time_taken_in_ms"
INPUT_TOKEN = "input_token"
OUTPUT_TOKEN = "output_token"


class WorkflowMessage(Message):
    def __init__(
        self,
        workflow_name: str,
        workflow_id: Optional[str] = None,
        task: Optional[Dict[str, Any]] = None,
        additional_metadata: Optional[Dict[str, Any]] = None,
        logs_dir: str = "logs",
        model_name: Optional[str] = "",
    ) -> None:
        # Core
        self._success = False
        self._complete = False
        self._phase_messages = []
        self.agents_used = {}
        self.resources_used = {}
        self.model_name = model_name
        self.usage = {INPUT_TOKEN: 0, OUTPUT_TOKEN: 0, QUERY_TIME_TAKEN_IN_MS: 0}

        # Metadata
        self.workflow_name = workflow_name
        self.task = task
        self.additional_metadata = additional_metadata
        self._start_time = datetime.now().isoformat()
        self._end_time = None
        self._phase_status = {}
        self._workflow_id = workflow_id if workflow_id else str(id(self))
        from messages.message_utils import message_dict

        message_dict[self.workflow_id] = {}
        message_dict[self.workflow_id][self.workflow_id] = self

        self._codebase_version = git_get_codebase_version()
        self._task_codebase_version = None

        # Logging
        self.logs_dir = Path(logs_dir)
        self.logs_dir.mkdir(exist_ok=True)

        components = []
        if task:
            for _, value in task.items():
                if value:
                    components.append(
                        str(value.name if isinstance(value, Path) else value)
                    )
        self._task_components = "_".join(components)  # e.g. lunary_0

        if task:
            task_dir = task.get("task_dir")
            if task_dir:
                task_dir_root = str(task_dir).split("/")[0]
                task_codebase = Path(task_dir_root)
                self._task_codebase_version = git_get_codebase_version(task_codebase)

        self.set_full_log_dir_path()
        logger.debug(f"Creating new log file in directory: {self._full_log_dir_path}")

        self.log_file = (
            self._full_log_dir_path
            / f"{self.model_name}_{self.workflow_name}_{self._task_components}_{self.workflow_id}_{datetime.now().strftime('%Y-%m-%d_%H-%M-%S')}.json"
        )

        super().__init__()

    def _set_parent_from_context(self):
        # WorkflowMessage is the top-level message, so it doesn't have a parent.
        return

    @property
    def success(self) -> bool:
        return self._success

    @property
    def complete(self) -> bool:
        return self._complete

    @property
    def workflow_id(self) -> str:
        return self._workflow_id

    @property
    def phase_messages(self) -> List[PhaseMessage]:
        return self._phase_messages

    @property
    def codebase_version(self) -> str:
        return self._codebase_version

<<<<<<< HEAD
=======
    @property
    def task_codebase_version(self) -> str:
        return self._task_codebase_version

    @property
    def iterations_taken(self) -> int:
        return sum(
            [phase_message.iterations_taken for phase_message in self.phase_messages]
        )

>>>>>>> 41652e16
    def set_success(self):
        self._success = True

    def set_complete(self):
        self._complete = True

    def set_full_log_dir_path(self) -> Path:
        self._full_log_dir_path = (
            self.logs_dir
            / Path(datetime.now().strftime("%Y-%m-%d"))
            / Path(self.workflow_name)
            / Path(self._task_components)
            / Path(self.model_name)
        )
        self._full_log_dir_path.mkdir(parents=True, exist_ok=True)

    def get_total_usage(self) -> Dict[str, int]:
        total_input_tokens = sum(
            phase_message.usage[INPUT_TOKEN] for phase_message in self._phase_messages
        )
        total_output_tokens = sum(
            phase_message.usage[OUTPUT_TOKEN] for phase_message in self._phase_messages
        )
        total_time = sum(
            phase_message.usage[QUERY_TIME_TAKEN_IN_MS]
            for phase_message in self._phase_messages
        )
        usage_dict = {
            "total_input_tokens": total_input_tokens,
            "total_output_tokens": total_output_tokens,
            "total_query_time_taken_in_ms": total_time,
        }
        self.usage = usage_dict
        return usage_dict

    def add_child_message(self, phase_message: PhaseMessage):
        self._phase_messages.append(phase_message)
        phase_message.set_parent(self)
        from messages.message_utils import log_message

        log_message(phase_message)

    def add_agent(self, agent_name: str, agent) -> None:
        if agent_name not in self.agents_used and hasattr(agent, "to_dict"):
            self.agents_used[agent_name] = agent.to_dict()

    def add_resource(self, resource_name: str, resource) -> None:
        if resource_name not in self.resources_used and hasattr(resource, "to_dict"):
            self.resources_used[resource_name] = resource.to_dict()

    def metadata_dict(self) -> dict:
        return {
            "workflow_name": self.workflow_name,
            "workflow_summary": {
                "complete": self.complete,
                "success": self.success,
            },
            "task": self.task,
        }

    def to_log_dict(self) -> dict:
        return {
            "workflow_metadata": self.metadata_dict(),
            "workflow_usage": self.get_total_usage(),
            "phase_messages": [
                phase_message.to_log_dict() for phase_message in self.phase_messages
            ],
            "agents_used": self.agents_used,
            "resources_used": self.resources_used,
            "start_time": self._start_time,
            "end_time": self._end_time,
            "workflow_id": self.workflow_id,
            "additional_metadata": self.additional_metadata,
            "codebase_version": self.codebase_version,
            "task_codebase_version": self.task_codebase_version,
        }

    def save(self):
        self._end_time = datetime.now().isoformat()
        self.log_file.parent.mkdir(parents=True, exist_ok=True)

        logs = self.to_log_dict()

        with open(self.log_file, "w") as f:
            json.dump(logs, f, indent=4, default=self._json_serializable)
            logger.status(f"Saved log to: {self.log_file}")

        # Archive the log file
        archive_path = (
            FULL_LOG_DIR
            / self.log_file.parent.relative_to(self.logs_dir)
            / f"{self.log_file.stem}.log"
        )
        archive_path.parent.mkdir(parents=True, exist_ok=True)
        logger.debug(f"Archiving log to: {archive_path}")

        try:
            with open(FULL_LOG_FILE_PATH, "r") as src, open(archive_path, "a") as dst:
                dst.write(src.read())
            FULL_LOG_FILE_PATH.unlink(missing_ok=True)
        except FileNotFoundError:
            logger.warning(
                f"Log file {FULL_LOG_FILE_PATH} not found — skipping archive."
            )

        # Restart logger to attach a fresh FileHandler
        logger_config.restart()

    def on_exit(self):
        # Save the json log file
        self.save()

    def new_log(self):
        components = []
        if self.task:
            for _, value in self.task.items():
                if value:
                    components.append(
                        str(value.name if isinstance(value, Path) else value)
                    )
        self._task_components = "_".join(components)  # e.g. lunary_0

        self.set_full_log_dir_path()
        logger.debug(f"Creating new log file in directory: {self._full_log_dir_path}")

        self.log_file = (
            self._full_log_dir_path
            / f"{self.model_name}_{self.workflow_name}_{self._task_components}_{self.workflow_id}_{datetime.now().strftime('%Y-%m-%d_%H-%M-%S')}.json"
        )
        logger.status(f"Creating new log file at: {self.log_file}")
        self.save()

    def _json_serializable(self, obj: Any) -> Any:
        if isinstance(obj, Path):
            return str(obj)
        elif hasattr(obj, "__dict__"):
            # For objects with a __dict__ attribute (like Message),
            # we'll convert them to a dictionary
            return {
                key: self._json_serializable(value)
                for key, value in obj.__dict__.items()
            }
        elif isinstance(obj, (list, tuple)):
            return [self._json_serializable(item) for item in obj]
        elif isinstance(obj, dict):
            return {key: self._json_serializable(value) for key, value in obj.items()}
        elif hasattr(obj, "__str__"):
            # For any other objects, we'll use their string representation
            return str(obj)
        raise TypeError(
            f"Object of type {obj.__class__.__name__} is not JSON serializable"
        )<|MERGE_RESOLUTION|>--- conflicted
+++ resolved
@@ -110,8 +110,6 @@
     def codebase_version(self) -> str:
         return self._codebase_version
 
-<<<<<<< HEAD
-=======
     @property
     def task_codebase_version(self) -> str:
         return self._task_codebase_version
@@ -122,7 +120,6 @@
             [phase_message.iterations_taken for phase_message in self.phase_messages]
         )
 
->>>>>>> 41652e16
     def set_success(self):
         self._success = True
 
