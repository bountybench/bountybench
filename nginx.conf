--- conflicted
+++ resolved
@@ -2,12 +2,9 @@
     listen 80;
     server_name localhost;
     
-<<<<<<< HEAD
     # Allow custom error handling
     proxy_intercept_errors on;
 
-=======
->>>>>>> f6eb19f7
     # Base frontend route in order to serve the frontend application in the browser
     location / {
         proxy_pass http://frontend-service:3000;
@@ -41,8 +38,6 @@
         proxy_set_header Host $host;
     }
 
-<<<<<<< HEAD
-=======
     # Frontend service uses its own development WebSocket
     location = /ws {
         proxy_pass http://frontend-service:3000/ws;
@@ -52,7 +47,6 @@
         proxy_set_header Host $host;
     }
 
->>>>>>> f6eb19f7
     # -- Workflow endpoints
     location /workflow/ {
         proxy_pass http://backend-service:7999/workflow/;
